{
  "name": "dim",
  "version": "4.2.4",
  "description": "An item manager for Destiny.",
  "main": "app/index.html",
  "engines": {
    "node": "6.9.2"
  },
  "scripts": {
    "test": "echo \"No tests\"",
    "dev-chrome": "npm start -s",
    "generate-css": "echo \"No need to run this any more. Just run 'npm start'!\n\"",
    "lint": "eslint --fix . && htmlhint",
    "bundle": "webpack --config ./config/webpack.js --hide-modules",
    "build-release": "npm run bundle -s -- --env=release",
    "build-beta": "npm run bundle -s -- --env=beta",
    "build-dev": "npm run bundle -s -- --env=dev --watch",
    "start": "npm run build-dev -s",
    "publish-beta": "npm run build-beta -s && ruby ./badfiles.rb && grunt publish_beta",
    "publish-release": "npm run build-release -s && ruby ./badfiles.rb && grunt publish_release",
    "server": "webpack-dev-server --config ./config/webpack.js --env=dev"
  },
  "repository": {
    "type": "git",
    "url": "https://github.com/DestinyItemManager/DIM.git"
  },
  "author": "",
  "license": "MIT",
  "bugs": {
    "url": "https://github.com/DestinyItemManager/DIM/issues"
  },
  "homepage": "https://destinyitemmanager.com",
  "browserslist": [
    "last 2 Chrome versions",
    "last 2 ChromeAndroid versions",
    "last 2 Firefox versions",
    "last 1 Safari versions",
    "iOS >= 9",
    "last 2 Edge versions"
  ],
  "devDependencies": {
    "autoprefixer": "^7.0.1",
    "babel-core": "^6.21.0",
    "babel-eslint": "^7.2.3",
    "babel-loader": "^7.1.1",
    "babel-plugin-angularjs-annotate": "^0.7.0",
    "babel-plugin-syntax-dynamic-import": "^6.18.0",
    "babel-preset-env": "^1.5.2",
    "clean-webpack-plugin": "^0.1.14",
    "copy-webpack-plugin": "^4.0.1",
    "css-loader": "^0.28.1",
    "eslint": "^4.1.1",
    "eslint-import-resolver-webpack": "^0.8.3",
<<<<<<< HEAD
    "eslint-plugin-angular": "^2.5.0",
=======
    "eslint-plugin-angular": "^3.0.0",
>>>>>>> 0ebccb7a
    "eslint-plugin-import": "^2.6.1",
    "exports-loader": "^0.6.3",
    "extract-loader": "^0.1.0",
    "extract-text-webpack-plugin": "^2.0.0",
    "grunt": "^1.0.1",
    "grunt-cli": "^1.2.0",
    "grunt-contrib-compress": "^1.3.0",
    "grunt-rsync": "^2.0.1",
    "grunt-webstore-upload": "^0.9.12",
    "handlebars": "^4.0.6",
    "handlebars-loader": "^1.4.0",
    "html-loader": "^0.4.4",
    "html-webpack-plugin": "^2.29.0",
    "htmlhint": "^0.9.13",
    "imports-loader": "^0.7.0",
    "load-grunt-tasks": "^3.5.0",
    "node-sass": "^4.5.0",
    "notify-webpack-plugin": "^1.0.0",
    "postcss-loader": "^2.0.0",
    "raw-loader": "^0.5.1",
    "request": "^2.73.0",
    "sass-loader": "^6.0.2",
    "sqlite3": "^3.1.4",
    "style-loader": "^0.18.0",
    "uglify-js": "^2.7.0",
    "unzip": "^0.1.11",
    "url-loader": "^0.5.7",
    "webpack": "^3.0.0",
    "webpack-bundle-analyzer": "^2.8.2",
    "webpack-dev-server": "^2.2.0-rc.0",
    "workbox-webpack-plugin": "^1.0.1"
  },
  "dependencies": {
<<<<<<< HEAD
=======
    "@destiny-item-manager/zip.js": "github:DestinyItemManager/zip.js",
>>>>>>> 0ebccb7a
    "@uirouter/angularjs": "^1.0.5",
    "angular": "^1.6.1",
    "angular-aria": "^1.6.1",
    "angular-duration-format": "^1.0.1",
    "angular-hotkeys": "^1.7.0",
    "angular-messages": "^1.6.1",
    "angular-native-dragdrop": "^1.2.2",
    "angular-promise-tracker": "^2.2.2",
    "angular-translate": "^2.13.1",
    "angular-translate-interpolation-messageformat": "^2.13.1",
    "angularjs-slider": "^5.9.0",
    "angularjs-toaster": "github:DestinyItemManager/AngularJS-Toaster",
    "babel-polyfill": "^6.20.0",
    "components-font-awesome": "^4.7.0",
    "drag-drop-webkit-mobile": "^1.4.1",
    "file-loader": "^0.11.1",
    "idb-keyval": "^2.3.0",
    "indexeddbshim": "^2.2.1",
    "jquery": "^3.1.1",
    "jquery-textcomplete": "^1.8.1",
    "jquery-ui": "^1.12.1",
    "messageformat": "^1.0.2",
    "ng-dialog": "^1.3.0",
    "ng-http-rate-limiter": "^1.0.1",
    "simple-query-string": "^1.3.0",
    "sql.js": "github:DestinyItemManager/sql.js",
    "underscore": "^1.8.3",
    "uuid": "^3.1.0"
  }
}<|MERGE_RESOLUTION|>--- conflicted
+++ resolved
@@ -51,11 +51,7 @@
     "css-loader": "^0.28.1",
     "eslint": "^4.1.1",
     "eslint-import-resolver-webpack": "^0.8.3",
-<<<<<<< HEAD
-    "eslint-plugin-angular": "^2.5.0",
-=======
     "eslint-plugin-angular": "^3.0.0",
->>>>>>> 0ebccb7a
     "eslint-plugin-import": "^2.6.1",
     "exports-loader": "^0.6.3",
     "extract-loader": "^0.1.0",
@@ -89,10 +85,7 @@
     "workbox-webpack-plugin": "^1.0.1"
   },
   "dependencies": {
-<<<<<<< HEAD
-=======
     "@destiny-item-manager/zip.js": "github:DestinyItemManager/zip.js",
->>>>>>> 0ebccb7a
     "@uirouter/angularjs": "^1.0.5",
     "angular": "^1.6.1",
     "angular-aria": "^1.6.1",
