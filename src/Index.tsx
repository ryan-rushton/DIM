--- conflicted
+++ resolved
@@ -24,12 +24,8 @@
 import updateCSSVariables from 'app/css-variables';
 import { saveVendorDropsToIndexedDB } from 'app/vendorEngramsXyzApi/reducer';
 import store from 'app/store/store';
-<<<<<<< HEAD
 import { loadDimApiData } from 'app/dim-api/actions';
-=======
-import { loadGlobalSettings } from 'app/dim-api/actions';
 import { saveItemInfosOnStateChange } from 'app/inventory/reducer';
->>>>>>> 044f6577
 
 polyfill({
   holdToDrag: 300,
