import angular from 'angular';
import _ from 'underscore';

angular.module('dimApp').controller('dimSettingsCtrl', SettingsController);

<<<<<<< HEAD
function SettingsController(loadingTracker, dimSettingsService, $scope, dimCsvService, dimStoreService, dimInfoService) {
  const vm = this;
=======
function SettingsController(loadingTracker, dimSettingsService, $scope, SyncService, dimCsvService, dimStoreService, dimInfoService, $window, $timeout, OAuthTokenService, $state) {
  var vm = this;
>>>>>>> 57b4b226

  vm.featureFlags = {
    qualityEnabled: $featureFlags.qualityEnabled,
    reviewsEnabled: $featureFlags.reviewsEnabled,
    tagsEnabled: $featureFlags.tagsEnabled
  };
  vm.loadingTracker = loadingTracker;

  $scope.$watchCollection('vm.settings', () => {
    dimSettingsService.save();
  });

  vm.charColOptions = _.range(3, 6).map((num) => ({ id: num, name: num }));
  vm.vaultColOptions = _.range(5, 21).map((num) => ({ id: num, name: num }));
  vm.vaultColOptions.unshift({ id: 999, name: 'Auto' });

  vm.languageOptions = {
    de: 'Deutsch',
    en: 'English',
    es: 'Español',
    fr: 'Français',
    it: 'Italiano',
    'pt-br': 'Português (Brasil)',
    ja: '日本語'
  };

  vm.settings = dimSettingsService;

  // Edge doesn't support these
  vm.supportsCssVar = window.CSS && window.CSS.supports && window.CSS.supports('width', 'var(--fake-var)', 0);

<<<<<<< HEAD
=======
  vm.logout = function() {
    OAuthTokenService.removeToken();
    $scope.closeThisDialog();
    $state.go('login', { reauth: true });
  };

  vm.showSync = function() {
    return SyncService.drive();
  };

  vm.driveSync = function() {
    SyncService.authorize();
  };

>>>>>>> 57b4b226
  vm.downloadWeaponCsv = function() {
    dimCsvService.downloadCsvFiles(dimStoreService.getStores(), "Weapons");
    _gaq.push(['_trackEvent', 'Download CSV', 'Weapons']);
  };

  vm.downloadArmorCsv = function() {
    dimCsvService.downloadCsvFiles(dimStoreService.getStores(), "Armor");
    _gaq.push(['_trackEvent', 'Download CSV', 'Armor']);
  };

  vm.resetHiddenInfos = function() {
    dimInfoService.resetHiddenInfos();
  };

  vm.resetItemSize = function() {
    vm.settings.itemSize = window.matchMedia('(max-width: 1025px)').matches ? 38 : 44;
    vm.save();
  };
}<|MERGE_RESOLUTION|>--- conflicted
+++ resolved
@@ -3,13 +3,8 @@
 
 angular.module('dimApp').controller('dimSettingsCtrl', SettingsController);
 
-<<<<<<< HEAD
-function SettingsController(loadingTracker, dimSettingsService, $scope, dimCsvService, dimStoreService, dimInfoService) {
+function SettingsController(loadingTracker, dimSettingsService, $scope, dimCsvService, dimStoreService, dimInfoService, OAuthTokenService, $state) {
   const vm = this;
-=======
-function SettingsController(loadingTracker, dimSettingsService, $scope, SyncService, dimCsvService, dimStoreService, dimInfoService, $window, $timeout, OAuthTokenService, $state) {
-  var vm = this;
->>>>>>> 57b4b226
 
   vm.featureFlags = {
     qualityEnabled: $featureFlags.qualityEnabled,
@@ -41,23 +36,12 @@
   // Edge doesn't support these
   vm.supportsCssVar = window.CSS && window.CSS.supports && window.CSS.supports('width', 'var(--fake-var)', 0);
 
-<<<<<<< HEAD
-=======
   vm.logout = function() {
     OAuthTokenService.removeToken();
     $scope.closeThisDialog();
     $state.go('login', { reauth: true });
   };
 
-  vm.showSync = function() {
-    return SyncService.drive();
-  };
-
-  vm.driveSync = function() {
-    SyncService.authorize();
-  };
-
->>>>>>> 57b4b226
   vm.downloadWeaponCsv = function() {
     dimCsvService.downloadCsvFiles(dimStoreService.getStores(), "Weapons");
     _gaq.push(['_trackEvent', 'Download CSV', 'Weapons']);
