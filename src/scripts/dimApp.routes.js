import best from 'app/views/best.template.html';
import materialExchange from 'app/views/mats-exchange.template.html';
import debugItem from 'app/views/debugItem.template.html';
import login from 'app/scripts/login/login.template.html';

function routes($stateProvider, $urlRouterProvider) {
  'ngInject';

  const states = [{
    name: 'root',
    abstract: true
  }, {
    name: 'best',
    parent: 'content',
    template: best,
    url: '/best'
  }, {
    name: 'materials-exchange',
    parent: 'content',
    url: '/materials-exchange',
    template: materialExchange
  }, {
    name: 'debugItem',
    parent: 'content',
    url: '/debugItem/:itemId',
    template: debugItem
  }, {
<<<<<<< HEAD
    name: 'developer',
    parent: 'content',
    url: '/developer',
    template: developer
  }, {
=======
>>>>>>> b99b02db
    name: 'login',
    parent: 'shell',
    url: '/login',
    template: login
  }];

  if ($DIM_FLAVOR === 'dev') {
    states.push({
      name: 'developer',
      parent: 'content',
      url: '/developer',
      templateUrl: require('app/scripts/developer/developer.template.html')
    });
  }

  states.forEach((state) => {
    $stateProvider.state(state);
  });

  $urlRouterProvider.otherwise('/inventory');
}

export default routes;<|MERGE_RESOLUTION|>--- conflicted
+++ resolved
@@ -25,14 +25,6 @@
     url: '/debugItem/:itemId',
     template: debugItem
   }, {
-<<<<<<< HEAD
-    name: 'developer',
-    parent: 'content',
-    url: '/developer',
-    template: developer
-  }, {
-=======
->>>>>>> b99b02db
     name: 'login',
     parent: 'shell',
     url: '/login',
@@ -44,7 +36,7 @@
       name: 'developer',
       parent: 'content',
       url: '/developer',
-      templateUrl: require('app/scripts/developer/developer.template.html')
+      template: require('app/scripts/developer/developer.template.html')
     });
   }
 
