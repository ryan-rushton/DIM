export enum D2SeasonEnum {
  DEBUG,
  RED_WAR,
  CURSE_OF_OSIRIS,
  WARMIND,
  FORSAKEN,
  BLACK_ARMORY,
  JOKERS_WILD,
  PENUMBRA,
  SHADOWKEEP,
  DAWN,
  WORTHY,
  REDACTED_11, // TODO: Update on verification
  REDACTED_12, // TODO: Update on verification

  __LENGTH__, // This always needs to be last
}

export const D2SeasonInfo = {
  0: {
    DLCName: 'Debug',
    seasonName: 'Debug',
    seasonTag: 'debug',
    season: 0,
    year: 0,
    maxLevel: 0,
    maxPower: 0,
    softCap: 0,
    releaseDate: '2017-09-06',
    resetTime: '09:00:00Z',
    numWeeks: 0,
  },
  1: {
    DLCName: 'Red War',
    seasonName: 'Red War',
    seasonTag: 'redwar',
    season: 1,
    year: 1,
    maxLevel: 20,
    maxPower: 300,
    softCap: 285,
    releaseDate: '2017-09-06',
    resetTime: '09:00:00Z',
    numWeeks: 13,
  },
  2: {
    DLCName: 'Curse of Osiris',
    seasonName: 'Curse of Osiris',
    seasonTag: 'osiris',
    season: 2,
    year: 1,
    maxLevel: 25,
    maxPower: 330,
    softCap: 320,
    releaseDate: '2017-12-05',
    resetTime: '17:00:00Z',
    numWeeks: 22,
  },
  3: {
    DLCName: 'Warmind',
    seasonName: 'Warmind',
    seasonTag: 'warmind',
    season: 3,
    year: 1,
    maxLevel: 30,
    maxPower: 380,
    softCap: 340,
    releaseDate: '2018-05-08',
    resetTime: '18:00:00Z',
    numWeeks: 17,
  },
  4: {
    DLCName: 'Forsaken',
    seasonName: 'Season of the Outlaw',
    seasonTag: 'outlaw',
    season: 4,
    year: 2,
    maxLevel: 50,
    maxPower: 600,
    softCap: 500,
    releaseDate: '2018-09-04',
    resetTime: '17:00:00Z',
    numWeeks: 13,
  },
  5: {
    DLCName: 'Black Armory',
    seasonName: 'Season of the Forge',
    seasonTag: 'forge',
    season: 5,
    year: 2,
    maxLevel: 50,
    maxPower: 650,
    softCap: 500,
    releaseDate: '2018-11-27',
    resetTime: '17:00:00Z',
    numWeeks: 12,
  },
  6: {
    DLCName: "Joker's Wild",
    seasonName: 'Season of the Drifter',
    seasonTag: 'drifter',
    season: 6,
    year: 2,
    maxLevel: 50,
    maxPower: 700,
    softCap: 500,
    releaseDate: '2019-03-05',
    resetTime: '17:00:00Z',
    numWeeks: 14,
  },
  7: {
    DLCName: 'Penumbra',
    seasonName: 'Season of Opulence',
    seasonTag: 'opulence',
    season: 7,
    year: 2,
    maxLevel: 50,
    maxPower: 750,
    softCap: 500,
    releaseDate: '2019-06-04',
    resetTime: '17:00:00Z',
    numWeeks: 13,
  },
  8: {
    DLCName: 'Shadowkeep',
    seasonName: 'Season of the Undying',
    seasonTag: 'undying',
    season: 8,
    year: 3,
    maxLevel: 50,
    maxPower: 960,
    softCap: 900,
    releaseDate: '2019-10-01',
    resetTime: '17:00:00Z',
    numWeeks: 10,
  },
  9: {
    DLCName: '',
    seasonName: 'Season of Dawn',
    seasonTag: 'dawn',
    season: 9,
    year: 3,
    maxLevel: 50,
    maxPower: 970,
    softCap: 900,
    releaseDate: '2019-12-10',
    resetTime: '17:00:00Z',
    numWeeks: 13,
  },
  10: {
    DLCName: '',
    seasonName: 'Season of the Worthy',
    seasonTag: 'worthy',
    season: 10,
    year: 3,
    maxLevel: 50,
    maxPower: 1010,
    softCap: 950,
    releaseDate: '2020-03-10',
    resetTime: '17:00:00Z',
    numWeeks: 13,
  },
  11: {
    DLCName: '',
    seasonName: 'Season of the Arrivals',
<<<<<<< HEAD
    seasonTag: 'arrivals',
=======
    seasonTag: 'arrival',
>>>>>>> 8315ca02
    season: 11,
    year: 3,
    maxLevel: 50,
    maxPower: 1060,
    softCap: 1000,
    releaseDate: '2020-06-09',
    resetTime: '17:00:00Z',
    numWeeks: 15,
  },
  12: {
    DLCName: 'Beyond Light',
    seasonName: 'Season of [the Redacted-12]', // TODO: Update on verification
    seasonTag: 'redacted-12', // TODO: Update on verification
    season: 12,
    year: 4,
    maxLevel: 50,
    maxPower: 1110, // TODO: Update on verification
    softCap: 1050, // TODO: Update on verification
    releaseDate: '2020-09-22',
    resetTime: '17:00:00Z',
    numWeeks: 13,
  },
<<<<<<< HEAD
  13: {
    DLCName: '',
    seasonName: '', // TODO: Update on verification
    seasonTag: 'redacted-13', // TODO: Update on verification
    season: 13,
    year: 4,
    maxLevel: 50,
    maxPower: 1160, // TODO: Update on verification
    softCap: 1050, // TODO: Update on verification
    releaseDate: '2021-09-22',
    resetTime: '17:00:00Z',
    numWeeks: 13,
  },
  14: {
    DLCName: '',
    seasonName: '', // TODO: Update on verification
    seasonTag: 'redacted-14', // TODO: Update on verification
    season: 14,
    year: 4,
    maxLevel: 50,
    maxPower: 1210, // TODO: Update on verification
    softCap: 1050, // TODO: Update on verification
    releaseDate: '2022-09-22',
    resetTime: '17:00:00Z',
    numWeeks: 13,
  },
  15: {
    DLCName: '',
    seasonName: '', // TODO: Update on verification
    seasonTag: 'redacted-15', // TODO: Update on verification
    season: 14,
    year: 4,
    maxLevel: 50,
    maxPower: 1260, // TODO: Update on verification
    softCap: 1050, // TODO: Update on verification
    releaseDate: '2023-09-22',
    resetTime: '17:00:00Z',
    numWeeks: 13,
  },
  16: {
    DLCName: 'Beyond Light',
    seasonName: 'Season of [the Redacted-12]', // TODO: Update on verification
    seasonTag: 'redacted-16', // TODO: Update on verification
    season: 16,
    year: 4,
    maxLevel: 50,
    maxPower: 1310, // TODO: Update on verification
    softCap: 1050, // TODO: Update on verification
    releaseDate: '2024-09-22',
    resetTime: '17:00:00Z',
    numWeeks: 13,
  },
  17: {
    DLCName: '',
    seasonName: '', // TODO: Update on verification
    seasonTag: 'redacted-17', // TODO: Update on verification
    season: 17,
    year: 4,
    maxLevel: 50,
    maxPower: 1360, // TODO: Update on verification
    softCap: 1050, // TODO: Update on verification
    releaseDate: '2025-09-22',
    resetTime: '17:00:00Z',
    numWeeks: 13,
  },
  18: {
    DLCName: '',
    seasonName: '', // TODO: Update on verification
    seasonTag: 'redacted-18', // TODO: Update on verification
    season: 18,
    year: 4,
    maxLevel: 50,
    maxPower: 1410, // TODO: Update on verification
    softCap: 1050, // TODO: Update on verification
    releaseDate: '2026-09-22',
    resetTime: '17:00:00Z',
    numWeeks: 13,
  },
  19: {
    DLCName: '',
    seasonName: '', // TODO: Update on verification
    seasonTag: 'redacted-19', // TODO: Update on verification
    season: 19,
    year: 4,
    maxLevel: 50,
    maxPower: 1460, // TODO: Update on verification
    softCap: 1050, // TODO: Update on verification
    releaseDate: '2027-09-22',
    resetTime: '17:00:00Z',
    numWeeks: 13,
  },
=======
>>>>>>> 8315ca02
} as Record<
  number,
  {
    DLCName: string;
    seasonName: string;
    seasonTag: string;
    season: number;
    year: number;
    maxLevel: number;
    maxPower: number;
    softCap: number;
    releaseDate: string;
    resetTime: string;
    numWeeks: number;
  }
>;

function getCurrentSeason(): number {
  let seasonDate: Date;
  const today = new Date();
  for (let i = D2SeasonEnum.__LENGTH__ - 1; i > 0; i--) {
    seasonDate = new Date(`${D2SeasonInfo[i].releaseDate}T${D2SeasonInfo[i].resetTime}`);
    if (today >= seasonDate) {
      return D2SeasonInfo[i].season;
    }
  }
  return 0;
}

export const D2CalculatedSeason: number = getCurrentSeason();<|MERGE_RESOLUTION|>--- conflicted
+++ resolved
@@ -163,11 +163,7 @@
   11: {
     DLCName: '',
     seasonName: 'Season of the Arrivals',
-<<<<<<< HEAD
-    seasonTag: 'arrivals',
-=======
     seasonTag: 'arrival',
->>>>>>> 8315ca02
     season: 11,
     year: 3,
     maxLevel: 50,
@@ -190,100 +186,6 @@
     resetTime: '17:00:00Z',
     numWeeks: 13,
   },
-<<<<<<< HEAD
-  13: {
-    DLCName: '',
-    seasonName: '', // TODO: Update on verification
-    seasonTag: 'redacted-13', // TODO: Update on verification
-    season: 13,
-    year: 4,
-    maxLevel: 50,
-    maxPower: 1160, // TODO: Update on verification
-    softCap: 1050, // TODO: Update on verification
-    releaseDate: '2021-09-22',
-    resetTime: '17:00:00Z',
-    numWeeks: 13,
-  },
-  14: {
-    DLCName: '',
-    seasonName: '', // TODO: Update on verification
-    seasonTag: 'redacted-14', // TODO: Update on verification
-    season: 14,
-    year: 4,
-    maxLevel: 50,
-    maxPower: 1210, // TODO: Update on verification
-    softCap: 1050, // TODO: Update on verification
-    releaseDate: '2022-09-22',
-    resetTime: '17:00:00Z',
-    numWeeks: 13,
-  },
-  15: {
-    DLCName: '',
-    seasonName: '', // TODO: Update on verification
-    seasonTag: 'redacted-15', // TODO: Update on verification
-    season: 14,
-    year: 4,
-    maxLevel: 50,
-    maxPower: 1260, // TODO: Update on verification
-    softCap: 1050, // TODO: Update on verification
-    releaseDate: '2023-09-22',
-    resetTime: '17:00:00Z',
-    numWeeks: 13,
-  },
-  16: {
-    DLCName: 'Beyond Light',
-    seasonName: 'Season of [the Redacted-12]', // TODO: Update on verification
-    seasonTag: 'redacted-16', // TODO: Update on verification
-    season: 16,
-    year: 4,
-    maxLevel: 50,
-    maxPower: 1310, // TODO: Update on verification
-    softCap: 1050, // TODO: Update on verification
-    releaseDate: '2024-09-22',
-    resetTime: '17:00:00Z',
-    numWeeks: 13,
-  },
-  17: {
-    DLCName: '',
-    seasonName: '', // TODO: Update on verification
-    seasonTag: 'redacted-17', // TODO: Update on verification
-    season: 17,
-    year: 4,
-    maxLevel: 50,
-    maxPower: 1360, // TODO: Update on verification
-    softCap: 1050, // TODO: Update on verification
-    releaseDate: '2025-09-22',
-    resetTime: '17:00:00Z',
-    numWeeks: 13,
-  },
-  18: {
-    DLCName: '',
-    seasonName: '', // TODO: Update on verification
-    seasonTag: 'redacted-18', // TODO: Update on verification
-    season: 18,
-    year: 4,
-    maxLevel: 50,
-    maxPower: 1410, // TODO: Update on verification
-    softCap: 1050, // TODO: Update on verification
-    releaseDate: '2026-09-22',
-    resetTime: '17:00:00Z',
-    numWeeks: 13,
-  },
-  19: {
-    DLCName: '',
-    seasonName: '', // TODO: Update on verification
-    seasonTag: 'redacted-19', // TODO: Update on verification
-    season: 19,
-    year: 4,
-    maxLevel: 50,
-    maxPower: 1460, // TODO: Update on verification
-    softCap: 1050, // TODO: Update on verification
-    releaseDate: '2027-09-22',
-    resetTime: '17:00:00Z',
-    numWeeks: 13,
-  },
-=======
->>>>>>> 8315ca02
 } as Record<
   number,
   {
