--- conflicted
+++ resolved
@@ -46,18 +46,10 @@
         <dd ng-i18next="Views.About.FAQLostItemAnswer"></dd>
       </dl>
       <dl>
-<<<<<<< HEAD
-        <dt translate="Views.About.FAQDupeGally"></dt>
-        <dd translate="Views.About.FAQDupeGallyAnswer"></dd>
-      </dl>
-=======
         <dt ng-i18next="Views.About.FAQDupeGally"></dt>
         <dd ng-i18next="Views.About.FAQDupeGallyAnswer"></dd>
-            </dl>
-        </div>
-        <p ng-i18next="Views.About.BungieCopyright"></p>
->>>>>>> 126d4de7
+      </dl>
     </div>
-    <p translate="Views.About.BungieCopyright"></p>
+    <p ng-i18next="Views.About.BungieCopyright"></p>
   </div>
 </div>