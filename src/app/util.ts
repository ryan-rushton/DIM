--- conflicted
+++ resolved
@@ -7,35 +7,9 @@
   return _.sumBy(list, (item) => {
     return predicate(item) ? 1 : 0;
   });
-<<<<<<< HEAD
-=======
-}
-
-/**
- * A replacement for _.compact(_.flatten(_.map(c, fn))) that is more efficient.
- */
-export function flatMap<T, TResult>(list: T[], fx: _.ListIterator<T, TResult[]>): TResult[] {
-  const fn = _.iteratee(fx) as _.ListIterator<T, TResult[]>;
-  const res: TResult[] = [];
-  _.each(list, (item, index, list) => {
-    const resList = fn(item, index, list);
-    if (resList) {
-      resList.forEach((resItem) => {
-        if (resItem !== undefined && resItem !== null) {
-          res.push(resItem);
-        }
-      });
-    }
-  });
-  return res;
-}
-
-export function compact<T>(arr: (T | false | undefined | 0 | '' | null)[]): T[] {
-  return arr.filter(Boolean) as T[];
 }
 
 /** A shallow copy (just top level properties) of an object, preserving its prototype. */
 export function shallowCopy<T>(o: T): T {
   return Object.assign(Object.create(Object.getPrototypeOf(o)), o);
->>>>>>> fd1ea09a
 }