--- conflicted
+++ resolved
@@ -37,10 +37,8 @@
 import { D2ManifestDefinitions } from 'app/destiny2/d2-definitions';
 import { SocketDetailsMod, plugIsInsertable } from 'app/item-popup/SocketDetails';
 import { settingsSelector } from 'app/settings/reducer';
-<<<<<<< HEAD
 import { specialtyModSocketHashes } from 'app/utils/item-utils';
 import SeasonalModPicker from './SeasonalModPicker';
-=======
 import { chainComparator, compareBy } from 'app/utils/comparators';
 
 // to-do: separate mod name from its "enhanced"ness, maybe with d2ai? so they can be grouped better
@@ -49,7 +47,6 @@
   compareBy((i) => i.plug.energyCost?.energyCost),
   compareBy((i) => i.displayProperties.name)
 );
->>>>>>> 8667797c
 
 const burns: BurnItem[] = [
   {
@@ -463,7 +460,6 @@
     }
   };
 
-<<<<<<< HEAD
   private onSeasonalModSelected = (item: LockedModBase) => {
     const { selectedSeasonalMods } = this.state;
 
@@ -480,25 +476,17 @@
     }
   };
 
-  private onSubmit = (e, onClose: () => void) => {
-=======
   private onSubmit = (e: React.FormEvent | KeyboardEvent, onClose: () => void) => {
->>>>>>> 8667797c
     e.preventDefault();
     this.props.onPerksSelected(this.state.selectedPerks);
     this.props.onSeasonalModsChanged(this.state.selectedSeasonalMods);
     onClose();
   };
 
-<<<<<<< HEAD
-  private scrollToBucket = (bucketIdOrSeasonal) => {
+  private scrollToBucket = (bucketIdOrSeasonal: number | string) => {
     const elementId =
       bucketIdOrSeasonal === 'seasonal' ? bucketIdOrSeasonal : `perk-bucket-${bucketIdOrSeasonal}`;
     const elem = document.getElementById(elementId)!;
-=======
-  private scrollToBucket = (bucketId: number) => {
-    const elem = document.getElementById(`perk-bucket-${bucketId}`)!;
->>>>>>> 8667797c
     elem?.scrollIntoView();
   };
 }
