import { DimItem, DimSocket } from 'app/inventory/item-types';
import {
  DestinyEnergyType,
  DestinyInventoryItemDefinition,
  TierType,
} from 'bungie-api-ts/destiny2';
import { PlugCategoryHashes } from 'data/d2/generated-enums';
import _ from 'lodash';
import { LockedItemType, LockedMod, statValues } from './types';

/**
 *  Filter out plugs that we don't want to show in the perk picker. We only want exotic perks.
 */
export function filterPlugs(socket: DimSocket) {
  if (!socket.plugged) {
    return false;
  }

  const plugItem = socket.plugged.plugDef;
  if (!plugItem || !plugItem.plug) {
    return false;
  }

  return (
    plugItem.plug.plugCategoryHash === PlugCategoryHashes.Intrinsics &&
    plugItem.inventory!.tierType === TierType.Exotic
  );
}

/**
 * Add a locked item to the locked item list for a bucket.
 */
export function addLockedItem(
  lockedItem: LockedItemType,
  locked: readonly LockedItemType[] = []
): readonly LockedItemType[] | undefined {
  // Locking an item clears out the other locked properties in that bucket
  if (lockedItem.type === 'item') {
    return [lockedItem];
  }

  // Only add if it's not already there.
  if (!locked.some((existing) => lockedItemsEqual(existing, lockedItem))) {
    const newLockedItems = Array.from(locked);
    newLockedItems.push(lockedItem);
    return newLockedItems;
  }

  return locked.length === 0 ? undefined : locked;
}

/**
 * Remove a locked item from the locked item list for a bucket.
 */
export function removeLockedItem(
  lockedItem: LockedItemType,
  locked: readonly LockedItemType[] = []
): readonly LockedItemType[] | undefined {
  // Filter anything equal to the passed in item
  const newLockedItems = locked.filter((existing) => !lockedItemsEqual(existing, lockedItem));
  return newLockedItems.length === 0 ? undefined : newLockedItems;
}

export function lockedItemsEqual(first: LockedItemType, second: LockedItemType) {
  switch (first.type) {
    case 'item':
      return second.type === 'item' && first.item.id === second.item.id;
    case 'exclude':
      return second.type === 'exclude' && first.item.id === second.item.id;
    case 'perk':
      return second.type === 'perk' && first.perk.hash === second.perk.hash;
  }
}

/**
 * filteredPerks:
 * The input perks, filtered down to perks on items that also include the other selected perks in that bucket.
 * For example, if you'd selected "heavy ammo finder" for class items it would only include perks that are on
 * class items that also had "heavy ammo finder".
 *
 * filteredPlugSetHashes:
 * Plug set hashes that contain the mods that can slot into items that can also slot the other selected mods in that bucket.
 * For example, if you'd selected "scout rifle loader" for gauntlets it would only include mods that can slot on
 * gauntlets that can also slot "scout rifle loader".
 */
export function getFilteredPerksAndPlugSets(
  locked: readonly LockedItemType[] | undefined,
  items: readonly DimItem[]
) {
  const filteredPlugSetHashes = new Set<number>();
  const filteredPerks = new Set<DestinyInventoryItemDefinition>();

  if (!locked) {
    return {};
  }

  for (const item of items) {
    // flat list of plugs per item
    const itemPlugs: DestinyInventoryItemDefinition[] = [];
    // flat list of plugSetHashes per item
    const itemPlugSets: number[] = [];

    if (item.sockets) {
      for (const socket of item.sockets.allSockets) {
        // Populate mods
        if (!socket.isPerk) {
          if (socket.socketDefinition.reusablePlugSetHash) {
            itemPlugSets.push(socket.socketDefinition.reusablePlugSetHash);
          } else if (socket.socketDefinition.randomizedPlugSetHash) {
            itemPlugSets.push(socket.socketDefinition.randomizedPlugSetHash);
          }
        }

        // Populate plugs
        if (filterPlugs(socket)) {
          socket.plugOptions.forEach((option) => {
            itemPlugs.push(option.plugDef);
          });
        }
      }
    }

    // for each item, look to see if all perks match locked
    const matches = locked.every(
      (locked) => locked.type !== 'perk' || itemPlugs.some((plug) => plug.hash === locked.perk.hash)
    );

    // It matches all perks and plugs
    if (matches) {
      for (const plugSetHash of itemPlugSets) {
        filteredPlugSetHashes.add(plugSetHash);
      }
      for (const itemPlug of itemPlugs) {
        filteredPerks.add(itemPlug);
      }
    }
  }

  return { filteredPlugSetHashes, filteredPerks };
}

/** Whether this item is eligible for being in loadout builder. Now only armour 2.0 and only items that have all the stats. */
export function isLoadoutBuilderItem(item: DimItem) {
  // Armor and Ghosts
  return (
    item.bucket.inArmor &&
    item.energy &&
    statValues.every((statHash) => item.stats?.some((dimStat) => dimStat.statHash === statHash))
  );
}

export function statTier(stat: number) {
  return _.clamp(Math.floor(stat / 10), 0, 10);
}

/**
<<<<<<< HEAD
 * This figures out which perks need to be selected on specific armor 1.0 items to achieve the desired stat mix.
 * process#generateMixesFromPerksOrStats uses a very similar algorithm to generate the stat mixes initially so the
 * two should be kept in sync if this changes.
 */
export function generateMixesFromPerks(
  item: DimItem,
  chosenValues: number[],
  statOrder: StatTypes[]
): DimPlug[] {
  const stats = item.stats;

  if (!stats || stats.length < 3) {
    return [];
  }

  const mixes: number[][] = [getOrderedStatValues(item, statOrder)];

  const altPerks: (DimPlug[] | null)[] = [null];

  if (stats && item.sockets && !item.energy) {
    for (const socket of item.sockets.allSockets) {
      if (socket.plugOptions.length > 1) {
        for (const plug of socket.plugOptions) {
          if (plug !== socket.plugged && plug.stats) {
            // Stats without the currently selected plug, with the optional plug
            const mixNum = mixes.length;
            for (let mixIndex = 0; mixIndex < mixNum; mixIndex++) {
              const existingMix = mixes[mixIndex];
              const optionStat = statValues.map((statHash, index) => {
                const currentPlugValue =
                  (socket.plugged?.stats && socket.plugged.stats[statHash]) ?? 0;
                const optionPlugValue = plug.stats?.[statHash] || 0;
                return existingMix[index] - currentPlugValue + optionPlugValue;
              });

              const existingMixAlts = altPerks[mixIndex];
              const plugs = existingMixAlts ? [...existingMixAlts, plug] : [plug];
              altPerks.push(plugs);
              if (plugs && optionStat.every((val, index) => val === chosenValues[index])) {
                return plugs;
              }
              mixes.push(optionStat);
            }
          }
        }
      }
    }
  }

  return [];
}

/**
 * This gets stat values for an item ordered by the statOrder array.
 */
function getOrderedStatValues(item: DimItem, statOrder: StatTypes[]) {
  const stats = _.keyBy(item.stats, (stat) => stat.statHash);
  return statOrder.map((statHash) => stats[statHash]?.value || 0);
}

/**
 * Checks to see if some mod in a collection of LockedArmor2Mod or LockedMod,
=======
 * Checks to see if some mod in a collection of LockedMod or LockedMod,
>>>>>>> 37441817
 * has an elemental (non-Any) energy requirement
 */
export function someModHasEnergyRequirement(mods: LockedMod[]) {
  return mods.some(
    (mod) =>
      !mod.modDef.plug.energyCost || mod.modDef.plug.energyCost.energyType !== DestinyEnergyType.Any
  );
}<|MERGE_RESOLUTION|>--- conflicted
+++ resolved
@@ -154,72 +154,7 @@
 }
 
 /**
-<<<<<<< HEAD
- * This figures out which perks need to be selected on specific armor 1.0 items to achieve the desired stat mix.
- * process#generateMixesFromPerksOrStats uses a very similar algorithm to generate the stat mixes initially so the
- * two should be kept in sync if this changes.
- */
-export function generateMixesFromPerks(
-  item: DimItem,
-  chosenValues: number[],
-  statOrder: StatTypes[]
-): DimPlug[] {
-  const stats = item.stats;
-
-  if (!stats || stats.length < 3) {
-    return [];
-  }
-
-  const mixes: number[][] = [getOrderedStatValues(item, statOrder)];
-
-  const altPerks: (DimPlug[] | null)[] = [null];
-
-  if (stats && item.sockets && !item.energy) {
-    for (const socket of item.sockets.allSockets) {
-      if (socket.plugOptions.length > 1) {
-        for (const plug of socket.plugOptions) {
-          if (plug !== socket.plugged && plug.stats) {
-            // Stats without the currently selected plug, with the optional plug
-            const mixNum = mixes.length;
-            for (let mixIndex = 0; mixIndex < mixNum; mixIndex++) {
-              const existingMix = mixes[mixIndex];
-              const optionStat = statValues.map((statHash, index) => {
-                const currentPlugValue =
-                  (socket.plugged?.stats && socket.plugged.stats[statHash]) ?? 0;
-                const optionPlugValue = plug.stats?.[statHash] || 0;
-                return existingMix[index] - currentPlugValue + optionPlugValue;
-              });
-
-              const existingMixAlts = altPerks[mixIndex];
-              const plugs = existingMixAlts ? [...existingMixAlts, plug] : [plug];
-              altPerks.push(plugs);
-              if (plugs && optionStat.every((val, index) => val === chosenValues[index])) {
-                return plugs;
-              }
-              mixes.push(optionStat);
-            }
-          }
-        }
-      }
-    }
-  }
-
-  return [];
-}
-
-/**
- * This gets stat values for an item ordered by the statOrder array.
- */
-function getOrderedStatValues(item: DimItem, statOrder: StatTypes[]) {
-  const stats = _.keyBy(item.stats, (stat) => stat.statHash);
-  return statOrder.map((statHash) => stats[statHash]?.value || 0);
-}
-
-/**
- * Checks to see if some mod in a collection of LockedArmor2Mod or LockedMod,
-=======
  * Checks to see if some mod in a collection of LockedMod or LockedMod,
->>>>>>> 37441817
  * has an elemental (non-Any) energy requirement
  */
 export function someModHasEnergyRequirement(mods: LockedMod[]) {
