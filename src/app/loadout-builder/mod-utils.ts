import { armor2PlugCategoryHashesByName } from 'app/search/d2-known-values';
import { DestinyEnergyType } from 'bungie-api-ts/destiny2';
import _ from 'lodash';
import { DimItem } from '../inventory/item-types';
import { mapArmor2ModToProcessMod, mapDimItemToProcessItem } from './processWorker/mappers';
import {
  canTakeAllGeneralMods,
  canTakeAllSeasonalMods,
  sortProcessModsOrProcessItems,
} from './processWorker/processUtils';
import { ProcessItem } from './processWorker/types';
import {
  bucketsToCategories,
  LockableBucketHashes,
  LockedArmor2Mod,
  LockedArmor2ModMap,
} from './types';

/**
 * Checks that:
 *   1. The armour piece is Armour 2.0
 *   2. The mod matches the Armour energy OR the mod has the any Energy type
 */
export const doEnergiesMatch = (mod: LockedArmor2Mod, item: DimItem) =>
  item.energy &&
  (mod.modDef.plug.energyCost!.energyType === DestinyEnergyType.Any ||
    mod.modDef.plug.energyCost!.energyType === item.energy?.energyType);

/**
 * Assignes the general mods to armour pieces in assignments, including the energy specific ones
 * i.e. Void Resist ect
 *
 * assignments is mutated in this function as it tracks assigned mods for a particular armour set.
 */
function assignGeneralMods(
  setToMatch: ProcessItem[],
  generalMods: LockedArmor2Mod[],
  assignments: Record<string, number[]>
): void {
  // Mods need to be sorted before being passed to the assignment function
  const sortedMods = generalMods.map(mapArmor2ModToProcessMod).sort(sortProcessModsOrProcessItems);

  canTakeAllGeneralMods(sortedMods, setToMatch, assignments);
}

/**
 * If the energies match, this will assign the mods to the item in assignments.
 *
 * assignments is mutated in this function as it tracks assigned mods for a particular armour set
 */
function assignModsForSlot(
  item: DimItem,
  mods: LockedArmor2Mod[],
  assignments: Record<string, number[]>
): void {
<<<<<<< HEAD
  if (!mods?.length || mods.every((mod) => doEnergiesMatch(mod, item))) {
    assignments[item.id] = [...assignments[item.id], ...mods.map((mod) => mod.modDef.hash)];
=======
  if (mods?.length && mods.every((mod) => doEnergiesMatch(mod, item))) {
    assignments[item.id] = [...assignments[item.id], ...mods.map((mod) => mod.mod.hash)];
>>>>>>> 43016615
  }
}

/**
 * Checks to see if the passed in seasonal mods can be assigned to the armour set.
 *
 * assignments is mutated in this function as it tracks assigned mods for a particular armour set
 */
function assignAllSeasonalMods(
  setToMatch: ProcessItem[],
  seasonalMods: readonly LockedArmor2Mod[],
  assignments: Record<string, number[]>
): void {
  // Mods need to be sorted before being passed to the assignment function
  const sortedMods = seasonalMods.map(mapArmor2ModToProcessMod).sort(sortProcessModsOrProcessItems);

  canTakeAllSeasonalMods(sortedMods, setToMatch, assignments);
}

export function assignModsToArmorSet(
  setToMatch: readonly DimItem[],
  lockedArmor2Mods: LockedArmor2ModMap
): [Record<string, LockedArmor2Mod[]>, LockedArmor2Mod[]] {
  const assignments: Record<string, number[]> = {};

  for (const item of setToMatch) {
    assignments[item.id] = [];
  }

  const processItems: ProcessItem[] = [];

  for (const hash of LockableBucketHashes) {
    const item = setToMatch.find((i) => i.bucket.hash === hash);

    if (item) {
      const lockedMods = lockedArmor2Mods[bucketsToCategories[hash]];
      assignModsForSlot(item, lockedMods, assignments);
      processItems.push(mapDimItemToProcessItem(item, lockedMods));
    }
  }

  assignGeneralMods(
    processItems,
    lockedArmor2Mods[armor2PlugCategoryHashesByName.general],
    assignments
  );

<<<<<<< HEAD
  const modsByHash = _.keyBy(Object.values(lockedArmor2Mods).flat(), (mod) => mod.modDef.hash);
=======
  assignAllSeasonalMods(processItems, lockedArmor2Mods.seasonal, assignments);

  const modsByHash = _.groupBy(Object.values(lockedArmor2Mods).flat(), (mod) => mod.mod.hash);
>>>>>>> 43016615
  const assignedMods = _.mapValues(assignments, (modHashes) =>
    modHashes
      .map((modHash) => modsByHash[modHash].pop())
      .filter((x): x is LockedArmor2Mod => Boolean(x))
  );
  const assigned = Object.values(assignedMods).flat();
  const unassignedMods = Object.values(lockedArmor2Mods)
    .flat()
    .filter((unassign) => !assigned.some((assign) => assign.key === unassign.key));

  return [assignedMods, unassignedMods];
}<|MERGE_RESOLUTION|>--- conflicted
+++ resolved
@@ -53,13 +53,8 @@
   mods: LockedArmor2Mod[],
   assignments: Record<string, number[]>
 ): void {
-<<<<<<< HEAD
-  if (!mods?.length || mods.every((mod) => doEnergiesMatch(mod, item))) {
+  if (mods?.length && mods.every((mod) => doEnergiesMatch(mod, item))) {
     assignments[item.id] = [...assignments[item.id], ...mods.map((mod) => mod.modDef.hash)];
-=======
-  if (mods?.length && mods.every((mod) => doEnergiesMatch(mod, item))) {
-    assignments[item.id] = [...assignments[item.id], ...mods.map((mod) => mod.mod.hash)];
->>>>>>> 43016615
   }
 }
 
@@ -107,13 +102,9 @@
     assignments
   );
 
-<<<<<<< HEAD
-  const modsByHash = _.keyBy(Object.values(lockedArmor2Mods).flat(), (mod) => mod.modDef.hash);
-=======
   assignAllSeasonalMods(processItems, lockedArmor2Mods.seasonal, assignments);
 
-  const modsByHash = _.groupBy(Object.values(lockedArmor2Mods).flat(), (mod) => mod.mod.hash);
->>>>>>> 43016615
+  const modsByHash = _.groupBy(Object.values(lockedArmor2Mods).flat(), (mod) => mod.modDef.hash);
   const assignedMods = _.mapValues(assignments, (modHashes) =>
     modHashes
       .map((modHash) => modsByHash[modHash].pop())
