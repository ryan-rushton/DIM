import * as _ from 'lodash';

import { compareBy, chainComparator, reverseComparator } from '../comparators';
import { DimItem, D1Item, D2Item } from '../inventory/item-types';
import { DimStore } from '../inventory/store-types';
import { Loadout, dimLoadoutService } from '../loadout/loadout.service';
import { DestinyAmmunitionType, DestinyCollectibleState } from 'bungie-api-ts/destiny2';
import { createSelector } from 'reselect';
import { destinyVersionSelector } from '../accounts/reducer';
import { D1Categories } from '../destiny1/d1-buckets.service';
import { D2Categories } from '../destiny2/d2-buckets.service';
import { querySelector } from '../shell/reducer';
import { storesSelector } from '../inventory/reducer';
import { maxLightLoadout } from '../loadout/auto-loadouts';
import { itemTags } from '../inventory/dim-item-info';
import { characterSortSelector } from '../settings/character-sort';
import store from '../store/store';
import { loadoutsSelector } from '../loadout/reducer';
import { InventoryCuratedRoll } from '../curated-rolls/curatedRollService';
import { curationsSelector } from '../curated-rolls/reducer';
import { D2SeasonInfo } from '../inventory/d2-season-info';
import { D2EventPredicateLookup } from '../inventory/d2-event-info';
import memoizeOne from 'memoize-one';
import { getRating } from '../item-review/reducer';

/** Make a Regexp that searches starting at a word boundary */
const startWordRegexp = memoizeOne((predicate: string) =>
  // Only some languages effectively use the \b regex word boundary
  ['de', 'en', 'es', 'es-mx', 'fr', 'it', 'pl', 'pt-br'].includes(
    store.getState().settings.language
  )
    ? new RegExp(`\\b${escapeRegExp(predicate)}`, 'i')
    : new RegExp(escapeRegExp(predicate), 'i')
);

export const searchConfigSelector = createSelector(
  destinyVersionSelector,
  buildSearchConfig
);

/**
 * A selector for the search config for a particular destiny version.
 */
export const searchFiltersConfigSelector = createSelector(
  searchConfigSelector,
  storesSelector,
  loadoutsSelector,
  curationsSelector,
  (searchConfig, stores, loadouts, curationsSelector) => {
    return searchFilters(searchConfig, stores, loadouts, curationsSelector.curations);
  }
);

/**
 * A selector for a predicate function for searching items, given the current search query.
 */
// TODO: this also needs to depend on:
// * settings
// * loadouts
// * current character
// * all items (for dupes)
// * itemInfo
// * ratings
// * newItems
// * and maybe some other stuff?
export const searchFilterSelector = createSelector(
  querySelector,
  searchFiltersConfigSelector,
  (query, filters) => filters.filterFunction(query)
);

export interface SearchConfig {
  destinyVersion: 1 | 2;
  keywords: string[];
  categoryHashFilters: { [key: string]: number };
  keywordToFilter: { [key: string]: string };
}

/**
 * Builds an object that describes the available search keywords and category mappings.
 */
export function buildSearchConfig(destinyVersion: 1 | 2): SearchConfig {
  const categories = destinyVersion === 1 ? D1Categories : D2Categories;
  const itemTypes = _.flatMap(Object.values(categories), (l: string[]) =>
    l.map((v) => v.toLowerCase())
  );

  // Add new ItemCategoryHash hashes to this (or down below in the D2 area) to add new category searches
  let categoryHashFilters: { [key: string]: number } = {
    autorifle: 5,
    handcannon: 6,
    pulserifle: 7,
    scoutrifle: 8,
    fusionrifle: 9,
    sniperrifle: 10,
    shotgun: 11,
    machinegun: 12,
    rocketlauncher: 13,
    sidearm: 14,
    sword: 54
  };

  const stats = [
    'charge',
    'impact',
    'range',
    'stability',
    'reload',
    'magazine',
    'aimassist',
    'equipspeed'
  ];

  const source = [
    'edz',
    'titan',
    'nessus',
    'io',
    'mercury',
    'prophecy',
    'mars',
    'tangled',
    'dreaming',
    'shaxx',
    'crucible',
    'trials',
    'ironbanner',
    'zavala',
    'strikes',
    'ikora',
    'gunsmith',
    'shipwright',
    'drifter',
    'gambit',
    'eververse',
    'nm',
    'do',
    'fwc',
    'leviathan',
    'sos',
    'eow',
    'lastwish',
    'prestige',
    'raid',
    'ep',
    'nightfall',
    'adventure',
    'scourge',
    'blackarmory'
  ];

  if (destinyVersion === 1) {
    stats.push('rof');
  } else {
    categoryHashFilters = {
      ...categoryHashFilters,
      grenadelauncher: 153950757,
      tracerifle: 2489664120,
      linearfusionrifle: 1504945536,
      submachine: 3954685534,
      bow: 3317538576,
      transmat: 208981632,
      weaponmod: 610365472,
      armormod: 4104513227,
      reptoken: 2088636411
    };
    stats.push('rpm', 'mobility', 'recovery', 'resilience');
  }

  /**
   * Filter translation sets. Left-hand is the filter to run from filterFns, right side are possible filterResult
   * values that will set the left-hand to the "match."
   */
  const filterTrans: {
    [key: string]: string[];
  } = {
    dmg: ['arc', 'solar', 'void', 'kinetic', 'heroic'],
    type: itemTypes,
    tier: [
      'common',
      'uncommon',
      'rare',
      'legendary',
      'exotic',
      'white',
      'green',
      'blue',
      'purple',
      'yellow'
    ],
    reacquirable: ['reacquirable'],
    classType: ['titan', 'hunter', 'warlock'],
    dupe: ['dupe', 'duplicate'],
    dupelower: ['dupelower'],
    locked: ['locked'],
    unlocked: ['unlocked'],
    stackable: ['stackable'],
    weapon: ['weapon'],
    armor: ['armor'],
    categoryHash: Object.keys(categoryHashFilters),
    inloadout: ['inloadout'],
    maxpower: ['maxpower'],
    new: ['new'],
    tag: ['tagged'],
    level: ['level'],
    equipment: ['equipment', 'equippable'],
    postmaster: ['postmaster', 'inpostmaster'],
    equipped: ['equipped'],
    transferable: ['transferable', 'movable'],
    infusable: ['infusable', 'infuse'],
    owner: ['invault', 'incurrentchar'],
    location: ['inleftchar', 'inmiddlechar', 'inrightchar'],
    cosmetic: ['cosmetic']
  };

  if (destinyVersion === 1) {
    Object.assign(filterTrans, {
      hasLight: ['light', 'haslight'],
      tracked: ['tracked'],
      untracked: ['untracked'],
      sublime: ['sublime'],
      incomplete: ['incomplete'],
      complete: ['complete'],
      xpcomplete: ['xpcomplete'],
      xpincomplete: ['xpincomplete', 'needsxp'],
      upgraded: ['upgraded'],
      unascended: ['unascended', 'unassended', 'unasscended'],
      ascended: ['ascended', 'assended', 'asscended'],
      reforgeable: ['reforgeable', 'reforge', 'rerollable', 'reroll'],
      ornament: ['ornamentable', 'ornamentmissing', 'ornamentunlocked'],
      engram: ['engram'],
      stattype: ['intellect', 'discipline', 'strength'],
      glimmer: ['glimmeritem', 'glimmerboost', 'glimmersupply'],
      vendor: [
        'fwc',
        'do',
        'nm',
        'speaker',
        'variks',
        'shipwright',
        'vanguard',
        'osiris',
        'xur',
        'shaxx',
        'cq',
        'eris',
        'ev',
        'gunsmith'
      ],
      activity: [
        'vanilla',
        'trials',
        'ib',
        'qw',
        'cd',
        'srl',
        'vog',
        'ce',
        'ttk',
        'kf',
        'roi',
        'wotm',
        'poe',
        'coe',
        'af',
        'dawning',
        'aot'
      ]
    });
  } else {
    Object.assign(filterTrans, {
      hasLight: ['light', 'haslight', 'haspower'],
      complete: ['goldborder', 'yellowborder', 'complete'],
      curated: ['curated', 'wishlist'],
      masterwork: ['masterwork', 'masterworks'],
      hasShader: ['shaded', 'hasshader'],
      hasMod: ['modded', 'hasmod'],
      ikelos: ['ikelos'],
      randomroll: ['randomroll'],
      ammoType: ['special', 'primary', 'heavy'],
      event: ['dawning', 'crimsondays', 'solstice', 'fotl']
    });
  }

  if ($featureFlags.reviewsEnabled) {
    filterTrans.hasRating = ['rated', 'hasrating'];
  }

  const keywords: string[] = _.flatten(
    _.flatten(Object.values(filterTrans)).map((word) => {
      return [`is:${word}`, `not:${word}`];
    })
  );

  itemTags.forEach((tag) => {
    if (tag.type) {
      keywords.push(`tag:${tag.type}`);
    } else {
      keywords.push('tag:none');
    }
  });

  // Filters that operate on ranges (>, <, >=, <=)
  const comparisons = [':<', ':>', ':<=', ':>=', ':='];

  stats.forEach((word) => {
    const filter = `stat:${word}`;
    comparisons.forEach((comparison) => {
      keywords.push(filter + comparison);
    });
  });

  source.forEach((word) => {
    const filter = `source:${word}`;
    keywords.push(filter);
  });

  const ranges = ['light', 'power', 'level', 'stack', 'count', 'year'];
  if (destinyVersion === 1) {
    ranges.push('quality', 'percentage');
  }

  if (destinyVersion === 2) {
    ranges.push('masterwork');
    ranges.push('season');
    keywords.push('source:');
  }

  if (destinyVersion === 2 && $featureFlags.curatedRolls) {
    ranges.push('curated');
  }

  if ($featureFlags.reviewsEnabled) {
    ranges.push('rating');
    ranges.push('ratingcount');
  }

  ranges.forEach((range) => {
    comparisons.forEach((comparison) => {
      keywords.push(range + comparison);
    });
  });

  // free form notes on items
  keywords.push('notes:');
  keywords.push('perk:');

  // Build an inverse mapping of keyword to function name
  const keywordToFilter: { [key: string]: string } = {};
  _.each(filterTrans, (keywords, functionName) => {
    for (const keyword of keywords) {
      keywordToFilter[keyword] = functionName;
    }
  });

  return {
    keywordToFilter,
    keywords,
    destinyVersion,
    categoryHashFilters
  };
}

// The comparator for sorting dupes - the first item will be the "best" and all others are "dupelower".
const dupeComparator = reverseComparator(
  chainComparator(
    // primary stat
    compareBy((item: DimItem) => item.primStat && item.primStat.value),
    compareBy((item: DimItem) => item.masterwork),
    compareBy((item: DimItem) => item.locked),
    compareBy(
      (item: DimItem) =>
        item.dimInfo && item.dimInfo.tag && ['favorite', 'keep'].includes(item.dimInfo.tag)
    ),
    compareBy((i: DimItem) => i.id) // tiebreak by ID
  )
);

export interface SearchFilters {
  filters: {
    [predicate: string]: (
      item: DimItem,
      predicate?: string
    ) => boolean | '' | null | undefined | false | number;
  };
  filterFunction(query: string): (item: DimItem) => boolean;
}

const alwaysTrue = () => true;

/**
 * This builds an object that can be used to generate filter functions from search queried.
 *
 */
function searchFilters(
  searchConfig: SearchConfig,
  stores: DimStore[],
  loadouts: Loadout[],
  inventoryCuratedRolls: { [key: string]: InventoryCuratedRoll }
): SearchFilters {
  let _duplicates: { [hash: number]: DimItem[] } | null = null; // Holds a map from item hash to count of occurrances of that hash
  const _maxPowerItems: string[] = [];
  const _lowerDupes = {};
  let _sortedStores: DimStore[] | null = null;
  let _loadoutItemIds: Set<string> | undefined;
  const getLoadouts = _.once(() => dimLoadoutService.getLoadouts());

  function initDupes() {
    if (_duplicates === null) {
      _duplicates = {};
      for (const store of stores) {
        for (const i of store.items) {
          if (!_duplicates[i.hash]) {
            _duplicates[i.hash] = [];
          }
          _duplicates[i.hash].push(i);
        }
      }

      _.each(_duplicates, (dupes: DimItem[]) => {
        if (dupes.length > 1) {
          dupes.sort(dupeComparator);
          const bestDupe = dupes[0];
          for (const dupe of dupes) {
            if (
              dupe.bucket &&
              (dupe.bucket.sort === 'Weapons' || dupe.bucket.sort === 'Armor') &&
              !dupe.notransfer
            ) {
              _lowerDupes[dupe.id] = dupe !== bestDupe;
            }
          }
        }
      });
    }
  }

  const statHashes = new Set([
    1480404414, // D2 Attack
    3897883278, // D1 & D2 Defense
    368428387 // D1 Attack
  ]);

  const cosmeticTypes = new Set([
    'Shader',
    'Shaders',
    'Ornaments',
    'Modifications',
    'Emote',
    'Emotes',
    'Emblem',
    'Emblems',
    'Vehicle',
    'Horn',
    'Ship',
    'Ships',
    'ClanBanners'
  ]);

  const D2Sources = {
    edz: {
      sourceHashes: [
        1373723300,
        783399508,
        790433146,
        1527887247,
        1736997121,
        1861838843,
        1893377622,
        2096915131,
        3754173885,
        4214471686,
        4292996207,
        2851783112,
        2347293565
      ],
      itemHashes: []
    },
    titan: {
      sourceHashes: [3534706087, 194661944, 482012099, 636474187, 354493557],
      itemHashes: []
    },
    nessus: {
      sourceHashes: [
        1906492169,
        164571094,
        1186140085,
        1289998337,
        2040548068,
        2345202459,
        2553369674,
        3067146211,
        3022766747,
        817015032
      ],
      itemHashes: []
    },
    io: {
      sourceHashes: [315474873, 1067250718, 1832642406, 2392127416, 3427537854, 2717017239],
      itemHashes: []
    },
    mercury: {
      sourceHashes: [
        3079246067,
        80684972,
        148542898,
        1400219831,
        1411886787,
        1654120320,
        3079246067,
        4263201695,
        3964663093,
        2487203690,
        1175566043,
        1581680964
      ],
      itemHashes: []
    },
    mars: {
      sourceHashes: [1036506031, 1299614150, 2310754348, 2926805810, 1924238751],
      itemHashes: []
    },
    tangled: { sourceHashes: [1771326504, 4140654910, 2805208672, 110159004], itemHashes: [] },
    dreaming: { sourceHashes: [2559145507, 3874934421], itemHashes: [] },

    ep: { sourceHashes: [4137108180], itemHashes: [] },
    prophecy: { sourceHashes: [3079246067], itemHashes: [] },
    shaxx: { sourceHashes: [897576623, 2537301256, 2641169841], itemHashes: [] },
    crucible: { sourceHashes: [897576623, 2537301256, 2641169841], itemHashes: [] },
    trials: { sourceHashes: [1607607347, 139599745, 3543690049], itemHashes: [] },
    ironbanner: { sourceHashes: [3072862693], itemHashes: [] },
    zavala: { sourceHashes: [2527168932], itemHashes: [] },
    strikes: { sourceHashes: [2527168932], itemHashes: [] },
    ikora: { sourceHashes: [3075817319], itemHashes: [] },
    gunsmith: { sourceHashes: [1788267693], itemHashes: [] },
    shipwright: { sourceHashes: [96303009], itemHashes: [] },
    gambit: { sourceHashes: [2170269026], itemHashes: [] },
    drifter: { sourceHashes: [2170269026], itemHashes: [] },
    eververse: { sourceHashes: [4036739795, 269962496], itemHashes: [] },

    nm: { sourceHashes: [1464399708], itemHashes: [] },
    do: { sourceHashes: [146504277], itemHashes: [] },
    fwc: { sourceHashes: [3569603185], itemHashes: [] },

    leviathan: { sourceHashes: [2653618435, 2765304727, 4009509410], itemHashes: [] },
    sos: { sourceHashes: [1675483099, 2812190367], itemHashes: [] },
    eow: { sourceHashes: [2937902448, 4066007318], itemHashes: [] },
    lastwish: { sourceHashes: [2455011338], itemHashes: [] },
    prestige: { sourceHashes: [2765304727, 2812190367, 4066007318], itemHashes: [] },
    raid: {
      sourceHashes: [
        2653618435,
        2765304727,
        4009509410,
        1675483099,
        2812190367,
        2937902448,
        4066007318,
        2455011338,
        1483048674,
        2085016678,
        4246883461
      ],
      itemHashes: []
    },

    nightfall: {
      sourceHashes: [
        4208190159,
        4263201695,
        3964663093,
        3874934421,
        3067146211,
        3022766747,
        2926805810,
        2851783112,
        2805208672,
        2717017239,
        2487203690,
        2347293565,
        1924238751,
        1175566043,
        1581680964,
        817015032,
        354493557,
        110159004
      ],
      itemHashes: []
    },

    adventure: {
      sourceHashes: [
        80684972,
        194661944,
        482012099,
        636474187,
        783399508,
        790433146,
        1067250718,
        1186140085,
        1289998337,
        1527887247,
        1736997121,
        1861838843,
        1893377622,
        2040548068,
        2096915131,
        2345202459,
        2392127416,
        2553369674,
        3427537854,
        3754173885,
        4214471686
      ],
      itemHashes: []
    },
    scourge: { sourceHashes: [1483048674, 2085016678, 4246883461], itemHashes: [2557722678] },
    blackarmory: {
      sourceHashes: [
        75031309,
        266896577,
        948753311,
        1286332045,
        1457456824,
        1465990789,
        1596507419,
        2062058385,
        2384327872,
        2541753910,
        2966694626,
        3047033583,
        3257722699,
        3390164851,
        3764925750,
        4101102010,
        4120473292,
        4290227252,
        4247521481
      ],
      itemHashes: [
        3211806999,
        3588934839,
        417164956,
        3650581584,
        3650581585,
        3650581586,
        3650581587,
        3650581588,
        3650581589
      ]
    }
  };

  const ikelosHash = new Set([847450546, 1723472487, 1887808042, 3866356643, 4036115577]);

  // This refactored method filters items by stats
  //   * statType = [aa|impact|range|stability|rof|reload|magazine|equipspeed|mobility|resilience|recovery]
  const filterByStats = (statType) => {
    const statHash = {
      rpm: 4284893193,
      rof: 4284893193,
      charge: 2961396640,
      impact: 4043523819,
      range: 1240592695,
      stability: 155624089,
      reload: 4188031367,
      magazine: 3871231066,
      aimassist: 1345609583,
      equipspeed: 943549884,
      mobility: 2996146975,
      resilience: 392767087,
      recovery: 1943323491,
      velocity: 2523465841,
      blastradius: 2523465841,
      recoildirection: 2715839340,
      drawtime: 447667954,
      zoom: 3555269338,
      inventorysize: 1931675084
    }[statType];

    return (item: DimItem, predicate: string) => {
      const foundStatHash = item.stats && item.stats.find((s) => s.statHash === statHash);
      return foundStatHash && compareByOperand(foundStatHash.value, predicate);
    };
  };

  function compareByOperand(compare = 0, predicate: string) {
    if (predicate.length === 0) {
      return false;
    }

    const operands = ['<=', '>=', '=', '>', '<'];
    let operand = 'none';

    operands.forEach((element) => {
      if (predicate.substring(0, element.length) === element) {
        operand = element;
        predicate = predicate.substring(element.length);
        return false;
      } else {
        return true;
      }
    }, this);

    const predicateValue = parseFloat(predicate);

    switch (operand) {
      case 'none':
      case '=':
        return compare === predicateValue;
      case '<':
        return compare < predicateValue;
      case '<=':
        return compare <= predicateValue;
      case '>':
        return compare > predicateValue;
      case '>=':
        return compare >= predicateValue;
    }
    return false;
  }

  // reset, filterFunction, and filters
  return {
    /**
     * Build a complex predicate function from a full query string.
     */
    filterFunction(query: string): (item: DimItem) => boolean {
      if (!query.length) {
        return alwaysTrue;
      }

      query = query.trim().toLowerCase();

      // could probably tidy this regex, just a quick hack to support multi term:
      // [^\s]*?"[^"]+?" -> match is:"stuff here"
      // [^\s]*?'[^']+?' -> match is:'stuff here'
      // [^\s"']+' -> match is:stuff
      const searchTerms = query.match(/[^\s]*?"[^"]+?"|[^\s]*?'[^']+?'|[^\s"']+/g) || [];
      interface Filter {
        invert: boolean;
        value: string;
        predicate: string;
        orFilters?: Filter[];
      }
      const filters: Filter[] = [];

      // The entire implementation of "or" is a dirty hack - we should really
      // build an expression tree instead. But here, we flip a flag when we see
      // an "or" token, and then on the next filter we instead combine the filter
      // with the previous one in a hacked-up "or" node that we'll handle specially.
      let or = false;

      function addPredicate(predicate: string, filter: string, invert: boolean = false) {
        const filterDef: Filter = { predicate, value: filter, invert };
        if (or && filters.length) {
          const lastFilter = filters.pop();
          filters.push({
            predicate: 'or',
            invert: false,
            value: '',
            orFilters: [...(lastFilter!.orFilters! || [lastFilter])!, filterDef]
          });
        } else {
          filters.push(filterDef);
        }
        or = false;
      }

      for (const search of searchTerms) {
        const invert = search.startsWith('-');
        const term = search.replace(/^-/, '');

        if (term === 'or') {
          or = true;
        } else if (term.startsWith('is:')) {
          const filter = term.replace('is:', '');
          const predicate = searchConfig.keywordToFilter[filter];
          if (predicate) {
            addPredicate(predicate, filter, invert);
          }
        } else if (term.startsWith('not:')) {
          const filter = term.replace('not:', '');
          const predicate = searchConfig.keywordToFilter[filter];
          if (predicate) {
            addPredicate(predicate, filter, !invert);
          }
        } else if (term.startsWith('tag:')) {
          const filter = term.replace('tag:', '');
          addPredicate('itemtags', filter, invert);
        } else if (term.startsWith('notes:')) {
          const filter = term.replace('notes:', '').replace(/(^['"]|['"]$)/g, '');
          addPredicate('notes', filter, invert);
        } else if (term.startsWith('perk:')) {
          const filter = term.replace('perk:', '').replace(/(^['"]|['"]$)/g, '');
          addPredicate('perk', filter, invert);
        } else if (term.startsWith('light:') || term.startsWith('power:')) {
          const filter = term.replace('light:', '').replace('power:', '');
          addPredicate('light', filter, invert);
        } else if (term.startsWith('masterwork:')) {
          const filter = term.replace('masterwork:', '');
          addPredicate('masterworkValue', filter, invert);
        } else if (term.startsWith('season:')) {
          const filter = term.replace('season:', '');
          addPredicate('seasonValue', filter, invert);
        } else if (term.startsWith('year:')) {
          const filter = term.replace('year:', '');
          addPredicate('yearValue', filter, invert);
        } else if (term.startsWith('stack:')) {
          const filter = term.replace('stack:', '');
          addPredicate('stack', filter, invert);
        } else if (term.startsWith('count:')) {
          const filter = term.replace('count:', '');
          addPredicate('count', filter, invert);
        } else if (term.startsWith('level:')) {
          const filter = term.replace('level:', '');
          addPredicate('level', filter, invert);
        } else if (term.startsWith('quality:') || term.startsWith('percentage:')) {
          const filter = term.replace('quality:', '').replace('percentage:', '');
          addPredicate('quality', filter, invert);
        } else if (term.startsWith('rating:')) {
          const filter = term.replace('rating:', '');
          addPredicate('rating', filter, invert);
        } else if (term.startsWith('ratingcount:')) {
          const filter = term.replace('ratingcount:', '');
          addPredicate('ratingcount', filter, invert);
        } else if (term.startsWith('id:')) {
          const filter = term.replace('id:', '');
          addPredicate('id', filter, invert);
        } else if (term.startsWith('hash:')) {
          const filter = term.replace('hash:', '');
          addPredicate('hash', filter, invert);
        } else if (term.startsWith('stat:')) {
          // Avoid console.error by checking if all parameters are typed
          const pieces = term.split(':');
          if (pieces.length === 3) {
            const filter = pieces[1];
            addPredicate(filter, pieces[2]);
          }
        } else if (term.startsWith('source:')) {
          const filter = term.replace('source:', '');
          addPredicate('source', filter, invert);
        } else if (!/^\s*$/.test(term)) {
          addPredicate('keyword', term.replace(/(^['"]|['"]$)/g, ''), invert);
        }
      }

      _sortedStores = null;

      return (item: DimItem) => {
        return filters.every((filter) => {
          let result;
          if (filter.orFilters) {
            result = filter.orFilters.some((filter) => {
              const result =
                this.filters[filter.predicate] &&
                this.filters[filter.predicate](item, filter.value);

              return filter.invert ? !result : result;
            });
          } else {
            result =
              this.filters[filter.predicate] && this.filters[filter.predicate](item, filter.value);
          }
          return filter.invert ? !result : result;
        });
      };
    },

    /**
     * Each entry in this map is a filter function that will be provided the normalized
     * query term and an item, and should return whether or not it matches the filter.
     * @param predicate The predicate - for example, is:arc gets the 'elemental' filter function, with predicate='arc'
     * @param item The item to test against.
     * @return Returns true for a match, false for a non-match
     */
    filters: {
      id(item: DimItem, predicate: string) {
        return item.id === predicate;
      },
      hash(item: DimItem, predicate: string) {
        return item.hash.toString() === predicate;
      },
      dmg(item: DimItem, predicate: string) {
        return item.dmg === predicate;
      },
      type(item: DimItem, predicate: string) {
        return item.type && item.type.toLowerCase() === predicate;
      },
      tier(item: DimItem, predicate: string) {
        const tierMap = {
          white: 'common',
          green: 'uncommon',
          blue: 'rare',
          purple: 'legendary',
          yellow: 'exotic'
        };
        return item.tier.toLowerCase() === (tierMap[predicate] || predicate);
      },
      sublime(item: DimItem) {
        const sublimeEngrams = [
          1986458096, // -gauntlet
          2218811091,
          2672986950, // -body-armor
          779347563,
          3497374572, // -class-item
          808079385,
          3592189221, // -leg-armor
          738642122,
          3797169075, // -helmet
          838904328
        ];
        return sublimeEngrams.includes(item.hash);
      },
      // Incomplete will show items that are not fully leveled.
      incomplete(item: DimItem) {
        return item.talentGrid && !item.complete;
      },
      // Complete shows items that are fully leveled.
      complete(item: DimItem) {
        return item.complete;
      },
      // Upgraded will show items that have enough XP to unlock all
      // their nodes and only need the nodes to be purchased.
      upgraded(item: D1Item) {
        return item.talentGrid && item.talentGrid.xpComplete && !item.complete;
      },
      xpincomplete(item: D1Item) {
        return item.talentGrid && !item.talentGrid.xpComplete;
      },
      xpcomplete(item: D1Item) {
        return item.talentGrid && item.talentGrid.xpComplete;
      },
      ascended(item: D1Item) {
        return item.talentGrid && item.talentGrid.hasAscendNode && item.talentGrid.ascended;
      },
      unascended(item: D1Item) {
        return item.talentGrid && item.talentGrid.hasAscendNode && !item.talentGrid.ascended;
      },
      reforgeable(item: DimItem) {
        return item.talentGrid && item.talentGrid.nodes.some((n) => n.hash === 617082448);
      },
      ornament(item: D1Item, predicate: string) {
        const complete = item.talentGrid && item.talentGrid.nodes.some((n) => n.ornament);
        const missing = item.talentGrid && item.talentGrid.nodes.some((n) => !n.ornament);

        if (predicate === 'ornamentunlocked') {
          return complete;
        } else if (predicate === 'ornamentmissing') {
          return missing;
        } else {
          return complete || missing;
        }
      },
      untracked(item: D1Item) {
        return item.trackable && !item.tracked;
      },
      tracked(item: D1Item) {
        return item.trackable && item.tracked;
      },
      unlocked(item: DimItem) {
        return !item.locked;
      },
      locked(item: DimItem) {
        return item.locked;
      },
      masterwork(item: DimItem) {
        return item.masterwork;
      },
      maxpower(item: DimItem) {
        if (!_maxPowerItems.length) {
          stores.forEach((store) => {
            _maxPowerItems.push(
              ..._.flatten(
                Object.values(maxLightLoadout(store.getStoresService(), store).items)
              ).map((i) => i.id)
            );
          });
        }

        return _maxPowerItems.includes(item.id);
      },
      dupelower(item: DimItem) {
        initDupes();
        return _lowerDupes[item.id];
      },
      reacquirable(item: DimItem) {
        if (
          item.collectibleState !== null &&
          !(item.collectibleState & DestinyCollectibleState.NotAcquired) &&
          !(item.collectibleState & DestinyCollectibleState.PurchaseDisabled)
        ) {
          return true;
        }

        return false;
      },
      dupe(item: DimItem) {
        initDupes();

        // We filter out the "Default Shader" because everybody has one per character
        return (
          _duplicates &&
          item.hash !== 4248210736 &&
          _duplicates[item.hash] &&
          _duplicates[item.hash].length > 1
        );
      },
      count(item: DimItem, predicate: string) {
        initDupes();

        return (
          _duplicates &&
          compareByOperand(_duplicates[item.hash] ? _duplicates[item.hash].length : 0, predicate)
        );
      },
      owner(item: DimItem, predicate: string) {
        let desiredStore = '';
        switch (predicate) {
          case 'invault':
            desiredStore = 'vault';
            break;
          case 'incurrentchar':
            const activeStore = stores[0].getStoresService().getActiveStore();
            if (activeStore) {
              desiredStore = activeStore.id;
            } else {
              return false;
            }
        }
        return item.owner === desiredStore;
      },
      location(item: DimItem, predicate: string) {
        let storeIndex = 0;
        if (_sortedStores === null) {
          _sortedStores = characterSortSelector(store.getState())(stores);
        }

        switch (predicate) {
          case 'inleftchar':
            storeIndex = 0;
            break;
          case 'inmiddlechar':
            if (_sortedStores.length === 4) {
              storeIndex = 1;
            }
            break;
          case 'inrightchar':
            if (_sortedStores.length > 2) {
              storeIndex = _sortedStores.length - 2;
            }
            break;
          default:
            return false;
        }

        return item.bucket.accountWide
          ? item.owner !== 'vault'
          : item.owner === _sortedStores[storeIndex].id;
      },
      classType(item: DimItem, predicate: string) {
        let value;

        switch (predicate) {
          case 'titan':
            value = 0;
            break;
          case 'hunter':
            value = 1;
            break;
          case 'warlock':
            value = 2;
            break;
        }

        return item.classType === value;
      },
      glimmer(item: DimItem, predicate: string) {
        const boosts = [
          1043138475, // -black-wax-idol
          1772853454, // -blue-polyphage
          3783295803, // -ether-seeds
          3446457162 // -resupply-codes
        ];
        const supplies = [
          269776572, // -house-banners
          3632619276, // -silken-codex
          2904517731, // -axiomatic-beads
          1932910919 // -network-keys
        ];

        switch (predicate) {
          case 'glimmerboost':
            return boosts.includes(item.hash);
          case 'glimmersupply':
            return supplies.includes(item.hash);
          case 'glimmeritem':
            return boosts.includes(item.hash) || supplies.includes(item.hash);
        }
        return false;
      },
      itemtags(item: DimItem, predicate: string) {
        return (
          item.dimInfo &&
          (item.dimInfo.tag === predicate ||
            (item.dimInfo.tag === undefined && predicate === 'none'))
        );
      },
      notes(item: DimItem, predicate: string) {
        return (
          item.dimInfo &&
          item.dimInfo.notes &&
          item.dimInfo.notes.toLocaleLowerCase().includes(predicate.toLocaleLowerCase())
        );
      },
      stattype(item: DimItem, predicate: string) {
        return (
          item.stats &&
          item.stats.some((s) =>
            Boolean(s.name.toLowerCase() === predicate && s.value && s.value > 0)
          )
        );
      },
      stackable(item: DimItem) {
        return item.maxStackSize > 1;
      },
      stack(item: DimItem, predicate: string) {
        return compareByOperand(item.amount, predicate);
      },
      engram(item: DimItem) {
        return item.isEngram;
      },
      infusable(item: DimItem) {
        return item.infusable;
      },
      categoryHash(item: D2Item, predicate: string) {
        const categoryHash =
          searchConfig.categoryHashFilters[predicate.toLowerCase().replace(/\s/g, '')];

        if (!categoryHash) {
          return false;
        }
        return item.itemCategoryHashes.includes(categoryHash);
      },
      keyword(item: DimItem, predicate: string) {
        return (
          item.name.toLowerCase().includes(predicate) ||
          item.description.toLowerCase().includes(predicate) ||
          // Search for typeName (itemTypeDisplayName of modifications)
          item.typeName.toLowerCase().includes(predicate) ||
          // Search perks as well
          this.perk(item, predicate)
        );
      },
      perk(item: DimItem, predicate: string) {
        const regex = startWordRegexp(predicate);
        return (
          (item.talentGrid &&
            item.talentGrid.nodes.some((node) => {
              // Fixed #798 by searching on the description too.
              return regex.test(node.name) || regex.test(node.description);
            })) ||
          (item.isDestiny2() &&
            item.sockets &&
            item.sockets.sockets.some((socket) =>
              socket.plugOptions.some(
                (plug) =>
                  regex.test(plug.plugItem.displayProperties.name) ||
                  regex.test(plug.plugItem.displayProperties.description) ||
                  plug.perks.some((perk) =>
                    Boolean(
                      (perk.displayProperties.name && regex.test(perk.displayProperties.name)) ||
                        (perk.displayProperties.description &&
                          regex.test(perk.displayProperties.description))
                    )
                  )
              )
            ))
        );
      },
      light(item: DimItem, predicate: string) {
        if (!item.primStat) {
          return false;
        }
        return compareByOperand(item.primStat.value, predicate);
      },
      masterworkValue(item: D2Item, predicate: string) {
        if (!item.masterworkInfo) {
          return false;
        }
        return compareByOperand(
          item.masterworkInfo.statValue && item.masterworkInfo.statValue < 11
            ? item.masterworkInfo.statValue
            : 10,
          predicate
        );
      },
      seasonValue(item: D2Item, predicate: string) {
        return compareByOperand(item.season, predicate);
      },
      yearValue(item: DimItem, predicate: string) {
        if (item.isDestiny1()) {
          return compareByOperand(item.year, predicate);
        } else if (item.isDestiny2()) {
          return compareByOperand(D2SeasonInfo[item.season].year, predicate);
        }
      },
      level(item: DimItem, predicate: string) {
        return compareByOperand(item.equipRequiredLevel, predicate);
      },
      quality(item: D1Item, predicate: string) {
        if (!item.quality) {
          return false;
        }
        return compareByOperand(item.quality.min, predicate);
      },
      hasRating(item: DimItem, predicate: string) {
        const dtrRating = getRating(item, store.getState().reviews.ratings);
        return predicate.length !== 0 && dtrRating && dtrRating.overallScore;
      },
      randomroll(item: D2Item) {
        return item.sockets && item.sockets.sockets.some((s) => s.hasRandomizedPlugItems);
      },
      rating(item: DimItem, predicate: string) {
        const dtrRating = getRating(item, store.getState().reviews.ratings);
        return (
<<<<<<< HEAD
          dtrRating && dtrRating.overallScore && compareByOperand(dtrRating.overallScore, predicate)
=======
          item.dtrRating &&
          item.dtrRating.ratingCount > 2 &&
          item.dtrRating.overallScore &&
          compareByOperand(item.dtrRating.overallScore, predicate)
>>>>>>> eceb648e
        );
      },
      ratingcount(item: DimItem, predicate: string) {
        const dtrRating = getRating(item, store.getState().reviews.ratings);
        return (
          dtrRating && dtrRating.ratingCount && compareByOperand(dtrRating.ratingCount, predicate)
        );
      },
      event(item: D2Item, predicate: string) {
        if (!item || !D2EventPredicateLookup[predicate] || !item.event) {
          return false;
        }
        return D2EventPredicateLookup[predicate] === item.event;
      },
      // filter on what vendor an item can come from. Currently supports
      //   * Future War Cult (fwc)
      //   * Dead Orbit (do)
      //   * New Monarchy (nm)
      //   * Speaker (speaker)
      //   * Variks (variks)
      //   * Shipwright (shipwright)
      //   * Osiris: (osiris)
      //   * Xur: (xur)
      //   * Shaxx: (shaxx)
      //   * Crucible Quartermaster (cq)
      //   * Eris Morn (eris)
      //   * Eververse (ev)
      vendor(item: D1Item, predicate: string) {
        const vendorHashes = {
          // identifier
          required: {
            fwc: [995344558], // SOURCE_VENDOR_FUTURE_WAR_CULT
            do: [103311758], // SOURCE_VENDOR_DEAD_ORBIT
            nm: [3072854931], // SOURCE_VENDOR_NEW_MONARCHY
            speaker: [4241664776], // SOURCE_VENDOR_SPEAKER
            variks: [512830513], // SOURCE_VENDOR_FALLEN
            shipwright: [3721473564], // SOURCE_VENDOR_SHIPWRIGHT
            vanguard: [1482793537], // SOURCE_VENDOR_VANGUARD
            osiris: [3378481830], // SOURCE_VENDOR_OSIRIS
            xur: [2179714245], // SOURCE_VENDOR_BLACK_MARKET
            shaxx: [4134961255], // SOURCE_VENDOR_CRUCIBLE_HANDLER
            cq: [1362425043], // SOURCE_VENDOR_CRUCIBLE_QUARTERMASTER
            eris: [1374970038], // SOURCE_VENDOR_CROTAS_BANE
            ev: [3559790162], // SOURCE_VENDOR_SPECIAL_ORDERS
            gunsmith: [353834582] // SOURCE_VENDOR_GUNSMITH
          },
          restricted: {
            fwc: [353834582], // remove motes of light & strange coins
            do: [353834582],
            nm: [353834582],
            speaker: [353834582],
            cq: [353834582, 2682516238] // remove ammo synths and planetary materials
          }
        };
        if (!item) {
          return false;
        }
        if (vendorHashes.restricted[predicate]) {
          return (
            vendorHashes.required[predicate].some((vendorHash) =>
              item.sourceHashes.includes(vendorHash)
            ) &&
            !vendorHashes.restricted[predicate].some((vendorHash) =>
              item.sourceHashes.includes(vendorHash)
            )
          );
        } else {
          return vendorHashes.required[predicate].some((vendorHash) =>
            item.sourceHashes.includes(vendorHash)
          );
        }
      },
      source(item: D2Item, predicate: string) {
        if (!item || !item.source || !D2Sources[predicate]) {
          return false;
        }
        return (
          D2Sources[predicate].sourceHashes.includes(item.source) ||
          D2Sources[predicate].itemHashes.includes(item.hash)
        );
      },
      // filter on what activity an item can come from. Currently supports
      //   * Vanilla (vanilla)
      //   * Trials (trials)
      //   * Iron Banner (ib)
      //   * Queen's Wrath (qw)
      //   * Crimson Doubles (cd)
      //   * Sparrow Racing League (srl)
      //   * Vault of Glass (vog)
      //   * Crota's End (ce)
      //   * The Taken King (ttk)
      //   * King's Fall (kf)
      //   * Rise of Iron (roi)
      //   * Wrath of the Machine (wotm)
      //   * Prison of Elders (poe)
      //   * Challenge of Elders (coe)
      //   * Archon Forge (af)
      activity(item: D1Item, predicate: string) {
        const activityHashes = {
          // identifier
          required: {
            trials: [2650556703], // SOURCE_TRIALS_OF_OSIRIS
            ib: [1322283879], // SOURCE_IRON_BANNER
            qw: [1983234046], // SOURCE_QUEENS_EMISSARY_QUEST
            cd: [2775576620], // SOURCE_CRIMSON_DOUBLES
            srl: [1234918199], // SOURCE_SRL
            vog: [440710167], // SOURCE_VAULT_OF_GLASS
            ce: [2585003248], // SOURCE_CROTAS_END
            ttk: [2659839637], // SOURCE_TTK
            kf: [1662673928], // SOURCE_KINGS_FALL
            roi: [2964550958], // SOURCE_RISE_OF_IRON
            wotm: [4160622434], // SOURCE_WRATH_OF_THE_MACHINE
            poe: [2784812137], // SOURCE_PRISON_ELDERS
            coe: [1537575125], // SOURCE_POE_ELDER_CHALLENGE
            af: [3667653533], // SOURCE_ARCHON_FORGE
            dawning: [3131490494], // SOURCE_DAWNING
            aot: [3068521220, 4161861381, 440710167] // SOURCE_AGES_OF_TRIUMPH && SOURCE_RAID_REPRISE
          },
          restricted: {
            trials: [2179714245, 2682516238, 560942287], // remove xur exotics and patrol items
            ib: [3602080346], // remove engrams and random blue drops (Strike)
            qw: [3602080346], // remove engrams and random blue drops (Strike)
            cd: [3602080346], // remove engrams and random blue drops (Strike)
            kf: [2179714245, 2682516238, 560942287], // remove xur exotics and patrol items
            wotm: [2179714245, 2682516238, 560942287], // remove xur exotics and patrol items
            poe: [3602080346, 2682516238], // remove engrams
            coe: [3602080346, 2682516238], // remove engrams
            af: [2682516238], // remove engrams
            dawning: [2682516238, 1111209135], // remove engrams, planetary materials, & chroma
            aot: [2964550958, 2659839637, 353834582, 560942287] // Remove ROI, TTK, motes, & glimmer items
          }
        };
        if (!item) {
          return false;
        }
        if (predicate === 'vanilla') {
          return item.year === 1;
        } else if (activityHashes.restricted[predicate]) {
          return (
            activityHashes.required[predicate].some((sourceHash) =>
              item.sourceHashes.includes(sourceHash)
            ) &&
            !activityHashes.restricted[predicate].some((sourceHash) =>
              item.sourceHashes.includes(sourceHash)
            )
          );
        } else {
          return activityHashes.required[predicate].some((sourceHash) =>
            item.sourceHashes.includes(sourceHash)
          );
        }
      },
      inloadout(item: DimItem) {
        // Lazy load loadouts and re-trigger
        if (!_loadoutItemIds) {
          if (loadouts.length === 0) {
            getLoadouts();
            return false;
          }
          _loadoutItemIds = new Set<string>();
          for (const loadout of loadouts) {
            if (loadout.destinyVersion === searchConfig.destinyVersion) {
              _.each(loadout.items, (items) => {
                for (const item of items) {
                  _loadoutItemIds!.add(item.id);
                }
              });
            }
          }
        }

        return _loadoutItemIds && _loadoutItemIds.has(item.id);
      },
      new(item: DimItem) {
        // TODO: pass newItems into the filter object too?
        return store.getState().inventory.newItems.has(item.id);
      },
      tag(item: DimItem) {
        return item.dimInfo.tag !== undefined;
      },
      hasLight(item: DimItem) {
        return item.primStat && statHashes.has(item.primStat.statHash);
      },
      weapon(item: DimItem) {
        return item.bucket && item.bucket.sort === 'Weapons';
      },
      armor(item: DimItem) {
        return item.bucket && item.bucket.sort === 'Armor';
      },
      ikelos(item: D2Item) {
        return ikelosHash.has(item.hash);
      },
      cosmetic(item: DimItem) {
        return cosmeticTypes.has(item.type);
      },
      equipment(item: DimItem) {
        return item.equipment;
      },
      postmaster(item: DimItem) {
        return item.location && item.location.inPostmaster;
      },
      equipped(item: DimItem) {
        return item.equipped;
      },
      transferable(item: DimItem) {
        return !item.notransfer;
      },
      hasShader(item: D2Item) {
        return (
          item.sockets &&
          item.sockets.sockets.some((socket) => {
            return Boolean(
              socket.plug &&
                socket.plug.plugItem.plug &&
                socket.plug.plugItem.plug.plugCategoryHash === 2973005342 &&
                socket.plug.plugItem.hash !== 4248210736
            );
          })
        );
      },
      hasMod(item: D2Item) {
        return (
          item.sockets &&
          item.sockets.sockets.some((socket) => {
            return !!(
              socket.plug &&
              ![2323986101, 2600899007, 1835369552, 3851138800].includes(
                socket.plug.plugItem.hash
              ) &&
              socket.plug.plugItem.plug &&
              socket.plug.plugItem.plug.plugCategoryIdentifier.match(
                /(v400.weapon.mod_(guns|damage|magazine)|enhancements.)/
              )
            );
          })
        );
      },
      curated(item: D2Item) {
        const inventoryCuratedRoll = inventoryCuratedRolls[item.id];

        return inventoryCuratedRoll && inventoryCuratedRoll.isCuratedRoll;
      },
      ammoType(item: D2Item, predicate: string) {
        return (
          item.ammoType ===
          {
            primary: DestinyAmmunitionType.Primary,
            special: DestinyAmmunitionType.Special,
            heavy: DestinyAmmunitionType.Heavy
          }[predicate]
        );
      },
      rpm: filterByStats('rpm'),
      charge: filterByStats('charge'),
      rof: filterByStats('rof'),
      impact: filterByStats('impact'),
      range: filterByStats('range'),
      stability: filterByStats('stability'),
      reload: filterByStats('reload'),
      magazine: filterByStats('magazine'),
      aimassist: filterByStats('aimassist'),
      equipspeed: filterByStats('equipspeed'),
      mobility: filterByStats('mobility'),
      recovery: filterByStats('recovery'),
      resilience: filterByStats('resilience'),
      blastradius: filterByStats('blastradius'),
      drawtime: filterByStats('drawtime'),
      inventorysize: filterByStats('inventorysize'),
      recoildirection: filterByStats('recoildirection'),
      velocity: filterByStats('velocity'),
      zoom: filterByStats('zoom')
    }
  };
}

function escapeRegExp(s: string) {
  return s.replace(/[.*+?^${}()|[\]\\]/g, '\\$&'); // $& means the whole matched string
}<|MERGE_RESOLUTION|>--- conflicted
+++ resolved
@@ -1224,14 +1224,10 @@
       rating(item: DimItem, predicate: string) {
         const dtrRating = getRating(item, store.getState().reviews.ratings);
         return (
-<<<<<<< HEAD
-          dtrRating && dtrRating.overallScore && compareByOperand(dtrRating.overallScore, predicate)
-=======
-          item.dtrRating &&
-          item.dtrRating.ratingCount > 2 &&
-          item.dtrRating.overallScore &&
-          compareByOperand(item.dtrRating.overallScore, predicate)
->>>>>>> eceb648e
+          dtrRating &&
+          dtrRating.ratingCount > 2 &&
+          dtrRating.overallScore &&
+          compareByOperand(dtrRating.overallScore, predicate)
         );
       },
       ratingcount(item: DimItem, predicate: string) {
