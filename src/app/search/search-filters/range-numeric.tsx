--- conflicted
+++ resolved
@@ -1,11 +1,6 @@
 import { tl } from 'app/i18next-t';
-<<<<<<< HEAD
 import { getItemYear } from 'app/utils/item-utils';
 import _ from 'lodash';
-=======
-import { D2Item } from 'app/inventory/item-types';
-import { D2SeasonInfo } from 'data/d2/d2-season-info';
->>>>>>> 1c03cca5
 import { FilterDefinition } from '../filter-types';
 
 const rangeStringRegex = /^([<=>]{0,2})(\d+)$/;
