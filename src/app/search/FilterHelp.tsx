--- conflicted
+++ resolved
@@ -52,96 +52,6 @@
       })
     : searchConfig.allFilters;
 
-<<<<<<< HEAD
-            {destinyVersion === 1 && (
-              <tr>
-                <td>
-                  <span>is:glimmeritem</span> <span>is:glimmerboost</span>{' '}
-                  <span>is:glimmersupply</span>
-                </td>
-                <td>
-                  <span>{t('Filter.Glimmer.Glimmer')}</span>
-                  <ul>
-                    <li>{t('Filter.Glimmer.Any')}</li>
-                    <li>{t('Filter.Glimmer.Boost')}</li>
-                    <li>{t('Filter.Glimmer.Item')}</li>
-                  </ul>
-                </td>
-              </tr>
-            )}
-            <tr>
-              <td>
-                <span>is:new</span>
-              </td>
-              <td>{t('Filter.NewItems')}</td>
-            </tr>
-
-            <tr>
-              <td>
-                <span>is:inleftchar</span> <span>is:inmiddlechar</span> <span>is:inrightchar</span>
-                <span>is:invault</span> <span>is:incurrentchar</span>
-              </td>
-              <td>{t('Filter.Location')}</td>
-            </tr>
-            <tr>
-              <td>
-                <span>year:2</span>
-              </td>
-              <td>{t('Filter.Year')}</td>
-            </tr>
-            {destinyVersion === 2 && (
-              <tr>
-                <td>
-                  <span>season:4</span>
-                </td>
-                <td>{t('Filter.Season')}</td>
-              </tr>
-            )}
-            {destinyVersion === 2 && (
-              <tr>
-                <td>
-                  <span>modslot:none</span>
-                  <span>modslot:any</span>
-                  <span>modslot:forge</span>
-                  <span>modslot:opulent</span>
-                  <span>modslot:outlaw</span>
-                  <span>modslot:undying</span>
-                  <span>modslot:worthy</span>
-                </td>
-                <td>{t('Filter.ModSlot')}</td>
-              </tr>
-            )}
-            {destinyVersion === 2 && (
-              <tr>
-                <td>
-                  <span>holdsmod:none</span>
-                  <span>holdsmod:any</span>
-                  <span>holdsmod:forge</span>
-                  <span>holdsmod:opulent</span>
-                  <span>holdsmod:outlaw</span>
-                  <span>holdsmod:undying</span>
-                  <span>holdsmod:worthy</span>
-                </td>
-                <td>{t('Filter.HoldsMod')}</td>
-              </tr>
-            )}
-            <tr>
-              <td>
-                <span>source:dawning</span> <span>source:crimsondays</span>{' '}
-                <span>source:solstice</span> <span>source:fotl</span> <span>source:revelry</span>
-              </td>
-              <td>{t('Filter.Event')}</td>
-            </tr>
-            {destinyVersion === 1 && (
-              <tr>
-                <td>
-                  <span>is:ornamentable</span> <span>is:ornamentmissing</span>
-                  <span>is:ornamentunlocked</span>
-                </td>
-                <td>{t('Filter.Ornament')}</td>
-              </tr>
-            )}
-=======
   return (
     <div className={clsx(styles.filterView, 'dim-page dim-static-page')}>
       <div>
@@ -166,7 +76,6 @@
         </div>
         <table>
           <thead>
->>>>>>> 56ca0bef
             <tr>
               <th>{t('Filter.Filter')}</th>
               <th>{t('Filter.Description')}</th>
