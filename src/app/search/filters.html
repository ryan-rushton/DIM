<div id="filter-view">
  <h1 ng-i18next="Header.Filters"></h1>
  <div class="ngdialog-inner-content">
    <p ng-i18next="Filter.ClickFilters"></p>
    <p ng-i18next="[i18next]({ example: 'is:arc light:>300', not: 'not:', notexample: 'not:engram' })Filter.Combine"></p>
    <p ng-i18next="[html:i18next]({ link: '<a href=\'https://youtu.be/T0tjH95AG_I\' target=\'_blank\' rel=\'noopener noreferrer\'>Youtube</a>' })Filter.VideoExample"></p>
    <table>
      <tr>
        <td ng-i18next="Filter.Filter"></td>
        <td ng-i18next="Filter.Description"></td>
      </tr>
      <tr>
        <td>
          <dim-filter-link filter="item name"></dim-filter-link>
        </td>
        <td ng-i18next="Filter.PartialMatch"></td>
      </tr>
      <tr>
        <td>
          <dim-filter-link filter="is:inleftchar"></dim-filter-link>
          <dim-filter-link filter="is:inmiddlechar"></dim-filter-link>
          <dim-filter-link filter="is:inrightchar"></dim-filter-link>
          <dim-filter-link filter="is:invault"></dim-filter-link>
          <dim-filter-link filter="is:incurrentchar"></dim-filter-link>
        </td>
        <td ng-i18next="Filter.Location"></td>
      </tr>
      <tr>
        <td>
          <dim-filter-link filter="is:arc"></dim-filter-link>
          <dim-filter-link filter="is:solar"></dim-filter-link>
          <dim-filter-link filter="is:void"></dim-filter-link>
          <dim-filter-link filter="is:kinetic"></dim-filter-link>
          <dim-filter-link filter="is:heroic"></dim-filter-link>
        </td>
        <td ng-i18next="Filter.DamageType"></td>
      </tr>
      <tr ng-if="vm.destinyVersion === 2">
        <td>
          <dim-filter-link filter="is:primary"></dim-filter-link>
          <dim-filter-link filter="is:special"></dim-filter-link>
          <dim-filter-link filter="is:heavy"></dim-filter-link>
        </td>
        <td ng-i18next="Filter.AmmoType"></td>
      </tr>
      <tr ng-if="vm.destinyVersion === 1">
        <td>
          <dim-filter-link filter="light:value"></dim-filter-link>
          <dim-filter-link filter="light:&gt;=value"></dim-filter-link>
          <dim-filter-link filter="light:&gt;value"></dim-filter-link>
          <dim-filter-link filter="light:&lt;value"></dim-filter-link>
          <dim-filter-link filter="light:&lt;=value"></dim-filter-link>
        </td>
        <td ng-i18next="Filter.LightLevel"></td>
      </tr>
      <tr ng-if="vm.destinyVersion === 2">
        <td>
          <dim-filter-link filter="power:value"></dim-filter-link>
          <dim-filter-link filter="power:&gt;=value"></dim-filter-link>
          <dim-filter-link filter="power:&gt;value"></dim-filter-link>
          <dim-filter-link filter="power:&lt;value"></dim-filter-link>
          <dim-filter-link filter="power:&lt;=value"></dim-filter-link>
        </td>
        <td ng-i18next="Filter.PowerLevel"></td>
      </tr>
      <tr>
        <td>
          <dim-filter-link filter="stack:value"></dim-filter-link>
          <dim-filter-link filter="stack:&gt;=value"></dim-filter-link>
          <dim-filter-link filter="stack:&gt;value"></dim-filter-link>
          <dim-filter-link filter="stack:&lt;value"></dim-filter-link>
          <dim-filter-link filter="stack:&lt;=value"></dim-filter-link>
        </td>
        <td ng-i18next="Filter.StackLevel"></td>
      </tr>
      <tr>
        <td>
          <dim-filter-link filter="level:value"></dim-filter-link>
          <dim-filter-link filter="level:&gt;=value"></dim-filter-link>
          <dim-filter-link filter="level:&gt;value"></dim-filter-link>
          <dim-filter-link filter="level:&lt;value"></dim-filter-link>
          <dim-filter-link filter="level:&lt;=value"></dim-filter-link>
        </td>
        <td ng-i18next="Filter.RequiredLevel"></td>
      </tr>
      <tr>
        <td>
          <dim-filter-link filter="stat:impact:value"></dim-filter-link>
          <dim-filter-link filter="stat:impact:&gt;=value"></dim-filter-link>
          <dim-filter-link filter="stat:impact:&gt;value"></dim-filter-link>
          <dim-filter-link filter="stat:impact:&lt;value"></dim-filter-link>
          <dim-filter-link filter="stat:impact:&lt;=value"></dim-filter-link>
        </td>
        <td><span ng-i18next="Filter.Stats"></span>
          <ul>
            <li ng-if="vm.destinyVersion === 2">stat:rpm:</li>
            <li ng-if="vm.destinyVersion === 1">stat:rof:</li>
            <li>stat:charge:</li>
            <li>stat:impact:</li>
            <li>stat:range:</li>
            <li>stat:stability:</li>
            <li>stat:reload:</li>
            <li>stat:magazine:</li>
            <li>stat:aimassist: or stat:aa:</li>
            <li>stat:equipspeed:</li>
            <li ng-if="vm.destinyVersion === 2">stat:mobility:</li>
            <li ng-if="vm.destinyVersion === 2">stat:resilience:</li>
            <li ng-if="vm.destinyVersion === 2">stat:recovery:</li>
          </ul>
        </td>
      </tr>
      <tr ng-if="vm.destinyVersion === 1">
        <td>
          <dim-filter-link filter="quality:value"></dim-filter-link>
          <dim-filter-link filter="quality:&gt;=value"></dim-filter-link>
          <dim-filter-link filter="quality:&gt;value"></dim-filter-link>
          <dim-filter-link filter="quality:&lt;value"></dim-filter-link>
          <dim-filter-link filter="quality:&lt;=value"></dim-filter-link>
        </td>
        <td ng-i18next="[i18next]({ percentage: 'percentage', quality: 'quality' })Filter.Quality"></td>
      </tr>
      <tr ng-if="vm.destinyVersion === 1">
        <td>
          <dim-filter-link filter="is:haslight"></dim-filter-link>
        </td>
        <td ng-i18next="Filter.ContributeLight"></td>
      </tr>
      <tr ng-if="vm.destinyVersion === 2">
        <td>
          <dim-filter-link filter="is:haspower"></dim-filter-link>
        </td>
        <td ng-i18next="Filter.ContributePower"></td>
      </tr>
      <tr>
        <td>
          <dim-filter-link filter="is:weapon"></dim-filter-link>
          <dim-filter-link filter="is:armor"></dim-filter-link>
          <dim-filter-link filter="is:ghost"></dim-filter-link>
          <dim-filter-link filter="is:vehicle"></dim-filter-link>
          <dim-filter-link ng-if="vm.destinyVersion === 2" filter="is:ships"></dim-filter-link>
          <dim-filter-link ng-if="vm.destinyVersion === 2" filter="is:engrams"></dim-filter-link>
          <dim-filter-link ng-if="vm.destinyVersion === 2" filter="is:consumables"></dim-filter-link>
          <dim-filter-link ng-if="vm.destinyVersion === 2" filter="is:modifications"></dim-filter-link>
          <dim-filter-link ng-if="vm.destinyVersion === 2" filter="is:shaders"></dim-filter-link>
          <dim-filter-link ng-if="vm.destinyVersion === 1" filter="is:cosmetic"></dim-filter-link>
        </td>
        <td ng-i18next="Filter.Categories"></td>
      </tr>
      <tr>
        <td>
          <dim-filter-link filter="is:equipment"></dim-filter-link>
          <dim-filter-link filter="is:equippable"></dim-filter-link>
        </td>
        <td ng-i18next="Filter.Equipment"></td>
      </tr>
      <tr>
        <td>
          <dim-filter-link filter="is:transferable"></dim-filter-link>
          <dim-filter-link filter="is:movable"></dim-filter-link>
        </td>
        <td ng-i18next="Filter.Transferable"></td>
      </tr>
      <tr>
        <td>
          <dim-filter-link filter="is:equipped"></dim-filter-link>
        </td>
        <td ng-i18next="Filter.Equipped"></td>
      </tr>
      <tr>
        <td>
          <dim-filter-link filter="is:weapon"></dim-filter-link>
          <dim-filter-link filter="is:class"></dim-filter-link>
          <dim-filter-link ng-if="vm.destinyVersion === 1" filter="is:primary"></dim-filter-link>
          <dim-filter-link ng-if="vm.destinyVersion === 1" filter="is:special"></dim-filter-link>
          <dim-filter-link ng-if="vm.destinyVersion === 1" filter="is:heavy"></dim-filter-link>
          <dim-filter-link ng-if="vm.destinyVersion === 2" filter="is:kinetic"></dim-filter-link>
          <dim-filter-link ng-if="vm.destinyVersion === 2" filter="is:energy"></dim-filter-link>
          <dim-filter-link ng-if="vm.destinyVersion === 2" filter="is:power"></dim-filter-link>
        </td>
        <td ng-i18next="Filter.WeaponClass"></td>
      </tr>
      <tr>
        <td>
          <dim-filter-link filter="is:armor"></dim-filter-link>
          <dim-filter-link filter="is:helmet"></dim-filter-link>
          <dim-filter-link filter="is:gauntlets"></dim-filter-link>
          <dim-filter-link filter="is:chest"></dim-filter-link>
          <dim-filter-link filter="is:leg"></dim-filter-link>
          <dim-filter-link filter="is:classitem"></dim-filter-link>
        </td>
        <td ng-i18next="Filter.ArmorCategory"></td>
      </tr>
      <tr>
        <td>
          <dim-filter-link filter="is:common"></dim-filter-link>
          <dim-filter-link filter="is:uncommon"></dim-filter-link>
          <dim-filter-link filter="is:rare"></dim-filter-link>
          <dim-filter-link filter="is:legendary"></dim-filter-link>
          <dim-filter-link ng-if="vm.destinyVersion === 1" filter="is:sublime"></dim-filter-link>
          <dim-filter-link filter="is:exotic"></dim-filter-link>
          <dim-filter-link filter="is:white"></dim-filter-link>
          <dim-filter-link filter="is:green"></dim-filter-link>
          <dim-filter-link filter="is:blue"></dim-filter-link>
          <dim-filter-link filter="is:purple"></dim-filter-link>
          <dim-filter-link filter="is:yellow"></dim-filter-link>
          <dim-filter-link ng-if="vm.destinyVersion === 2" filter="is:masterwork"></dim-filter-link>
        </td>
        <td ng-i18next="Filter.RarityTier"></td>
      </tr>

      <tr ng-if="vm.destinyVersion === 1">
        <td>
          <dim-filter-link filter="is:intellect"></dim-filter-link>
          <dim-filter-link filter="is:discipline"></dim-filter-link>
          <dim-filter-link filter="is:strength"></dim-filter-link>
        </td>
        <td ng-i18next="Filter.NamedStat"></td>
      </tr>
      <tr>
        <td>
          <dim-filter-link filter="is:infusable"></dim-filter-link>
          <dim-filter-link filter="is:infuse"></dim-filter-link>
        </td>
        <td ng-i18next="Filter.Infusable"></td>
      </tr>
      <tr ng-if="vm.destinyVersion === 2">
        <td>
          <dim-filter-link filter="is:randomroll"></dim-filter-link>
        </td>
        <td ng-i18next="Filter.RandomRoll"></td>
      </tr>
      <tr ng-if="vm.destinyVersion === 1">
        <td>
          <dim-filter-link filter="is:ascended"></dim-filter-link>
          <dim-filter-link filter="is:unascended"></dim-filter-link>
        </td>
        <td ng-i18next="Filter.Ascended"></td>
      </tr>
      <tr ng-if="vm.destinyVersion === 1">
        <td>
          <dim-filter-link filter="is:reforgeable"></dim-filter-link>
          <dim-filter-link filter="is:reforge"></dim-filter-link>
          <dim-filter-link filter="is:rerollable"></dim-filter-link>
          <dim-filter-link filter="is:reroll"></dim-filter-link>
        </td>
        <td ng-i18next="Filter.Reforgeable"></td>
      </tr>
      <tr ng-if="vm.destinyVersion === 1">
        <td>
          <dim-filter-link filter="is:complete"></dim-filter-link>
          <dim-filter-link filter="is:incomplete"></dim-filter-link>
          <dim-filter-link filter="is:xpincomplete, is:needsxp"></dim-filter-link>
          <dim-filter-link filter="is:xpcomplete"></dim-filter-link>
          <dim-filter-link filter="is:upgraded"></dim-filter-link>
        </td>
        <td><span ng-i18next="Filter.Leveling.Leveling"></span>
          <ul>
            <li ng-i18next="[i18next]({ term: 'complete' })Filter.Leveling.Complete"></li>
            <li ng-i18next="[i18next]({ term: 'incomplete' })Filter.Leveling.Incomplete"></li>
            <li ng-i18next="[i18next]({ term: 'xpincomplete/needsxp' })Filter.Leveling.NeedsXP"></li>
            <li ng-i18next="[i18next]({ term: 'xpcomplete' })Filter.Leveling.XPComplete"></li>
            <li ng-i18next="[i18next]({ term: 'upgraded' })Filter.Leveling.Upgraded"></li>
          </ul>
        </td>
      </tr>
      <tr>
        <td>
          <dim-filter-link filter="is:titan"></dim-filter-link>
          <dim-filter-link filter="is:hunter"></dim-filter-link>
          <dim-filter-link filter="is:warlock"></dim-filter-link>
        </td>
        <td ng-i18next="Filter.Class"></td>
      </tr>
      <tr>
        <td>
          <dim-filter-link filter="is:dupe"></dim-filter-link>
          <dim-filter-link filter="is:duplicate"></dim-filter-link>
          <dim-filter-link filter="is:dupelower"></dim-filter-link>
        </td>
        <td ng-i18next="Filter.Dupe"></td>
      </tr>
      <tr>
        <td>
          <dim-filter-link filter="is:locked"></dim-filter-link>
          <dim-filter-link filter="is:unlocked"></dim-filter-link>
        </td>
        <td ng-i18next="Filter.Locked"></td>
      </tr>
      <tr ng-if="vm.destinyVersion === 1">
        <td>
          <dim-filter-link filter="is:tracked"></dim-filter-link>
          <dim-filter-link filter="is:untracked"></dim-filter-link>
        </td>
        <td ng-i18next="Filter.Tracked"></td>
      </tr>
      <tr>
        <td>
          <dim-filter-link filter="is:stackable"></dim-filter-link>
        </td>
        <td ng-i18next="Filter.Stackable"></td>
      </tr>
      <tr>
        <td>
          <dim-filter-link filter="is:autorifle"></dim-filter-link>
          <dim-filter-link filter="is:fusionrifle"></dim-filter-link>
          <dim-filter-link ng-if="vm.destinyVersion === 2" filter="is:grenadelauncher"></dim-filter-link>
          <dim-filter-link filter="is:handcannon"></dim-filter-link>
          <dim-filter-link filter="is:machinegun"></dim-filter-link>
          <dim-filter-link filter="is:pulserifle"></dim-filter-link>
          <dim-filter-link filter="is:scoutrifle"></dim-filter-link>
          <dim-filter-link filter="is:shotgun"></dim-filter-link>
          <dim-filter-link filter="is:sidearm"></dim-filter-link>
          <dim-filter-link filter="is:sniperrifle"></dim-filter-link>
          <dim-filter-link ng-if="vm.destinyVersion === 2" filter="is:submachine"></dim-filter-link>
          <dim-filter-link ng-if="vm.destinyVersion === 2" filter="is:bow"></dim-filter-link>
          <dim-filter-link filter="is:rocketlauncher"></dim-filter-link>
          <dim-filter-link filter="is:sword"></dim-filter-link>
        </td>
        <td ng-i18next="Filter.WeaponType"></td>
      </tr>
      <tr>
        <td>
          <dim-filter-link filter="is:engram"></dim-filter-link>
        </td>
        <td ng-i18next="Filter.Engrams"></td>
      </tr>
      <tr ng-if="vm.destinyVersion === 1">
        <td>
          <dim-filter-link filter="is:glimmeritem"></dim-filter-link>
          <dim-filter-link filter="is:glimmerboost"></dim-filter-link>
          <dim-filter-link filter="is:glimmersupply"></dim-filter-link>
        </td>
        <td ng-i18next="Filter.Glimmer.Glimmer">
          <ul>
            <li ng-i18next="Filter.Glimmer.Any"></li>
            <li ng-i18next="Filter.Glimmer.Boost"></li>
            <li ng-i18next="Filter.Glimmer.Item"></li>
          </ul>
        </td>
      </tr>
      <tr>
        <td>
          <dim-filter-link filter="is:new"></dim-filter-link>
        </td>
        <td ng-i18next="Filter.NewItems"></td>
      </tr>
      <span>
        <tr>
          <td>
            <dim-filter-link filter="tag:none"></dim-filter-link>
            <dim-filter-link filter="tag:favorite"></dim-filter-link>
            <dim-filter-link filter="tag:keep"></dim-filter-link>
            <dim-filter-link filter="tag:junk"></dim-filter-link>
            <dim-filter-link filter="tag:infuse"></dim-filter-link>
          </td>
          <td>
            <ul>
              <li ng-i18next="Filter.Tags.NoTag"></li>
              <li ng-i18next="Filter.Tags.Favorite"></li>
              <li ng-i18next="Filter.Tags.Keep"></li>
              <li ng-i18next="Filter.Tags.Dismantle"></li>
              <li ng-i18next="Filter.Tags.Infuse"></li>
            </ul>
          </td>
        </tr>
        <tr>
          <td>
            <dim-filter-link filter="notes:value"></dim-filter-link>
          </td>
          <td ng-i18next="Filter.Notes"></td>
        </tr>
      </span>
      <span ng-if="vm.reviewsEnabled">
        <tr>
          <td>
            <dim-filter-link filter="is:rated"></dim-filter-link>
          </td>
          <td ng-i18next="Filter.Rated"></td>
        </tr>
        <tr>
          <td>
            <dim-filter-link filter="rating:value"></dim-filter-link>
            <dim-filter-link filter="rating:&gt;=value"></dim-filter-link>
            <dim-filter-link filter="rating:&gt;value"></dim-filter-link>
            <dim-filter-link filter="rating:&lt;value"></dim-filter-link>
            <dim-filter-link filter="rating:&lt;=value"></dim-filter-link>
          </td>
          <td ng-i18next="Filter.Rating"></td>
        </tr>
        <tr>
          <td>
            <dim-filter-link filter="ratingcount:&gt;=value"></dim-filter-link>
            <dim-filter-link filter="ratingcount:&gt;value"></dim-filter-link>
            <dim-filter-link filter="ratingcount:&lt;value"></dim-filter-link>
            <dim-filter-link filter="ratingcount:&lt;=value"></dim-filter-link>
          </td>
          <td ng-i18next="Filter.RatingCount"></td>
        </tr>
      </span>
      <tr ng-if="vm.destinyVersion === 1">
        <td>
          <dim-filter-link filter="is:year1"></dim-filter-link>
          <dim-filter-link filter="is:year2"></dim-filter-link>
          <dim-filter-link filter="is:year3"></dim-filter-link>
        </td>
        <td ng-i18next="Filter.Year"></td>
      </tr>
      <tr>
        <td>
          <dim-filter-link filter="is:inloadout"></dim-filter-link>
          <dim-filter-link filter="not:inloadout"></dim-filter-link>
        </td>
        <td ng-i18next="Filter.InLoadout"></td>
      </tr>
<<<<<<< HEAD
      <tr ng-if="vm.settings.destinyVersion === 1">
=======
      <tr ng-if="vm.destinyVersion === 1">
>>>>>>> 71c13e77
        <td>
          <dim-filter-link filter="is:ornamentable"></dim-filter-link>
          <dim-filter-link filter="is:ornamentmissing"></dim-filter-link>
          <dim-filter-link filter="is:ornamentunlocked"></dim-filter-link>
        </td>
        <td ng-i18next="Filter.Ornament"></td>
      </tr>
      <tr>
        <td>
          <dim-filter-link filter="is:postmaster"></dim-filter-link>
          <dim-filter-link filter="is:inpostmaster"></dim-filter-link>
        </td>
        <td ng-i18next="Filter.Postmaster"></td>
      </tr>
      <tr ng-if="vm.destinyVersion === 1">
        <td>
          <dim-filter-link filter="is:fwc"></dim-filter-link>
          <dim-filter-link filter="is:do"></dim-filter-link>
          <dim-filter-link filter="is:nm"></dim-filter-link>
          <dim-filter-link filter="is:speaker"></dim-filter-link>
          <dim-filter-link filter="is:variks"></dim-filter-link>
          <dim-filter-link filter="is:shipwright"></dim-filter-link>
          <dim-filter-link filter="is:osiris"></dim-filter-link>
          <dim-filter-link filter="is:xur"></dim-filter-link>
          <dim-filter-link filter="is:shaxx"></dim-filter-link>
          <dim-filter-link filter="is:cq"></dim-filter-link>
          <dim-filter-link filter="is:eris"></dim-filter-link>
          <dim-filter-link filter="is:ev"></dim-filter-link>
          <dim-filter-link filter="is:gunsmith"></dim-filter-link>
        </td>
        <td>
          <span ng-i18next="[html:i18next]({ vendor: vm.filters.vendors.FWC, context: 'noname' })Filter.Vendor"></span>
          <span ng-i18next="[html:i18next]({ vendor: vm.filters.vendors.DO, context: 'noname' })Filter.Vendor"></span>
          <span ng-i18next="[html:i18next]({ vendor: vm.filters.vendors.NM, context: 'noname' })Filter.Vendor"></span>
          <span ng-i18next="[html:i18next]({ vendor: vm.filters.vendors.Speaker, context: 'noname' })Filter.Vendor"></span>
          <span ng-i18next="[html:i18next]({ vendor: 'Variks', context: 'noname' })Filter.Vendor"></span>
          <span ng-i18next="[html:i18next]({ vendor: vm.filters.vendors.Shipwright, name: '(Amanda Holliday)' })Filter.Vendor"></span>
          <span ng-i18next="[html:i18next]({ vendor: 'Osiris', context: 'noname' })Filter.Vendor"></span>
          <span ng-i18next="[html:i18next]({ vendor: 'Xûr', context: 'noname' })Filter.Vendor"></span>
          <span ng-i18next="[html:i18next]({ vendor: 'Shaxx', context: 'noname' })Filter.Vendor"></span>
          <span ng-i18next="[html:i18next]({ vendor: vm.filters.vendors.CQ, name: '(Arcite-99)' })Filter.Vendor"></span>
          <span ng-i18next="[html:i18next]({ vendor: 'Eris Morn', context: 'noname' })Filter.Vendor"></span>
          <span ng-i18next="[html:i18next]({ vendor: vm.filters.vendors.EV, name: '(Tess Everis)' })Filter.Vendor"></span>
          <span ng-i18next="[html:i18next]({ vendor: vm.filters.vendors.Gunsmith, name: '(Banshee-44)' })Filter.Vendor"></span>
        </td>
      </tr>
      <tr ng-if="vm.destinyVersion === 1">
        <td>
          <dim-filter-link filter="is:vanilla"></dim-filter-link>
          <dim-filter-link filter="is:qw"></dim-filter-link>
          <dim-filter-link filter="is:ib"></dim-filter-link>
          <dim-filter-link filter="is:vog"></dim-filter-link>
          <dim-filter-link filter="is:ce"></dim-filter-link>
          <dim-filter-link filter="is:poe"></dim-filter-link>
          <dim-filter-link filter="is:trials"></dim-filter-link>
          <dim-filter-link filter="is:ttk"></dim-filter-link>
          <dim-filter-link filter="is:coe"></dim-filter-link>
          <dim-filter-link filter="is:kf"></dim-filter-link>
          <dim-filter-link filter="is:srl"></dim-filter-link>
          <dim-filter-link filter="is:cd"></dim-filter-link>
          <dim-filter-link filter="is:roi"></dim-filter-link>
          <dim-filter-link filter="is:af"></dim-filter-link>
          <dim-filter-link filter="is:wotm"></dim-filter-link>
          <dim-filter-link filter="is:dawning"></dim-filter-link>
          <dim-filter-link filter="is:aot"></dim-filter-link>
        </td>
        <td>
          <span ng-i18next="[html:i18next]({ release: vm.filters.releases.Vanilla })Filter.Release"></span>
          <span ng-i18next="[html:i18next]({ activity: vm.filters.activities.QW })Filter.Activity"></span>
          <span ng-i18next="[html:i18next]({ activity: vm.filters.activities.IB })Filter.Activity"></span>
          <span ng-i18next="[html:i18next]({ activity: vm.filters.activities.VoG })Filter.Activity"></span>
          <span ng-i18next="[html:i18next]({ activity: vm.filters.activities.CE })Filter.Activity"></span>
          <span ng-i18next="[html:i18next]({ activity: vm.filters.activities.PoE })Filter.Activity"></span>
          <span ng-i18next="[html:i18next]({ activity: vm.filters.activities.ToO })Filter.Activity"></span>
          <span ng-i18next="[html:i18next]({ release: vm.filters.releases.tTK })Filter.Release"></span>
          <span ng-i18next="[html:i18next]({ activity: vm.filters.activities.CoE })Filter.Activity"></span>
          <span ng-i18next="[html:i18next]({ activity: vm.filters.activities.KF })Filter.Activity"></span>
          <span ng-i18next="[html:i18next]({ activity: vm.filters.activities.SRL })Filter.Activity"></span>
          <span ng-i18next="[html:i18next]({ activity: vm.filters.activities.CD })Filter.Activity"></span>
          <span ng-i18next="[html:i18next]({ release: vm.filters.releases.RoI })Filter.Release"></span>
          <span ng-i18next="[html:i18next]({ activity: vm.filters.activities.AF })Filter.Activity"></span>
          <span ng-i18next="[html:i18next]({ activity: vm.filters.activities.WotM })Filter.Activity"></span>
          <span ng-i18next="[html:i18next]({ activity: vm.filters.activities.Dawning })Filter.Activity"></span>
          <span ng-i18next="[html:i18next]({ activity: vm.filters.activities.AoT })Filter.Activity"></span>
        </td>
      </tr>
      <tr ng-if="vm.destinyVersion === 2">
        <td>
          <dim-filter-link filter="is:shaded"></dim-filter-link>
          <dim-filter-link filter="is:hasshader"></dim-filter-link>
        </td>
        <td ng-i18next="Filter.HasShader"></td>
      </tr>
    </table>
  </div>
</div><|MERGE_RESOLUTION|>--- conflicted
+++ resolved
@@ -412,11 +412,7 @@
         </td>
         <td ng-i18next="Filter.InLoadout"></td>
       </tr>
-<<<<<<< HEAD
-      <tr ng-if="vm.settings.destinyVersion === 1">
-=======
-      <tr ng-if="vm.destinyVersion === 1">
->>>>>>> 71c13e77
+      <tr ng-if="vm.destinyVersion === 1">
         <td>
           <dim-filter-link filter="is:ornamentable"></dim-filter-link>
           <dim-filter-link filter="is:ornamentmissing"></dim-filter-link>
