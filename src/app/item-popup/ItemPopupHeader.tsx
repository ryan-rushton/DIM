import React from 'react';
import { DimItem, D2Item } from '../inventory/item-types';
import ItemTagSelector from './ItemTagSelector';
import clsx from 'clsx';
import { t } from 'app/i18next-t';
import LockButton from './LockButton';
import ExternalLink from '../dim-ui/ExternalLink';
import { AppIcon, faClone, faChevronCircleUp, openDropdownIcon } from '../shell/icons';
import { CompareService } from '../compare/compare.service';
import { ammoTypeClass } from './ammo-type';
import ExpandedRating from './ExpandedRating';
import { ItemSubHeader } from './ItemSubHeader';
import './ItemPopupHeader.scss';
import { hideItemPopup } from './item-popup';
<<<<<<< HEAD
import GlobalHotkeys from '../hotkeys/GlobalHotkeys';
import { DamageType } from 'bungie-api-ts/destiny2';
=======
import { DestinyClass, DamageType } from 'bungie-api-ts/destiny2';
>>>>>>> fb7ec3d0
import ElementIcon from 'app/inventory/ElementIcon';
import { getItemDamageShortName } from 'app/utils/item-utils';
import { getItemPowerCapFinalSeason } from 'app/utils/item-utils';
import { PowerCapDisclaimer } from 'app/dim-ui/PowerCapDisclaimer';
import BungieImage from 'app/dim-ui/BungieImage';
import { useHotkey } from 'app/hotkeys/useHotkey';

export default function ItemPopupHeader({
  item,
  expanded,
  showToggle,
  language,
  onToggleExpanded,
}: {
  item: DimItem;
  expanded: boolean;
  showToggle: boolean;
  language: string;
  onToggleExpanded(): void;
}) {
  const hasLeftIcon = item.trackable || item.lockable || item.element;
  const openCompare = () => {
    hideItemPopup();
    CompareService.addItemsToCompare([item], true);
  };

  const hasDetails = Boolean(
    item.stats?.length ||
      item.talentGrid ||
      item.objectives ||
      (item.isDestiny2() && item.flavorObjective) ||
      item.secondaryIcon
  );
  const showDescription = Boolean(item.description?.length);
  const showDetailsByDefault = !item.equipment && item.notransfer;

  const light = item.primStat?.value.toString();
  const maxLight = item.isDestiny2() && item.powerCap;

<<<<<<< HEAD
=======
  useHotkey('t', t('Hotkey.ToggleDetails'), onToggleExpanded);

  const classType =
    item.classType !== DestinyClass.Unknown &&
    // These already include the class name
    item.type !== 'ClassItem' &&
    item.type !== 'Artifact' &&
    item.type !== 'Class' &&
    !item.classified &&
    item.classTypeNameLocalized[0].toUpperCase() + item.classTypeNameLocalized.slice(1);

  const subtitleData = {
    light,
    maxLight,
    statName: item.primStat?.stat.displayProperties.name,
    classType: classType ? classType : ' ',
    typeName: item.typeName,
  };

  const lightString = light
    ? t('MovePopup.Subtitle.Gear', subtitleData)
    : t('MovePopup.Subtitle.Consumable', subtitleData);

>>>>>>> fb7ec3d0
  const finalSeason = item.isDestiny2() && item.powerCap && getItemPowerCapFinalSeason(item);
  const powerCapString =
    light &&
    maxLight &&
    (finalSeason
      ? t('Stats.PowerCapWithSeason', { powerCap: maxLight, finalSeason })
      : t('MovePopup.PowerCap', { powerCap: maxLight }));
  return (
    <div
      className={clsx('item-header', `is-${item.tier}`, {
        masterwork: item.isDestiny2() && item.masterwork,
      })}
    >
      <div className="item-title-container">
        {hasLeftIcon && (
          <div className="icon">
            {item.lockable && <LockButton item={item} type="lock" />}
            {item.trackable && <LockButton item={item} type="track" />}
          </div>
        )}
        <div className="item-title-link">
          <ExternalLink href={destinyDBLink(item, language)} className="item-title">
            {item.name}
          </ExternalLink>
        </div>
        {item.comparable && (
          <a className="compare-button info" title={t('Compare.ButtonHelp')} onClick={openCompare}>
            <AppIcon icon={faClone} />
          </a>
        )}
        {showToggle && !showDetailsByDefault && (showDescription || hasDetails) && (
          <div className="info" onClick={onToggleExpanded}>
            <AppIcon icon={expanded ? faChevronCircleUp : openDropdownIcon} />
          </div>
        )}
      </div>

      <div className="item-subtitle">
        {hasLeftIcon &&
          item.element &&
          !(item.bucket.inWeapons && item.element.enumValue === DamageType.Kinetic) && (
            <div className="icon">
              <ElementIcon
                element={item.element}
                className={clsx('element', getItemDamageShortName(item))}
              />
            </div>
          )}
        {item.isDestiny2() && item.ammoType > 0 && (
          <div className={clsx('ammo-type', ammoTypeClass(item.ammoType))} />
        )}
        {item.isDestiny2() && item.breakerType && (
          <BungieImage className="small-icon" src={item.breakerType.displayProperties.icon} />
        )}
        <div className="item-type-info">
          <ItemSubHeader item={item} />
        </div>
        {item.taggable && <ItemTagSelector item={item} />}
      </div>
      {powerCapString && (
        <div className="item-subtitle">
          <div>{`${t('Stats.PowerCap')}: ${powerCapString}`}</div>
          <PowerCapDisclaimer item={item} />
        </div>
      )}
      {$featureFlags.reviewsEnabled && item.reviewable && <ExpandedRating item={item} />}
    </div>
  );
}

function destinyDBLink(item: DimItem, language: string) {
  // DTR 404s on the new D2 languages for D1 items
  if (item.destinyVersion === 1) {
    switch (language) {
      case 'es-mx':
        language = 'es';
        break;
      case 'pl':
      case 'ru':
      case 'zh-cht':
      case 'zh-chs':
        language = 'en';
        break;
    }

    return `http://db.destinytracker.com/d${item.destinyVersion}/${language}/items/${item.hash}`;
  }

  const d2Item = item as D2Item;
  let perkQueryString = '';

  if (d2Item) {
    const perkCsv = buildPerksCsv(d2Item);
    // to-do: if buildPerksCsv typing is correct, and can only return a string, lines 142-150 could be a single line
    if (perkCsv?.length) {
      perkQueryString = `?perks=${perkCsv}`;
    }
  }

  return `https://destinytracker.com/destiny-2/db/items/${item.hash}${perkQueryString}`;
}

/**
 * Banshee-44 puts placeholder entries in for the still-mysterious socketTypeHash 0.
 * If you look at Scathelocke https://data.destinysets.com/i/InventoryItem:3762467078
 * for one example, socketEntires[5] has a socketTypeHash of 0. We discard this
 * (and other sockets), as we build our definition of sockets we care about, so
 * I look for gaps in the index and drop a zero in where I see them.
 */
function buildPerksCsv(item: D2Item): string {
  const perkValues: number[] = [];

  if (item.sockets) {
    item.sockets.allSockets.forEach((socket, socketIndex) => {
      if (socketIndex > 0) {
        const currentSocketPosition = socket.socketIndex;
        const priorSocketPosition = item.sockets!.allSockets[socketIndex - 1].socketIndex;

        if (currentSocketPosition > priorSocketPosition + 1) {
          perkValues.push(0);
        }
      }

      if (socket.plugged) {
        perkValues.push(socket.plugged.plugDef.hash);
      }
    });
  }

  return perkValues.join(',');
}<|MERGE_RESOLUTION|>--- conflicted
+++ resolved
@@ -12,12 +12,7 @@
 import { ItemSubHeader } from './ItemSubHeader';
 import './ItemPopupHeader.scss';
 import { hideItemPopup } from './item-popup';
-<<<<<<< HEAD
-import GlobalHotkeys from '../hotkeys/GlobalHotkeys';
 import { DamageType } from 'bungie-api-ts/destiny2';
-=======
-import { DestinyClass, DamageType } from 'bungie-api-ts/destiny2';
->>>>>>> fb7ec3d0
 import ElementIcon from 'app/inventory/ElementIcon';
 import { getItemDamageShortName } from 'app/utils/item-utils';
 import { getItemPowerCapFinalSeason } from 'app/utils/item-utils';
@@ -57,32 +52,8 @@
   const light = item.primStat?.value.toString();
   const maxLight = item.isDestiny2() && item.powerCap;
 
-<<<<<<< HEAD
-=======
   useHotkey('t', t('Hotkey.ToggleDetails'), onToggleExpanded);
 
-  const classType =
-    item.classType !== DestinyClass.Unknown &&
-    // These already include the class name
-    item.type !== 'ClassItem' &&
-    item.type !== 'Artifact' &&
-    item.type !== 'Class' &&
-    !item.classified &&
-    item.classTypeNameLocalized[0].toUpperCase() + item.classTypeNameLocalized.slice(1);
-
-  const subtitleData = {
-    light,
-    maxLight,
-    statName: item.primStat?.stat.displayProperties.name,
-    classType: classType ? classType : ' ',
-    typeName: item.typeName,
-  };
-
-  const lightString = light
-    ? t('MovePopup.Subtitle.Gear', subtitleData)
-    : t('MovePopup.Subtitle.Consumable', subtitleData);
-
->>>>>>> fb7ec3d0
   const finalSeason = item.isDestiny2() && item.powerCap && getItemPowerCapFinalSeason(item);
   const powerCapString =
     light &&
