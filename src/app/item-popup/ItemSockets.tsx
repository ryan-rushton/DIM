--- conflicted
+++ resolved
@@ -4,13 +4,8 @@
 import React from 'react';
 import './ItemSockets.scss';
 import { D2ManifestDefinitions } from '../destiny2/d2-definitions';
-<<<<<<< HEAD
-import { D2Item, DimSocket, DimSocketCategory, DimPlug } from '../inventory/item-types';
 import { InventoryWishListRoll } from '../wishlists/wishlists';
-=======
 import { D2Item, DimSocketCategory, DimPlug } from '../inventory/item-types';
-import { InventoryCuratedRoll } from '../wishlists/wishlists';
->>>>>>> 513f5f0c
 import { connect, DispatchProp } from 'react-redux';
 import { wishListsEnabledSelector, inventoryWishListsSelector } from '../wishlists/reducer';
 import { RootState } from '../store/reducers';
