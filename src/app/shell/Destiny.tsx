--- conflicted
+++ resolved
@@ -11,11 +11,8 @@
 import { Hotkey } from '../hotkeys/hotkeys';
 import { DispatchProp, connect } from 'react-redux';
 import { loadWishListAndInfoFromIndexedDB } from 'app/wishlists/reducer';
-<<<<<<< HEAD
 import { fetchWishList } from 'app/wishlists/wishlist-fetch';
-=======
 import { loadVendorDropsFromIndexedDB } from 'app/vendorEngramsXyzApi/reducer';
->>>>>>> f90efe30
 
 interface Props extends DispatchProp {
   account: DestinyAccount;
@@ -27,11 +24,8 @@
 class Destiny extends React.Component<Props> {
   componentDidMount() {
     this.props.dispatch(loadWishListAndInfoFromIndexedDB() as any);
-<<<<<<< HEAD
     this.props.dispatch(fetchWishList() as any);
-=======
     this.props.dispatch(loadVendorDropsFromIndexedDB() as any);
->>>>>>> f90efe30
   }
 
   render() {
