import React from 'react';
import { UIView } from '@uirouter/react';
import ManifestProgress from './ManifestProgress';
import { DestinyAccount } from '../accounts/destiny-account';
import ItemPopupContainer from '../item-popup/ItemPopupContainer';
import ItemPickerContainer from '../item-picker/ItemPickerContainer';
import MoveAmountPopupContainer from '../inventory/MoveAmountPopupContainer';
import { t } from 'app/i18next-t';
import GlobalHotkeys from '../hotkeys/GlobalHotkeys';
import { itemTagList } from '../inventory/dim-item-info';
import { Hotkey } from '../hotkeys/hotkeys';
import { DispatchProp, connect } from 'react-redux';
import { loadWishListAndInfoFromIndexedDB } from 'app/wishlists/reducer';
import { loadVendorDropsFromIndexedDB } from 'app/vendorEngramsXyzApi/reducer';

interface Props extends DispatchProp {
  account: DestinyAccount;
}

/**
 * Base view for pages that show Destiny content.
 */
class Destiny extends React.Component<Props> {
  componentDidMount() {
    this.props.dispatch(loadWishListAndInfoFromIndexedDB() as any);
<<<<<<< HEAD
    this.props.dispatch(fetchWishList(false) as any);
=======
>>>>>>> 2029ef38
    this.props.dispatch(loadVendorDropsFromIndexedDB() as any);
  }

  render() {
    // Define some hotkeys without implementation, so they show up in the help
    const hotkeys: Hotkey[] = [
      {
        combo: 't',
        description: t('Hotkey.ToggleDetails'),
        callback() {
          // Empty - this gets redefined in dimMoveItemProperties
        }
      }
    ];

    itemTagList.forEach((tag) => {
      if (tag.hotkey) {
        hotkeys.push({
          combo: tag.hotkey,
          description: t('Hotkey.MarkItemAs', {
            tag: t(tag.label)
          }),
          callback() {
            // Empty - this gets redefined in item-tag.component.ts
          }
        });
      }
    });

    return (
      <>
        <div id="content">
          <UIView />
        </div>
        <GlobalHotkeys hotkeys={hotkeys} />
        <ItemPopupContainer boundarySelector=".store-header" />
        <ItemPickerContainer />
        <MoveAmountPopupContainer />
        <ManifestProgress destinyVersion={this.props.account.destinyVersion} />
      </>
    );
  }
}

export default connect()(Destiny);<|MERGE_RESOLUTION|>--- conflicted
+++ resolved
@@ -23,10 +23,6 @@
 class Destiny extends React.Component<Props> {
   componentDidMount() {
     this.props.dispatch(loadWishListAndInfoFromIndexedDB() as any);
-<<<<<<< HEAD
-    this.props.dispatch(fetchWishList(false) as any);
-=======
->>>>>>> 2029ef38
     this.props.dispatch(loadVendorDropsFromIndexedDB() as any);
   }
 
