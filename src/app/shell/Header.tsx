--- conflicted
+++ resolved
@@ -209,28 +209,15 @@
         </div>
 
         <span className="header-right">
-<<<<<<< HEAD
-          {!showSearch && <Refresh />}
-          {!showSearch &&
-            account &&
+          <Refresh />
+          {account &&
             account.destinyVersion === 2 &&
             (settings.showReviews || $featureFlags.curatedRolls) && <RatingMode />}
-          {!showSearch && (
-            <UISref to="settings">
-              <a className="link" title={t('Settings.Settings')}>
-                <AppIcon icon={settingsIcon} />
-              </a>
-            </UISref>
-          )}
-=======
-          <Refresh />
-          {account && account.destinyVersion === 2 && settings.showReviews && <RatingMode />}
           <UISref to="settings">
             <a className="link" title={t('Settings.Settings')}>
               <AppIcon icon={settingsIcon} />
             </a>
           </UISref>
->>>>>>> 3fd3cb6b
           {account && (
             <span className={classNames('link', 'search-link', { show: showSearch })}>
               <SearchFilter onClear={this.hideSearch} ref={this.searchFilter} mobile={showSearch} />
