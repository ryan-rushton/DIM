import { createAction } from 'typesafe-actions';
import { DimStore } from './store-types';
import { DimItem } from './item-types';
import { InventoryBuckets } from './inventory-buckets';
import { TagValue } from './dim-item-info';
import { DestinyProfileResponse } from 'bungie-api-ts/destiny2';

/**
 * Reflect the old stores service data into the Redux store as a migration aid.
 */
export const update = createAction('inventory/UPDATE')<{
  stores: DimStore[];
  buckets?: InventoryBuckets;
  newItems?: Set<string>;
  profileResponse?: DestinyProfileResponse;
}>();

/**
 * Set the bucket info.
 */
export const setBuckets = createAction('inventory/SET_BUCKETS')<InventoryBuckets>();

/**
 * Move an item from one store to another.
 */
export const moveItem = createAction('inventory/MOVE_ITEM')<{
  item: DimItem;
  source: DimStore;
  target: DimStore;
  equip: boolean;
  amount: number;
}>();

/** Update the set of new items. */
export const setNewItems = createAction('new_items/SET')<Set<string>>();
<<<<<<< HEAD
=======

export const setItemTag = createAction('tag_notes/SET_TAG')<{
  /** Item instance ID */
  itemId: string;
  tag?: TagValue;
}>();

export const setItemTagsBulk = createAction('tag_notes/SET_TAG_BULK')<
  {
    /** Item instance ID */
    itemId: string;
    tag?: TagValue;
  }[]
>();
>>>>>>> 044f6577

export const setItemNote = createAction('tag_notes/SET_NOTE')<{
  /** Item instance ID */
  itemId: string;
  note?: string;
}>();

<<<<<<< HEAD
/** Set the tags/notes for a single item. */
export const setTagsAndNotesForItem = createAction('tag_notes/UPDATE_ITEM')<{
  // inventoryItemId
  id: string;
  // A storage key for the account, in the form `dimItemInfo-m${account.membershipId}-d${account.destinyVersion}`
  accountKey: string;
  info: DimItemInfo;
=======
/** Update the item infos (tags/notes). */
export const tagsAndNotesLoaded = createAction('tag_notes/LOADED')<{
  [key: string]: {
    tag?: TagValue;
    notes?: string;
  };
>>>>>>> 044f6577
}>();

/** Clear out tags and notes for items that no longer exist. Argument is the list of inventory item IDs to remove. */
export const tagCleanup = createAction('tag_notes/CLEANUP')<string[]>();

/** Notify that a stackable stack has begun or ended dragging. A bit overkill to put this in redux but eh. */
export const stackableDrag = createAction('stackable_drag/DRAG')<boolean>();<|MERGE_RESOLUTION|>--- conflicted
+++ resolved
@@ -33,8 +33,6 @@
 
 /** Update the set of new items. */
 export const setNewItems = createAction('new_items/SET')<Set<string>>();
-<<<<<<< HEAD
-=======
 
 export const setItemTag = createAction('tag_notes/SET_TAG')<{
   /** Item instance ID */
@@ -49,7 +47,6 @@
     tag?: TagValue;
   }[]
 >();
->>>>>>> 044f6577
 
 export const setItemNote = createAction('tag_notes/SET_NOTE')<{
   /** Item instance ID */
@@ -57,22 +54,12 @@
   note?: string;
 }>();
 
-<<<<<<< HEAD
-/** Set the tags/notes for a single item. */
-export const setTagsAndNotesForItem = createAction('tag_notes/UPDATE_ITEM')<{
-  // inventoryItemId
-  id: string;
-  // A storage key for the account, in the form `dimItemInfo-m${account.membershipId}-d${account.destinyVersion}`
-  accountKey: string;
-  info: DimItemInfo;
-=======
 /** Update the item infos (tags/notes). */
 export const tagsAndNotesLoaded = createAction('tag_notes/LOADED')<{
   [key: string]: {
     tag?: TagValue;
     notes?: string;
   };
->>>>>>> 044f6577
 }>();
 
 /** Clear out tags and notes for items that no longer exist. Argument is the list of inventory item IDs to remove. */
