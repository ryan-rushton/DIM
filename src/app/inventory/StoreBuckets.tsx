--- conflicted
+++ resolved
@@ -1,16 +1,9 @@
 import * as React from 'react';
 import { DimStore, DimVault, D2Store } from './store-types';
 import StoreBucket from './StoreBucket';
-import { Settings } from '../settings/settings';
 import { InventoryBucket } from './inventory-buckets';
 import classNames from 'classnames';
-<<<<<<< HEAD
-import { InventoryState } from './reducer';
-import { ReviewsState } from '../item-review/reducer';
-import { DimItem } from './item-types';
-=======
 import { t } from 'i18next';
->>>>>>> a9142c34
 import { pullablePostmasterItems, pullFromPostmaster } from '../loadout/postmaster';
 import { queueAction } from './action-queue';
 import { dimItemService } from './dimItemService.factory';
@@ -21,33 +14,11 @@
 export function StoreBuckets({
   bucket,
   stores,
-  vault,
-<<<<<<< HEAD
-  currentStore,
-  settings,
-  newItems,
-  itemInfos,
-  ratings,
-  searchFilter
+  vault
 }: {
   bucket: InventoryBucket;
   stores: DimStore[];
   vault: DimVault;
-  currentStore: DimStore;
-  settings: Settings;
-  newItems: Set<string>;
-  itemInfos: InventoryState['itemInfos'];
-  ratings: ReviewsState['ratings'];
-  searchFilter(item: DimItem): boolean;
-=======
-  toggleSection
-}: {
-  bucket: InventoryBucket;
-  collapsedSections: Settings['collapsedSections'];
-  stores: DimStore[];
-  vault: DimVault;
-  toggleSection(id: string): void;
->>>>>>> a9142c34
 }) {
   let content: React.ReactNode;
 
