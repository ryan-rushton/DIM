import React from 'react';
import { D2Store, D1Store, D2CharacterStat } from './store-types';
import clsx from 'clsx';
import PressTip from '../dim-ui/PressTip';
import { t } from 'app/i18next-t';
import './dimStats.scss';
import { percent } from '../shell/filters';
<<<<<<< HEAD
import { armorStats } from './store/stats';
=======
import _ from 'lodash';
>>>>>>> 795429b9

interface Props {
  stats: D1Store['stats'] | D2Store['stats'];
  destinyVersion: 1 | 2;
}

function isD1Stats(
  _stats: D1Store['stats'] | D2Store['stats'],
  destinyVersion: 1 | 2
): _stats is D1Store['stats'] {
  return destinyVersion === 1;
}

const statTooltip = (stat: D2CharacterStat): string =>
  `${stat.name}: ${stat.value} / ${stat.tierMax}
${stat.description}${stat.hasClassified ? `\n\n${t('Loadouts.Classified')}` : ''}`;

export default class CharacterStats extends React.PureComponent<Props> {
  render() {
    const { stats, destinyVersion } = this.props;

    if (!stats) {
      return null;
    }

    // TODO: Remove tooltip from stats definitions

    if (isD1Stats(stats, destinyVersion)) {
      const statList = [stats.STAT_INTELLECT, stats.STAT_DISCIPLINE, stats.STAT_STRENGTH];
      const tooltips = statList.map((stat) => {
        if (stat) {
          const tier = stat.tier || 0;
          // t('Stats.TierProgress_Max')
          const next = t('Stats.TierProgress', {
            context: tier === 5 ? 'Max' : '',
            progress: tier === 5 ? stat.value : stat.value % 60,
            tier,
            nextTier: tier + 1,
            statName: stat.name
          });
          let cooldown = stat.cooldown || '';
          if (cooldown) {
            cooldown = t(`Cooldown.${stat.effect}`, { cooldown });
            // t('Cooldown.Grenade')
            // t('Cooldown.Melee')
            // t('Cooldown.Super')
          }
          return next + cooldown;
        }
      });

      return (
        <div className="stat-bars">
          {statList.map((stat, index) => (
            <PressTip key={stat.name || stat.id} tooltip={tooltips[index]}>
              <div className="stat">
                <img src={stat.icon} alt={stat.name} />
                {stat.tiers &&
                  stat.tiers.map((n, index) => (
                    <div key={index} className="bar">
                      <div
                        className={clsx('progress', {
                          complete: destinyVersion === 2 || n / stat.tierMax! === 1
                        })}
                        style={{ width: percent(n / stat.tierMax!) }}
                      />
                    </div>
                  ))}
              </div>
            </PressTip>
          ))}
        </div>
      );
    } else {
<<<<<<< HEAD
      const statList = [stats.maxBasePower!, ...armorStats.map((h) => stats[h])];
      const tooltips = statList.map((stat) => {
        if (stat) {
          let tooltip = `${stat.name}: ${stat.value} / ${stat.tierMax}`;
          if (stat.hasClassified) {
            tooltip += `\n\n${t('Loadouts.Classified')}`;
          }
          return tooltip;
        }
      });
=======
      const powerInfos = [
        { stat: stats.maxTotalPower, tooltip: t('Stats.MaxTotalPower') },
        { stat: stats.maxGearPower, tooltip: t('Stats.MaxGearPower') },
        { stat: stats.powerModifier, tooltip: t('Stats.PowerModifier') }
      ];

      const statInfos = [
        stats[2996146975],
        stats[392767087],
        stats[1943323491] /* ,
        stats[1735777505],
        stats[144602215],
        stats[4244567218]  new stats are all 0 for me right now?? */
      ].map((stat) => ({ stat, tooltip: statTooltip(stat) }));
>>>>>>> 795429b9

      return (
        <div className="stat-bars destiny2">
          {[powerInfos, statInfos].map((stats, index) => (
            <div key={index} className="stat-row">
              {stats.map(
                ({ stat, tooltip }) =>
                  stat && (
                    <PressTip key={stat.id} tooltip={tooltip}>
                      <div className="stat" aria-label={`${stat.name} ${stat.value}`} role="group">
                        <img src={stat.icon} alt={stat.name} />
                        {stat.tiers && <div>{stat.value}</div>}
                      </div>
                    </PressTip>
                  )
              )}
            </div>
          ))}
        </div>
      );
    }
  }
}<|MERGE_RESOLUTION|>--- conflicted
+++ resolved
@@ -5,11 +5,8 @@
 import { t } from 'app/i18next-t';
 import './dimStats.scss';
 import { percent } from '../shell/filters';
-<<<<<<< HEAD
+import _ from 'lodash';
 import { armorStats } from './store/stats';
-=======
-import _ from 'lodash';
->>>>>>> 795429b9
 
 interface Props {
   stats: D1Store['stats'] | D2Store['stats'];
@@ -84,33 +81,15 @@
         </div>
       );
     } else {
-<<<<<<< HEAD
-      const statList = [stats.maxBasePower!, ...armorStats.map((h) => stats[h])];
-      const tooltips = statList.map((stat) => {
-        if (stat) {
-          let tooltip = `${stat.name}: ${stat.value} / ${stat.tierMax}`;
-          if (stat.hasClassified) {
-            tooltip += `\n\n${t('Loadouts.Classified')}`;
-          }
-          return tooltip;
-        }
-      });
-=======
       const powerInfos = [
         { stat: stats.maxTotalPower, tooltip: t('Stats.MaxTotalPower') },
         { stat: stats.maxGearPower, tooltip: t('Stats.MaxGearPower') },
         { stat: stats.powerModifier, tooltip: t('Stats.PowerModifier') }
       ];
 
-      const statInfos = [
-        stats[2996146975],
-        stats[392767087],
-        stats[1943323491] /* ,
-        stats[1735777505],
-        stats[144602215],
-        stats[4244567218]  new stats are all 0 for me right now?? */
-      ].map((stat) => ({ stat, tooltip: statTooltip(stat) }));
->>>>>>> 795429b9
+      const statInfos = armorStats
+        .map((h) => stats[h])
+        .map((stat) => ({ stat, tooltip: statTooltip(stat) }));
 
       return (
         <div className="stat-bars destiny2">
