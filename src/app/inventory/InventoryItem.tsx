import { useWhatChanged } from 'app/utils/useWhatChanged';
import clsx from 'clsx';
import { BucketHashes, ItemCategoryHashes } from 'data/d2/generated-enums';
import React, { useMemo } from 'react';
import BungieImage, { bungieNetPath } from '../dim-ui/BungieImage';
import { percent } from '../shell/filters';
import { AppIcon, lockIcon, stickyNoteIcon } from '../shell/icons';
import { InventoryWishListRoll, toUiWishListRoll } from '../wishlists/wishlists';
import BadgeInfo from './BadgeInfo';
import { TagValue } from './dim-item-info';
import styles from './InventoryItem.m.scss';
import { DimItem } from './item-types';
import NewItemIndicator from './NewItemIndicator';
import { selectedSubclassPath } from './subclass';
import TagIcon from './TagIcon';

const itemTierStyles = {
  Legendary: styles.legendary,
  Exotic: styles.exotic,
  Common: styles.basic,
  Rare: styles.rare,
  Uncommon: styles.common,
};

interface Props {
  item: DimItem;
  /** Show this item as new? */
  isNew?: boolean;
  /** User defined tag */
  tag?: TagValue;
  /**  */
  notes?: boolean;
  /** Has this been hidden by a search? */
  searchHidden?: boolean;
  wishListsEnabled?: boolean;
  inventoryWishListRoll?: InventoryWishListRoll;
  /** Don't show information that relates to currently selected perks (only used for subclasses currently) */
  ignoreSelectedPerks?: boolean;
  innerRef?: React.Ref<HTMLDivElement>;
  /** TODO: item locked needs to be passed in */
  onClick?(e);
  onShiftClick?(e): void;
  onDoubleClick?(e);
}

export default function InventoryItem({
  item,
  isNew,
  tag,
  notes,
  searchHidden,
  wishListsEnabled,
  inventoryWishListRoll,
  ignoreSelectedPerks,
  onClick,
  onShiftClick,
  onDoubleClick,
  innerRef,
}: Props) {
  useWhatChanged(item.name, {
    item,
    isNew,
    tag,
    notes,
    rating,
    searchHidden,
    wishListsEnabled,
    inventoryWishListRoll,
    ignoreSelectedPerks,
    onClick,
    onShiftClick,
    onDoubleClick,
    innerRef,
  });

  const uiWishListRoll = wishListsEnabled ? toUiWishListRoll(inventoryWishListRoll) : undefined;

  let enhancedOnClick = onClick;
  if (onShiftClick) {
    enhancedOnClick = (e: React.MouseEvent<HTMLDivElement>) => {
      if (e.shiftKey) {
        onShiftClick(e);
      } else if (onClick) {
        onClick(e);
      }
    };
  }

  const subclassPath =
    (!ignoreSelectedPerks &&
      item.isDestiny2?.() &&
      item.talentGrid &&
      selectedSubclassPath(item.talentGrid)) ||
    null;
  const noBorder = borderless(item);
  const itemStyles = clsx('item', {
    [styles.searchHidden]: searchHidden,
    [styles.subclassPathTop]: subclassPath?.position === 'top',
    [styles.subclassPathMiddle]: subclassPath?.position === 'middle',
    [styles.subclassPathBottom]: subclassPath?.position === 'bottom',
    [itemTierStyles[item.tier]]: !noBorder && !(item.isDestiny2?.() && item.plug),
  });

  // Memoize the contents of the item - most of the time if this is re-rendering it's for a search, or a new item
  const contents = useMemo(() => {
    const isCapped = item.maxStackSize > 1 && item.amount === item.maxStackSize && item.uniqueStack;
    const itemImageStyles = clsx('item-img', {
      [styles.complete]: item.complete || isCapped,
      [styles.borderless]: noBorder,
      [styles.masterwork]: item.masterwork,
    });
    return (
      <>
        {item.percentComplete > 0 && !item.complete && (
          <div className={styles.xpBar}>
            <div className={styles.xpBarAmount} style={{ width: percent(item.percentComplete) }} />
          </div>
        )}
        {subclassPath?.base ? (
          <img src={subclassPath.base} className={itemImageStyles} alt="" />
        ) : (
          <BungieImage src={item.icon} className={itemImageStyles} alt="" />
        )}
        <BadgeInfo
          item={item}
          rating={rating}
          isCapped={isCapped}
          uiWishListRoll={uiWishListRoll}
        />
        {item.masterwork && (
          <div
            className={clsx(styles.masterworkOverlay, { [styles.exoticMasterwork]: item.isExotic })}
          />
        )}
        {item.iconOverlay && (
          <div className={clsx(styles.iconOverlay)}>
            <BungieImage src={item.iconOverlay} />
          </div>
        )}
        {(tag || item.locked || notes) && (
          <div className={styles.icons}>
            {item.locked && <AppIcon className={styles.icon} icon={lockIcon} />}
            {tag && <TagIcon className={styles.icon} tag={tag} />}
            {notes && <AppIcon className={styles.icon} icon={stickyNoteIcon} />}
          </div>
        )}
        {isNew && <NewItemIndicator />}
        {subclassPath?.super && (
          <BungieImage src={subclassPath.super} className={styles.subclass} alt="" />
        )}
        {item.isDestiny2?.() && item.plug?.costElementIcon && (
          <>
            <div
              style={{ backgroundImage: `url("${bungieNetPath(item.plug.costElementIcon)}")` }}
              className="energyCostOverlay"
            />
            <div className="energyCost">{item.plug.energyCost}</div>
          </>
        )}
      </>
    );
  }, [
    isNew,
    item,
    noBorder,
    notes,
    rating,
    subclassPath?.base,
    subclassPath?.super,
    tag,
    uiWishListRoll,
  ]);

  return (
    <div
      id={item.index}
      onClick={enhancedOnClick}
      onDoubleClick={onDoubleClick}
      title={`${item.name}\n${item.typeName}`}
      className={itemStyles}
      ref={innerRef}
    >
<<<<<<< HEAD
      {item.percentComplete > 0 && !item.complete && (
        <div className={styles.xpBar}>
          <div className={styles.xpBarAmount} style={{ width: percent(item.percentComplete) }} />
        </div>
      )}
      {(subclassPath?.base && <img src={subclassPath.base} className={itemImageStyles} />) || (
        <BungieImage src={item.icon} className={itemImageStyles} alt="" />
      )}
      <BadgeInfo item={item} isCapped={isCapped} uiWishListRoll={uiWishListRoll} />
      {item.masterwork && (
        <div
          className={clsx(styles.masterworkOverlay, { [styles.exoticMasterwork]: item.isExotic })}
        />
      )}
      {item.iconOverlay && (
        <div className={clsx(styles.iconOverlay)}>
          <BungieImage src={item.iconOverlay} />
        </div>
      )}
      {(tag || item.locked || notes) && (
        <div className={styles.icons}>
          {item.locked && <AppIcon className={styles.icon} icon={lockIcon} />}
          {tag && <TagIcon className={styles.icon} tag={tag} />}
          {notes && <AppIcon className={styles.icon} icon={stickyNoteIcon} />}
        </div>
      )}
      {isNew && <NewItemIndicator />}
      {subclassPath?.super && (
        <BungieImage src={subclassPath.super} className={styles.subclass} alt="" />
      )}
      {item.isDestiny2?.() && item.plug?.costElementIcon && (
        <>
          <div
            style={{ backgroundImage: `url("${bungieNetPath(item.plug.costElementIcon)}")` }}
            className="energyCostOverlay"
          />
          <div className="energyCost">{item.plug.energyCost}</div>
        </>
      )}
=======
      {contents}
>>>>>>> 56ca0bef
    </div>
  );
}

export function borderless(item: DimItem) {
  return (
    (item.isDestiny2?.() &&
      (item.bucket.hash === BucketHashes.Subclass ||
        item.itemCategoryHashes?.includes(ItemCategoryHashes.Packages))) ||
    item.isEngram
  );
}<|MERGE_RESOLUTION|>--- conflicted
+++ resolved
@@ -1,4 +1,3 @@
-import { useWhatChanged } from 'app/utils/useWhatChanged';
 import clsx from 'clsx';
 import { BucketHashes, ItemCategoryHashes } from 'data/d2/generated-enums';
 import React, { useMemo } from 'react';
@@ -57,22 +56,6 @@
   onDoubleClick,
   innerRef,
 }: Props) {
-  useWhatChanged(item.name, {
-    item,
-    isNew,
-    tag,
-    notes,
-    rating,
-    searchHidden,
-    wishListsEnabled,
-    inventoryWishListRoll,
-    ignoreSelectedPerks,
-    onClick,
-    onShiftClick,
-    onDoubleClick,
-    innerRef,
-  });
-
   const uiWishListRoll = wishListsEnabled ? toUiWishListRoll(inventoryWishListRoll) : undefined;
 
   let enhancedOnClick = onClick;
@@ -121,12 +104,7 @@
         ) : (
           <BungieImage src={item.icon} className={itemImageStyles} alt="" />
         )}
-        <BadgeInfo
-          item={item}
-          rating={rating}
-          isCapped={isCapped}
-          uiWishListRoll={uiWishListRoll}
-        />
+        <BadgeInfo item={item} isCapped={isCapped} uiWishListRoll={uiWishListRoll} />
         {item.masterwork && (
           <div
             className={clsx(styles.masterworkOverlay, { [styles.exoticMasterwork]: item.isExotic })}
@@ -159,17 +137,7 @@
         )}
       </>
     );
-  }, [
-    isNew,
-    item,
-    noBorder,
-    notes,
-    rating,
-    subclassPath?.base,
-    subclassPath?.super,
-    tag,
-    uiWishListRoll,
-  ]);
+  }, [isNew, item, noBorder, notes, subclassPath?.base, subclassPath?.super, tag, uiWishListRoll]);
 
   return (
     <div
@@ -180,49 +148,7 @@
       className={itemStyles}
       ref={innerRef}
     >
-<<<<<<< HEAD
-      {item.percentComplete > 0 && !item.complete && (
-        <div className={styles.xpBar}>
-          <div className={styles.xpBarAmount} style={{ width: percent(item.percentComplete) }} />
-        </div>
-      )}
-      {(subclassPath?.base && <img src={subclassPath.base} className={itemImageStyles} />) || (
-        <BungieImage src={item.icon} className={itemImageStyles} alt="" />
-      )}
-      <BadgeInfo item={item} isCapped={isCapped} uiWishListRoll={uiWishListRoll} />
-      {item.masterwork && (
-        <div
-          className={clsx(styles.masterworkOverlay, { [styles.exoticMasterwork]: item.isExotic })}
-        />
-      )}
-      {item.iconOverlay && (
-        <div className={clsx(styles.iconOverlay)}>
-          <BungieImage src={item.iconOverlay} />
-        </div>
-      )}
-      {(tag || item.locked || notes) && (
-        <div className={styles.icons}>
-          {item.locked && <AppIcon className={styles.icon} icon={lockIcon} />}
-          {tag && <TagIcon className={styles.icon} tag={tag} />}
-          {notes && <AppIcon className={styles.icon} icon={stickyNoteIcon} />}
-        </div>
-      )}
-      {isNew && <NewItemIndicator />}
-      {subclassPath?.super && (
-        <BungieImage src={subclassPath.super} className={styles.subclass} alt="" />
-      )}
-      {item.isDestiny2?.() && item.plug?.costElementIcon && (
-        <>
-          <div
-            style={{ backgroundImage: `url("${bungieNetPath(item.plug.costElementIcon)}")` }}
-            className="energyCostOverlay"
-          />
-          <div className="energyCost">{item.plug.energyCost}</div>
-        </>
-      )}
-=======
       {contents}
->>>>>>> 56ca0bef
     </div>
   );
 }
