--- conflicted
+++ resolved
@@ -27,8 +27,6 @@
 import { dimItemService } from '../inventory/dimItemService.factory';
 import { getPlatformMatching } from '../accounts/platform.service';
 import { router } from '../../router';
-// tslint:disable-next-line:no-implicit-dependencies
-<<<<<<< HEAD
 import {
   AppIcon,
   addIcon,
@@ -44,10 +42,7 @@
   powerActionIcon,
   powerIndicatorIcon
 } from '../shell/icons';
-=======
-import engramSvg from '../../images/engram.svg';
 import copy from 'fast-copy';
->>>>>>> c827e329
 
 interface ProvidedProps {
   dimStore: DimStore;
@@ -177,13 +172,8 @@
                 numPostmasterItems > 0 && (
                   <li className="loadout-set">
                     <span onClick={this.pullFromPostmaster}>
-<<<<<<< HEAD
                       <AppIcon icon={makeRoomIcon} />
-                      <span className="badge" ng-bind="this.numPostmasterItems" />
-=======
-                      <i className="fa fa-envelope" />
                       <span className="badge">{numPostmasterItems}</span>{' '}
->>>>>>> c827e329
                       <span>{t('Loadouts.PullFromPostmaster')}</span>
                     </span>
                     <span onClick={this.makeRoomForPostmaster}>{t('Loadouts.PullMakeSpace')}</span>
@@ -249,16 +239,11 @@
               >
                 <AppIcon icon={deleteIcon} />
               </span>
-<<<<<<< HEAD
-              <span title={t('Loadouts.Edit')} onClick={() => this.editLoadout(loadout)}>
-                <AppIcon icon={editIcon} />
-=======
               <span
                 title={t('Loadouts.Edit')}
                 onClick={() => this.editLoadout(loadout, { isNew: false })}
               >
-                <i className="fa fa-pencil" />
->>>>>>> c827e329
+                <AppIcon icon={editIcon} />
               </span>
             </li>
           ))}
