--- conflicted
+++ resolved
@@ -56,15 +56,12 @@
   .light {
     font-weight: 200;
     float: right;
-<<<<<<< HEAD
-=======
     .app-icon {
       margin-right: 2px !important;
     }
     &::before {
       display: none;
     }
->>>>>>> cc0f14c3
   }
 }
 
