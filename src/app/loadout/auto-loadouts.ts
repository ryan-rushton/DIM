import { copy } from 'angular';
import { t } from 'i18next';
import * as _ from 'underscore';
import { REP_TOKENS } from '../farming/rep-tokens';
import { StoreServiceType } from '../inventory/d2-stores.service';
import { DimStore } from '../inventory/store/d2-store-factory.service';
import { optimalLoadout } from './loadout-utils';
import { Loadout } from './loadout.service';
import { DimItem } from '../inventory/store/d2-item-factory.service';
import { sum, flatMap } from '../util';

/**
 *  A dynamic loadout set up to level weapons and armor
 */
export function itemLevelingLoadout(storeService: StoreServiceType, store: DimStore): Loadout {
  const applicableItems = storeService.getAllItems().filter((i) => {
    return i.canBeEquippedBy(store) &&
      i.talentGrid &&
      !(i.talentGrid as any).xpComplete && // Still need XP
      (i.hash !== 2168530918 && // Husk of the pit has a weirdo one-off xp mechanic
      i.hash !== 3783480580 &&
      i.hash !== 2576945954 &&
      i.hash !== 1425539750);
  });

  const bestItemFn = (item) => {
    let value = 0;

    if (item.owner === store.id) {
      // Prefer items owned by this character
      value += 0.5;
      // Leave equipped items alone if they need XP, and on the current character
      if (item.equipped) {
        return 1000;
      }
    } else if (item.owner === 'vault') {
      // Prefer items in the vault over items owned by a different character
      // (but not as much as items owned by this character)
      value += 0.05;
    }

    // Prefer locked items (they're stuff you want to use/keep)
    // and apply different rules to them.
    if (item.locked) {
      value += 500;
      value += [
        'Common',
        'Uncommon',
        'Rare',
        'Legendary',
        'Exotic'
      ].indexOf(item.tier) * 10;
    } else {
      // For unlocked, prefer blue items so when you destroy them you get more mats.
      value += [
        'Common',
        'Uncommon',
        'Exotic',
        'Legendary',
        'Rare'
      ].indexOf(item.tier) * 10;
    }

    // Choose the item w/ the highest XP
    value += 10 * (item.talentGrid.totalXP / item.talentGrid.totalXPRequired);

    value += item.primStat ? item.primStat.value / 1000 : 0;

    return value;
  };

  return optimalLoadout(applicableItems, bestItemFn, t('Loadouts.ItemLeveling'));
}

/**
 * A loadout that's dynamically calculated to maximize Light level (preferring not to change currently-equipped items)
 */
export function maxLightLoadout(storeService: StoreServiceType, store: DimStore): Loadout {
  const statHashes = new Set([
    1480404414, // D2 Attack
    3897883278, // D1 & D2 Defense
    368428387 // D1 Attack
  ]);

  const applicableItems = storeService.getAllItems().filter((i) => {
    return i.canBeEquippedBy(store) &&
      i.primStat && // has a primary stat (sanity check)
      statHashes.has(i.primStat.statHash); // one of our selected stats
  });

  const bestItemFn = (item) => {
    let value = item.primStat.value;

    // Break ties when items have the same stats. Note that this should only
    // add less than 0.25 total, since in the exotics special case there can be
    // three items in consideration and you don't want to go over 1 total.
    if (item.owner === store.id) {
      // Prefer items owned by this character
      value += 0.1;
      if (item.equipped) {
        // Prefer them even more if they're already equipped
        value += 0.1;
      }
    } else if (item.owner === 'vault') {
      // Prefer items in the vault over items owned by a different character
      // (but not as much as items owned by this character)
      value += 0.05;
    }
    return value;
  };

  return optimalLoadout(applicableItems, bestItemFn, t('Loadouts.MaximizeLight'));
}

/**
 * A dynamic loadout set up to level weapons and armor
 */
export function gatherEngramsLoadout(
  storeService: StoreServiceType,
  options: { exotics: boolean } = { exotics: false }
): Loadout {
  const engrams = storeService.getAllItems().filter((i) => {
    return i.isEngram() && !i.location.inPostmaster && (options.exotics ? true : !i.isExotic);
  });

  if (engrams.length === 0) {
    let engramWarning = t('Loadouts.NoEngrams');
    if (options.exotics) {
      engramWarning = t('Loadouts.NoExotics');
    }
    throw new Error(engramWarning);
  }

  const itemsByType = _.mapObject(_.groupBy(engrams, 'type'), (items) => {
    // Sort exotic engrams to the end so they don't crowd out other types
    items = _.sortBy(items, (i) => {
      return i.isExotic ? 1 : 0;
    });
    // No more than 9 engrams of a type
    return _.first(items, 9);
  });

  // Copy the items and mark them equipped and put them in arrays, so they look like a loadout
  const finalItems = {};
  _.each(itemsByType, (items, type) => {
    if (items) {
      finalItems[type.toLowerCase()] = items.map((i) => {
        return copy(i);
      });
    }
  });

  return {
    classType: -1,
    name: t('Loadouts.GatherEngrams'),
    items: finalItems
  };
}

export function gatherTokensLoadout(storeService: StoreServiceType): Loadout {
  let tokens = storeService.getAllItems().filter((i) => {
    return REP_TOKENS.has(i.hash) && !i.notransfer;
  });

  if (tokens.length === 0) {
    throw new Error(t('Loadouts.NoTokens'));
  }

  tokens = addUpStackables(tokens);

  const itemsByType = _.groupBy(tokens, 'type');

  // Copy the items and put them in arrays, so they look like a loadout
  const finalItems = {};
  _.each(itemsByType, (items, type) => {
    if (items) {
      finalItems[type.toLowerCase()] = items;
    }
  });

  return {
    classType: -1,
    name: t('Loadouts.GatherTokens'),
    items: finalItems
  };
}

/**
 * Move items matching the current search.
 */
export function searchLoadout(storeService: StoreServiceType, store: DimStore): Loadout {
<<<<<<< HEAD
  const items = storeService.getAllItems().filter((i) => {
=======
  let items = _.filter(storeService.getAllItems(), (i) => {
>>>>>>> 483b0b25
    return i.visible &&
      !i.location.inPostmaster &&
      !i.notransfer;
  });

  items = addUpStackables(items);

  const itemsByType = _.mapObject(_.groupBy(items, 'type'), (items) => limitToBucketSize(items, store.isVault));

  // Copy the items and mark them equipped and put them in arrays, so they look like a loadout
  const finalItems = {};
  _.each(itemsByType, (items, type) => {
    if (items) {
      finalItems[type.toLowerCase()] = items.map((i) => {
        const copiedItem = copy(i);
        copiedItem.equipped = false;
        return copiedItem;
      });
    }
  });

  return {
    classType: -1,
    name: t('Loadouts.FilteredItems'),
    items: finalItems
  };
}

function limitToBucketSize(items: DimItem[], isVault) {
  if (!items.length) {
    return [];
  }
  const item = items[0];

  if (!item.bucket) {
    return isVault ? items : _.first(items, 9);
  }
  const bucket = isVault ? item.bucket.vaultBucket : item.bucket;

  if (!bucket) {
    return isVault ? items : _.first(items, 9);
  }
  // TODO: this doesn't take into account stacks that need to split
  return _.first(items, bucket.capacity - (item.equipment ? 1 : 0));
}

// Add up stackable items so we don't have duplicates. This helps us actually move them, see
// https://github.com/DestinyItemManager/DIM/issues/2691#issuecomment-373970255
function addUpStackables(items: DimItem[]) {
  return flatMap(Object.values(_.groupBy(items, (t) => t.hash)), (items) => {
    if (items[0].maxStackSize > 0) {
      const item = copy(items[0]);
      item.amount = sum(items, (i) => i.amount);
      return [item];
    } else {
      return items;
    }
  });
}<|MERGE_RESOLUTION|>--- conflicted
+++ resolved
@@ -189,11 +189,7 @@
  * Move items matching the current search.
  */
 export function searchLoadout(storeService: StoreServiceType, store: DimStore): Loadout {
-<<<<<<< HEAD
-  const items = storeService.getAllItems().filter((i) => {
-=======
-  let items = _.filter(storeService.getAllItems(), (i) => {
->>>>>>> 483b0b25
+  let items = storeService.getAllItems().filter((i) => {
     return i.visible &&
       !i.location.inPostmaster &&
       !i.notransfer;
