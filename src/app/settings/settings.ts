import i18next from 'i18next';
import _ from 'lodash';
import { SyncService } from '../storage/sync.service';
import store from '../store/store';
import { loaded } from './actions';
import { observeStore } from '../utils/redux-utils';
import { Unsubscribe } from 'redux';
import { settingsSelector } from './reducer';
<<<<<<< HEAD
import { importLegacyData } from 'app/dim-api/actions';
=======
>>>>>>> 2fdf95b7
import { loadLoadouts } from 'app/loadout/loadout-storage';

export let readyResolve;
export const settingsReady = new Promise((resolve) => (readyResolve = resolve));

const saveSettings = _.debounce(
  (settings) =>
    SyncService.set({
      'settings-v1.0': settings
    }),
  1000
);

function saveSettingsOnUpdate() {
  return observeStore(
    // Specifically watching the old settings store
    (state) => state.settings,
    (_currentState, nextState) => {
      saveSettings(nextState);
    }
  );
}

export function watchLanguageChanges() {
  return observeStore(
    (state) => settingsSelector(state).language,
    (_, language) => {
      const languageChanged = language !== i18next.language;
      localStorage.setItem('dimLanguage', language);
      if (languageChanged) {
        i18next.changeLanguage(language);
      }
    }
  );
}

let unsubscribe: Unsubscribe;

// Load settings async.
export function initSettings() {
  if (unsubscribe) {
    // Stop saving settings changes
    unsubscribe();
  }

  SyncService.get().then((data) => {
    data = data || {};

    const savedSettings = data['settings-v1.0'] || {};
    store.dispatch(loaded(savedSettings));
    store.dispatch(loadLoadouts(data));

    // TODO: After this has been out for a while, make this into a button in settings
    if ($featureFlags.dimApi && !data.importedToDimApi) {
      store.dispatch(importLegacyData(data));
    }

    store.dispatch(loadLoadouts(data));

    if (!$featureFlags.dimApi) {
      readyResolve();
    }
    // Start saving settings changes
    unsubscribe = saveSettingsOnUpdate();
  });
}<|MERGE_RESOLUTION|>--- conflicted
+++ resolved
@@ -6,10 +6,7 @@
 import { observeStore } from '../utils/redux-utils';
 import { Unsubscribe } from 'redux';
 import { settingsSelector } from './reducer';
-<<<<<<< HEAD
 import { importLegacyData } from 'app/dim-api/actions';
-=======
->>>>>>> 2fdf95b7
 import { loadLoadouts } from 'app/loadout/loadout-storage';
 
 export let readyResolve;
