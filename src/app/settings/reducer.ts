import { Reducer } from 'redux';
import * as actions from './actions';
import { ActionType, getType } from 'typesafe-actions';
import _ from 'lodash';
import { defaultLanguage } from '../i18n';
import { clearWishLists } from 'app/wishlists/actions';
import { KeyedStatHashLists } from 'app/dim-ui/CustomStatTotal';
<<<<<<< HEAD
import { Settings as DimApiSettings, defaultSettings } from '@destinyitemmanager/dim-api-types';
import { RootState } from 'app/store/reducers';
=======
import { RootState } from 'app/store/reducers';
import { Settings as DimApiSettings, defaultSettings } from '@destinyitemmanager/dim-api-types';
>>>>>>> b7d561c2

export type CharacterOrder = 'mostRecent' | 'mostRecentReverse' | 'fixed' | 'custom';

export interface Settings extends DimApiSettings {
  /** list of stat hashes of interest, keyed by class enum */
  readonly customTotalStatsByClass: KeyedStatHashLists;
}

<<<<<<< HEAD
export const settingsSelector = (state: RootState) =>
  $featureFlags.dimApi ? state.dimApi.settings : state.settings;
=======
export const settingsSelector = (state: RootState) => state.settings;
>>>>>>> b7d561c2

export function defaultItemSize() {
  return 50;
}

export const initialState: Settings = {
  ...defaultSettings,
  language: defaultLanguage(),
  customTotalStatsByClass: {}
};

type SettingsAction = ActionType<typeof actions> | ActionType<typeof clearWishLists>;

export const settings: Reducer<Settings, SettingsAction> = (
  state: Settings = initialState,
  action: SettingsAction
) => {
  switch (action.type) {
    case getType(actions.loaded):
      return {
        ...state,
        ...action.payload
      };

    case getType(actions.toggleCollapsedSection):
      return {
        ...state,
        collapsedSections: {
          ...state.collapsedSections,
          [action.payload]: !state.collapsedSections[action.payload]
        }
      };

    case getType(actions.setSetting):
      if (state[action.payload.property] !== action.payload.value) {
        return {
          ...state,
          [action.payload.property]: action.payload.value
        };
      } else {
        return state;
      }

    case getType(actions.setCharacterOrder): {
      const order = action.payload;
      return {
        ...state,
        // Remove these characters from the list and add them, in the new sort order,
        // to the end of the list
        customCharacterSort: state.customCharacterSort
          .filter((id) => !order.includes(id))
          .concat(order)
      };
    }

    // Clearing wish lists also clears the wishListSource setting
    case getType(clearWishLists): {
      return {
        ...state,
        wishListSource: ''
      };
    }

    default:
      return state;
  }
};<|MERGE_RESOLUTION|>--- conflicted
+++ resolved
@@ -5,13 +5,8 @@
 import { defaultLanguage } from '../i18n';
 import { clearWishLists } from 'app/wishlists/actions';
 import { KeyedStatHashLists } from 'app/dim-ui/CustomStatTotal';
-<<<<<<< HEAD
-import { Settings as DimApiSettings, defaultSettings } from '@destinyitemmanager/dim-api-types';
-import { RootState } from 'app/store/reducers';
-=======
 import { RootState } from 'app/store/reducers';
 import { Settings as DimApiSettings, defaultSettings } from '@destinyitemmanager/dim-api-types';
->>>>>>> b7d561c2
 
 export type CharacterOrder = 'mostRecent' | 'mostRecentReverse' | 'fixed' | 'custom';
 
@@ -20,12 +15,8 @@
   readonly customTotalStatsByClass: KeyedStatHashLists;
 }
 
-<<<<<<< HEAD
 export const settingsSelector = (state: RootState) =>
   $featureFlags.dimApi ? state.dimApi.settings : state.settings;
-=======
-export const settingsSelector = (state: RootState) => state.settings;
->>>>>>> b7d561c2
 
 export function defaultItemSize() {
   return 50;
