--- conflicted
+++ resolved
@@ -116,41 +116,6 @@
   };
 }
 
-<<<<<<< HEAD
-export interface VendorServiceType {
-  vendorsLoaded: boolean;
-  // By hash
-  vendors: { [vendorHash: number]: Vendor };
-  totalVendors: number;
-  loadedVendors: number;
-  getVendorsStream(account: DestinyAccount): Observable<[D1Store[], this['vendors']]>;
-  reloadVendors(): void;
-  getVendors(): this['vendors'];
-  countCurrencies(
-    stores: D1Store[],
-    vendors: this['vendors']
-  ): {
-    [currencyHash: number]: number;
-  };
-}
-
-export const dimVendorService = VendorService();
-
-function VendorService(): VendorServiceType {
-  const service: VendorServiceType = {
-    vendorsLoaded: false,
-    getVendorsStream,
-    reloadVendors,
-    getVendors() {
-      return this.vendors;
-    },
-    // By hash
-    vendors: {},
-    totalVendors: 0,
-    loadedVendors: 0,
-    countCurrencies,
-    // TODO: expose getVendor promise, idempotently?
-=======
 /**
  * Returns a promise for a fresh view of the vendors and their items.
  */
@@ -177,7 +142,6 @@
 
     loadingTracker.addPromise(reloadPromise);
     return reloadPromise;
->>>>>>> 56ca0bef
   };
 }
 
@@ -220,42 +184,7 @@
     });
   });
 
-<<<<<<< HEAD
-            if (
-              service.vendors[vendorDef.hash] &&
-              stores.every((store) =>
-                cachedVendorUpToDate(
-                  service.vendors[vendorDef.hash].cacheKeys[store.id],
-                  store,
-                  vendorDef
-                )
-              )
-            ) {
-              service.loadedVendors++;
-              return service.vendors[vendorDef.hash];
-            } else {
-              return Promise.all(
-                characters.map((store) => loadVendorForCharacter(account, store, vendorDef, defs))
-              ).then((vendors) => {
-                const nonNullVendors = _.compact(vendors);
-                if (nonNullVendors.length) {
-                  const mergedVendor = mergeVendors(_.compact(vendors));
-                  service.vendors[mergedVendor.hash] = mergedVendor;
-                } else {
-                  delete service.vendors[vendorDef.hash];
-                }
-              });
-            }
-          })
-        );
-      })
-      .then(() => {
-        service.vendorsLoaded = true;
-        return [stores, service.vendors] as [D1Store[], { [vendorHash: number]: Vendor }];
-      });
-=======
   mergedVendor.allItems = mergedVendor.categories.flatMap((i) => i.saleItems);
->>>>>>> 56ca0bef
 
   return mergedVendor;
 }
@@ -494,16 +423,6 @@
 
     createdVendor.categories = categories;
 
-<<<<<<< HEAD
-  /**
-   * Calculates a count of how many of each type of currency you
-   * have on all characters, limited to only currencies required to
-   * buy items from the provided vendors.
-   */
-  function countCurrencies(stores: D1Store[], vendors: { [vendorHash: number]: Vendor }) {
-    if (!stores || !vendors || !stores.length || _.isEmpty(vendors)) {
-      return {};
-=======
     return createdVendor;
   });
 }
@@ -543,7 +462,6 @@
           amountOfItem(store, { hash: currencyHash })
         );
         break;
->>>>>>> 56ca0bef
     }
   });
   return totalCoins;
