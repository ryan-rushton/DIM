--- conflicted
+++ resolved
@@ -16,12 +16,9 @@
 import Vendor from './Vendor';
 import ErrorBoundary from '../dim-ui/ErrorBoundary';
 import { D2StoresService } from '../inventory/d2-stores.service';
-<<<<<<< HEAD
 import { UIViewInjectedProps } from '@uirouter/react';
 import { $rootScope } from 'ngimport';
-=======
 import { Loading } from '../dim-ui/Loading';
->>>>>>> 5908cf3b
 
 interface Props {
   account: DestinyAccount;
