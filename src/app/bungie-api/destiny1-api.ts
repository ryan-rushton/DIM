--- conflicted
+++ resolved
@@ -2,21 +2,14 @@
 import { DestinyManifest, PlatformErrorCodes, ServerResponse } from 'bungie-api-ts/destiny2';
 import _ from 'lodash';
 import { DestinyAccount } from '../accounts/destiny-account';
-import { getActivePlatform } from '../accounts/get-active-platform';
 import { D1Item, DimItem } from '../inventory/item-types';
-<<<<<<< HEAD
-import { D1Store, DimStore } from '../inventory/store-types';
+import { D1Store } from '../inventory/store-types';
 import { bungieApiQuery, bungieApiUpdate } from './bungie-api-utils';
 import {
   authenticatedHttpClient,
   dimError,
   handleUniquenessViolation,
 } from './bungie-service-helper';
-=======
-import { D1Store } from '../inventory/store-types';
-import { bungieApiQuery, bungieApiUpdate } from './bungie-api-utils';
-import { error, handleUniquenessViolation, httpAdapter } from './bungie-service-helper';
->>>>>>> d27540b6
 
 /**
  * APIs for interacting with Destiny 1 game data.
@@ -150,14 +143,8 @@
   return response.Response.data;
 }
 
-<<<<<<< HEAD
-export function transfer(item: D1Item, store: D1Store, amount: number) {
-  const platform = getActivePlatform();
+export function transfer(account: DestinyAccount, item: D1Item, store: D1Store, amount: number) {
   const promise = authenticatedHttpClient(
-=======
-export function transfer(account: DestinyAccount, item: D1Item, store: D1Store, amount: number) {
-  const promise = httpAdapter(
->>>>>>> d27540b6
     bungieApiUpdate('/D1/Platform/Destiny/TransferItem/', {
       characterId: store.isVault ? item.owner : store.id,
       membershipType: account.originalPlatformType,
@@ -171,14 +158,8 @@
   return promise;
 }
 
-<<<<<<< HEAD
-export function equip(item: DimItem) {
-  const platform = getActivePlatform();
+export function equip(account: DestinyAccount, item: DimItem) {
   return authenticatedHttpClient(
-=======
-export function equip(account: DestinyAccount, item: DimItem) {
-  return httpAdapter(
->>>>>>> d27540b6
     bungieApiUpdate('/D1/Platform/Destiny/EquipItem/', {
       characterId: item.owner,
       membershipType: account.originalPlatformType,
@@ -192,12 +173,7 @@
   // Sort exotics to the end. See https://github.com/DestinyItemManager/DIM/issues/323
   items = _.sortBy(items, (i) => (i.isExotic ? 1 : 0));
 
-<<<<<<< HEAD
-  const platform = getActivePlatform();
   const response = await authenticatedHttpClient(
-=======
-  const response = await httpAdapter(
->>>>>>> d27540b6
     bungieApiUpdate('/D1/Platform/Destiny/EquipItems/', {
       characterId: store.id,
       membershipType: account.originalPlatformType,
@@ -228,12 +204,7 @@
       break;
   }
 
-<<<<<<< HEAD
-  const platform = getActivePlatform();
   return authenticatedHttpClient(
-=======
-  return httpAdapter(
->>>>>>> d27540b6
     bungieApiUpdate(`/D1/Platform/Destiny/${method}/`, {
       characterId: storeId,
       membershipType: account.originalPlatformType,
