import { unauthenticatedApi } from './dim-api-helper';
import { ApiApp, ErrorResponse } from '@destinyitemmanager/dim-api-types';

export async function registerApp(dimAppName: string, bungieApiKey: string) {
  const appResponse = await unauthenticatedApi<{ app: ApiApp }>(
    {
      url: '/new_app',
      method: 'POST',
      body: {
        id: dimAppName,
        bungieApiKey,
        origin: window.location.origin
      }
    },
    true
  );

  // Check if request failed for various possible reasons
  if ('error' in appResponse) {
<<<<<<< HEAD
    const failResponse: any = appResponse; // Unexpected result, recast
=======
    const failResponse: ErrorResponse = appResponse; // Unexpected result, recast
>>>>>>> 00740e3d
    throw new Error('Could not register app: ' + failResponse.error + ' - ' + failResponse.message);
  }
  return appResponse.app;
}<|MERGE_RESOLUTION|>--- conflicted
+++ resolved
@@ -17,11 +17,7 @@
 
   // Check if request failed for various possible reasons
   if ('error' in appResponse) {
-<<<<<<< HEAD
-    const failResponse: any = appResponse; // Unexpected result, recast
-=======
     const failResponse: ErrorResponse = appResponse; // Unexpected result, recast
->>>>>>> 00740e3d
     throw new Error('Could not register app: ' + failResponse.error + ' - ' + failResponse.message);
   }
   return appResponse.app;
