<<<<<<< HEAD
import { equals, copy, extend } from 'angular';
import * as _ from 'lodash';
=======
import copy from 'fast-copy';
import { deepEqual } from 'fast-equals';
import * as _ from 'underscore';
>>>>>>> fd1ea09a
import { reportException } from '../exceptions';
import { IndexedDBStorage } from './indexed-db-storage';
import { GoogleDriveStorage } from './google-drive-storage';
import { BungieMembershipType } from 'bungie-api-ts/user';
import { initSettings } from '../settings/settings';
import { percent } from '../inventory/dimPercentWidth.directive';
import { humanBytes } from './human-bytes';

export interface DimData {
  platformType?: BungieMembershipType;
  destinyVersion?: 1 | 2;
  // membership IDs of ignored DTR reviewers
  ignoredUsers?: string[];
  // loadout ids
  'loadouts-v3.0'?: string[];
  'settings-v1.0'?: any; // settings

  // dimItemInfo-${account.platformType}
  // [`info.${id}`]
  [key: string]: any;
}

export interface StorageAdapter {
  readonly supported: boolean;
  readonly name: string;
  enabled: boolean;

  get(): Promise<DimData>;
  set(value: object): Promise<void>;
}

/**
 * The sync service allows us to save a single object to persistent
 * storage - potentially using multiple different storage
 * systems. Each system is a separate adapter that can be enabled or
 * disabled.
 */

// Request persistent storage.
if (navigator.storage && navigator.storage.persist) {
  navigator.storage.persist().then((persistent) => {
    if (persistent) {
      console.log('Sync: Storage will not be cleared except by explicit user action.');
    } else {
      console.log('Sync: Storage may be cleared under storage pressure.');
    }
  });
}
if ('storage' in navigator && 'estimate' in navigator.storage) {
  navigator.storage.estimate().then(({ usage, quota }) => {
    console.log(
      `Sync: DIM is using ${humanBytes(usage)} total out of ${humanBytes(
        quota
      )} in storage quota (${percent(usage / quota)}).`
    );
  });
}

const GoogleDriveStorageAdapter = new GoogleDriveStorage();
const adapters: StorageAdapter[] = [new IndexedDBStorage(), GoogleDriveStorageAdapter].filter(
  (a) => a.supported
);

// A cache for while we're already in the middle of loading
let _getPromise: Promise<DimData> | undefined;
let cached: DimData;

export const SyncService = {
  adapters,
  GoogleDriveStorage: GoogleDriveStorageAdapter,

  init() {
    GoogleDriveStorageAdapter.init();

    GoogleDriveStorageAdapter.signIn$.subscribe(() => {
      // Force refresh data
      console.log('GDrive sign in, refreshing data');
      this.get(true).then(initSettings);
    });
  },

  /**
   * Write some key/value pairs to storage. This will write to each
   * adapter in order.
   *
   * @param value an object that will be merged with the saved data object and persisted.
   * @param PUT if this is true, replace all data with value, rather than merging it
   */
  async set(value: Partial<DimData>, PUT = false): Promise<void> {
    if (!cached) {
      throw new Error('Must call get at least once before setting');
    }

    if (!PUT && deepEqual(_.pick(cached, Object.keys(value)), value)) {
      if ($featureFlags.debugSync) {
        console.log(_.pick(cached, Object.keys(value)), value);
        console.log('Skip save, already got it');
      }
      return;
    }

    // use replace to override the data. normally we're doing a PATCH
    if (PUT) {
      // update our data
      cached = copy(value) as DimData;
    } else {
      Object.assign(cached, copy(value));
    }

    for (const adapter of adapters) {
      if (adapter.enabled) {
        if ($featureFlags.debugSync) {
          console.log('setting', adapter.name, cached);
        }
        try {
          await adapter.set(cached);
        } catch (e) {
          console.error('Sync: Error saving to', adapter.name, e);
          reportException('Sync Save', e);
        }
      }
    }
  },

  /**
   * Load all the saved data. This attempts to load from each adapter
   * in reverse order, and returns whatever produces a result first.
   *
   * @param force bypass the in-memory cache.
   */
  // get DIM saved data
  get(force = false): Promise<DimData> {
    // if we already have it and we're not forcing a sync
    if (cached && !force) {
      return Promise.resolve(copy(cached));
    }

    _getPromise = _getPromise || getAndCacheFromAdapters();
    return _getPromise;
  },

  /**
   * Remove one or more keys from storage. It is removed from all adapters.
   *
   * @param keys to delete
   */
  async remove(key: string | string[]): Promise<void> {
    if (!cached) {
      // Nothing to do
      return;
    }

    let deleted = false;
    if (_.isArray(key)) {
      _.each(key, (k) => {
        if (cached[k]) {
          delete cached[k];
          deleted = true;
        }
      });
    } else {
      deleted = Boolean(cached[key]);
      delete cached[key];
    }

    if (!deleted) {
      return;
    }

    for (const adapter of adapters) {
      if (adapter.enabled) {
        await adapter.set(cached);
      }
    }
  }
};

async function getAndCacheFromAdapters(): Promise<DimData> {
  try {
    const value = await getFromAdapters();
    cached = value || {};
    return copy(cached);
  } finally {
    _getPromise = undefined;
  }
}

async function getFromAdapters(): Promise<DimData | undefined> {
  for (const adapter of adapters.slice().reverse()) {
    if (adapter.enabled) {
      if ($featureFlags.debugSync) {
        console.log('getting from ', adapter.name);
      }
      try {
        const value = await adapter.get();

        if (value && !_.isEmpty(value)) {
          if ($featureFlags.debugSync) {
            console.log('got', value, 'from adapter ', adapter.name);
          }
          return value;
        }
      } catch (e) {
        console.error('Sync: Error loading from', adapter.name, e);
        reportException('Sync Load', e);
      }
    } else if ($featureFlags.debugSync) {
      console.log(adapter.name, 'is disabled');
    }
  }
  return undefined;
}<|MERGE_RESOLUTION|>--- conflicted
+++ resolved
@@ -1,11 +1,6 @@
-<<<<<<< HEAD
-import { equals, copy, extend } from 'angular';
-import * as _ from 'lodash';
-=======
 import copy from 'fast-copy';
 import { deepEqual } from 'fast-equals';
-import * as _ from 'underscore';
->>>>>>> fd1ea09a
+import * as _ from 'lodash';
 import { reportException } from '../exceptions';
 import { IndexedDBStorage } from './indexed-db-storage';
 import { GoogleDriveStorage } from './google-drive-storage';
