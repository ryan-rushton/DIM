--- conflicted
+++ resolved
@@ -398,13 +398,10 @@
         '$featureFlags.triage': JSON.stringify(env.dev),
         // Detach stats from the sticky header on mobile
         '$featureFlags.unstickyStats': JSON.stringify(!env.release),
-<<<<<<< HEAD
         // Drag and drop mobile inspect
         '$featureFlags.mobileInspect': JSON.stringify(!env.release),
-=======
         // New search bar
         '$featureFlags.newSearch': JSON.stringify(!env.release),
->>>>>>> fb7ec3d0
       }),
 
       new WorkerPlugin({
