const webpack = require('webpack');

const path = require('path');
const fs = require('fs');
const { execSync } = require('child_process');
const HtmlWebpackPlugin = require('html-webpack-plugin');
const CopyWebpackPlugin = require('copy-webpack-plugin');
const { CleanWebpackPlugin } = require('clean-webpack-plugin');
const { InjectManifest } = require('workbox-webpack-plugin');
const WebpackNotifierPlugin = require('webpack-notifier');
const TerserPlugin = require('terser-webpack-plugin');
const MiniCssExtractPlugin = require('mini-css-extract-plugin');
const GenerateJsonPlugin = require('generate-json-webpack-plugin');
const CaseSensitivePathsPlugin = require('case-sensitive-paths-webpack-plugin');
const LodashModuleReplacementPlugin = require('lodash-webpack-plugin');
const csp = require('./content-security-policy');
const PacktrackerPlugin = require('@packtracker/webpack-plugin');
const browserslist = require('browserslist');
const ForkTsCheckerNotifierWebpackPlugin = require('fork-ts-checker-notifier-webpack-plugin');
const ForkTsCheckerWebpackPlugin = require('fork-ts-checker-webpack-plugin');
const svgToMiniDataURI = require('mini-svg-data-uri');
const _ = require('lodash');
const WorkerPlugin = require('worker-plugin');

const Visualizer = require('webpack-bundle-analyzer').BundleAnalyzerPlugin;

const NotifyPlugin = require('notify-webpack-plugin');

const ASSET_NAME_PATTERN = 'static/[name]-[md5:hash:6].[ext]';

const packageJson = require('../package.json');

const splash = require('../icons/splash.json');

module.exports = (env) => {
  if (process.env.WEBPACK_DEV_SERVER) {
    if (!fs.existsSync('key.pem') || !fs.existsSync('cert.pem')) {
      console.log('Generating certificate');
      execSync('mkcert create-ca --validity 825');
      execSync('mkcert create-cert --validity 825 --key key.pem --cert cert.pem');
    }
  }

  ['release', 'beta', 'dev'].forEach((e) => {
    // set booleans based on env.name
    env[e] = e == env.name;
  });

  let version = packageJson.version.toString();
  if (env.beta && process.env.TRAVIS_BUILD_NUMBER) {
    version += `.${process.env.TRAVIS_BUILD_NUMBER}`;
  }

  const buildTime = Date.now();

  const config = {
    mode: env.dev ? 'development' : 'production',

    entry: {
      main: './src/Index.tsx',
      browsercheck: './src/browsercheck.js',
      authReturn: './src/authReturn.ts',
    },

    output: {
      path: path.resolve('./dist'),
      publicPath: '/',
      filename: env.dev ? '[name]-[hash].js' : '[name]-[contenthash:6].js',
      chunkFilename: env.dev ? '[name]-[hash].js' : '[name]-[contenthash:6].js',
      futureEmitAssets: true,
    },

    // Dev server
    devServer: process.env.WEBPACK_DEV_SERVER
      ? {
          host: process.env.DOCKER ? '0.0.0.0' : 'localhost',
          stats: 'errors-only',
          https: {
            key: fs.readFileSync('key.pem'), // Private keys in PEM format.
            cert: fs.readFileSync('cert.pem'), // Cert chains in PEM format.
          },
          historyApiFallback: true,
          hotOnly: true,
          liveReload: false,
        }
      : {},

    // Bail and fail hard on first error
    bail: !env.dev,

    stats: env.dev ? 'minimal' : 'normal',

    devtool: 'source-map',

    performance: {
      // Don't warn about too-large chunks
      hints: false,
    },

    optimization: {
      // We always want the chunk name, otherwise it's just numbers
      namedChunks: true,
      // Extract the runtime into a separate chunk
      runtimeChunk: 'single',
      splitChunks: {
        chunks(chunk) {
          return chunk.name !== 'browsercheck';
        },
        automaticNameDelimiter: '-',
      },
      minimizer: [
        new TerserPlugin({
          cache: true,
          parallel: true,
          terserOptions: {
            ecma: 8,
            module: true,
            compress: { warnings: false, passes: 3, toplevel: true },
            mangle: { safari10: true, toplevel: true },
            output: { safari10: true },
          },
          sourceMap: true,
        }),
      ],
    },

    module: {
      strictExportPresence: true,

      rules: [
        {
          test: /\.js$/,
          exclude: [/node_modules/, /browsercheck\.js$/],
          use: [
            {
              loader: 'babel-loader',
              options: {
                cacheDirectory: true,
              },
            },
          ],
        },
        {
          test: /\.html$/,
          exclude: /index\.html/,
          loader: 'html-loader',
          options: {
            esModule: true,
          },
        },
        {
          // Optimize SVGs - mostly for destiny-icons.
          test: /\.svg$/,
          use: [
            {
              loader: 'url-loader',
              options: {
                limit: 5 * 1024, // only inline if less than 5kb
                name: ASSET_NAME_PATTERN,
                // Use smaller data URIs
                generator: (content) => svgToMiniDataURI(content.toString()),
              },
            },
            {
              loader: 'svgo-loader',
            },
          ],
        },
        {
          test: /\.(jpg|gif|png|eot|ttf|woff(2)?)(\?v=\d+\.\d+\.\d+)?/,
          loader: 'url-loader',
          options: {
            limit: 5 * 1024, // only inline if less than 5kb
            name: ASSET_NAME_PATTERN,
          },
        },
        // *.m.scss will have CSS Modules support
        {
          test: /\.m\.scss$/,
          use: [
            env.dev ? 'style-loader' : MiniCssExtractPlugin.loader,
            {
              loader: 'css-modules-typescript-loader',
              options: {
                mode: process.env.CI ? 'verify' : 'emit',
              },
            },
            {
              loader: 'css-loader',
              options: {
                modules: {
                  localIdentName:
                    env.dev || env.beta ? '[name]_[local]-[hash:base64:5]' : '[hash:base64:5]',
                  exportLocalsConvention: 'camelCaseOnly',
                },
                sourceMap: true,
                importLoaders: 2,
              },
            },
            'postcss-loader',
            'sass-loader',
          ],
        },
        // Regular *.scss are global
        {
          test: /\.scss$/,
          exclude: /\.m\.scss$/,
          use: [
            env.dev ? 'style-loader' : MiniCssExtractPlugin.loader,
            {
              loader: 'css-loader',
              options: {
                sourceMap: true,
              },
            },
            'postcss-loader',
            'sass-loader',
          ],
        },
        {
          test: /\.css$/,
          use: [env.dev ? 'style-loader' : MiniCssExtractPlugin.loader, 'css-loader'],
        },
        // All files with a '.ts' or '.tsx' extension will be handled by 'babel-loader'.
        {
          test: /\.tsx?$/,
          use: _.compact([
            {
              loader: 'babel-loader',
              options: {
                cacheDirectory: true,
              },
            },
            env.dev
              ? null
              : {
                  loader: 'ts-loader',
                },
          ]),
        },
        // All output '.js' files will have any sourcemaps re-processed by 'source-map-loader'.
        {
          enforce: 'pre',
          test: /\.jsx?$/,
          loader: 'source-map-loader',
        },
        {
          type: 'javascript/auto',
          test: /\.json/,
          include: /src(\/|\\)locale/,
          use: [
            {
              loader: 'file-loader',
              options: { name: '[name]-[md5:hash:6].[ext]' },
            },
          ],
        },
        {
          type: 'javascript/auto',
          test: /\.wasm/,
        },
        {
          test: /CHANGELOG\.md$/,
          loader: 'raw-loader',
        },
      ],

      noParse: function (path) {
        return false;
      },
    },

    resolve: {
      extensions: ['.js', '.json', '.ts', '.tsx', '.jsx'],

      alias: {
        app: path.resolve('./src/app/'),
        data: path.resolve('./src/data/'),
        images: path.resolve('./src/images/'),
        'destiny-icons': path.resolve('./destiny-icons/'),
        'idb-keyval': path.resolve('./src/app/storage/idb-keyval.ts'),
      },
    },

    plugins: [
      new CaseSensitivePathsPlugin(),

      new webpack.IgnorePlugin(/caniuse-lite\/data\/regions/),

      new NotifyPlugin('DIM', !env.dev),

      new MiniCssExtractPlugin({
        filename: env.dev ? '[name]-[hash].css' : '[name]-[contenthash:6].css',
        chunkFilename: env.dev ? '[name]-[hash].css' : '[id]-[contenthash:6].css',
      }),

      new HtmlWebpackPlugin({
        inject: true,
        filename: 'index.html',
        template: 'src/index.html',
        chunks: ['main', 'browsercheck'],
        templateParameters: {
          version,
          date: new Date(buildTime).toString(),
          splash,
        },
      }),

      new HtmlWebpackPlugin({
        inject: true,
        filename: 'return.html',
        template: '!html-loader!src/return.html',
        chunks: ['authReturn'],
      }),

      new HtmlWebpackPlugin({
        inject: false,
        filename: '404.html',
        template: '!html-loader!src/404.html',
      }),

      // Generate the .htaccess file (kind of an abuse of HtmlWebpack plugin just for templating)
      new HtmlWebpackPlugin({
        filename: '.htaccess',
        template: 'src/htaccess',
        inject: false,
        minify: false,
        templateParameters: {
          csp: csp(env.name),
        },
      }),

      // Generate a version info JSON file we can poll. We could theoretically add more info here too.
      new GenerateJsonPlugin('./version.json', {
        version,
        buildTime,
      }),

      new CopyWebpackPlugin({
        patterns: [
          { from: './src/manifest-webapp-6-2018.json' },
          // Only copy the manifests out of the data folder. Everything else we import directly into the bundle.
          { from: './src/data/d1/manifests', to: 'data/d1/manifests' },
          { from: `./icons/${env.name}/` },
          { from: `./icons/splash`, to: 'splash/' },
          { from: './src/safari-pinned-tab.svg' },
        ],
      }),

      new webpack.DefinePlugin({
        $DIM_VERSION: JSON.stringify(version),
        $DIM_FLAVOR: JSON.stringify(env.name),
        $DIM_BUILD_DATE: JSON.stringify(buildTime),
        // These are set from the Travis repo settings instead of .travis.yml
        $DIM_WEB_API_KEY: JSON.stringify(process.env.WEB_API_KEY),
        $DIM_WEB_CLIENT_ID: JSON.stringify(process.env.WEB_OAUTH_CLIENT_ID),
        $DIM_WEB_CLIENT_SECRET: JSON.stringify(process.env.WEB_OAUTH_CLIENT_SECRET),
        $DIM_API_KEY: JSON.stringify(process.env.DIM_API_KEY),

        $BROWSERS: JSON.stringify(browserslist(packageJson.browserslist)),

        // Feature flags!

        // Print debug info to console about item moves
        '$featureFlags.debugMoves': JSON.stringify(!env.release),
        // Enable color-blind a11y
        '$featureFlags.colorA11y': JSON.stringify(true),
        // Debug Service Worker
        '$featureFlags.debugSW': JSON.stringify(!env.release),
        // Send exception reports to Sentry.io on beta only
        '$featureFlags.sentry': JSON.stringify(env.beta),
        // Respect the "do not track" header
        '$featureFlags.respectDNT': JSON.stringify(!env.release),
        // Community-curated wish lists
        '$featureFlags.wishLists': JSON.stringify(true),
        // Enable vendorengrams.xyz integration
        '$featureFlags.vendorEngrams': JSON.stringify(true),
        // Show a banner for supporting a charitable cause
        '$featureFlags.issueBanner': JSON.stringify(true),
        // Show the triage tab in the item popup
        '$featureFlags.triage': JSON.stringify(env.dev),
        // Drag and drop mobile inspect
        '$featureFlags.mobileInspect': JSON.stringify(!env.release),
        // Rearrange buckets in categories
        '$featureFlags.newArrangement': JSON.stringify(true),
        // New background design
        '$featureFlags.gradientBackground': JSON.stringify(!env.release),
        // Use a category strip on mobile inventory instead of collapsable headers
        '$featureFlags.mobileCategoryStrip': JSON.stringify(true),
        // Move the pull from button
        '$featureFlags.movePullFromButton': JSON.stringify(env.dev),
        // Move the item popup actions
        '$featureFlags.newItemPopupActions': JSON.stringify(!env.release),
        // Enable move amounts
        '$featureFlags.moveAmounts': JSON.stringify(env.release),
<<<<<<< HEAD
        // Enable search results
        '$featureFlags.searchResults': JSON.stringify(env.dev),
=======
        // Enable alternative inventory mode
        '$featureFlags.altInventoryMode': JSON.stringify(env.dev),
>>>>>>> e217951f
      }),

      new WorkerPlugin({
        globalObject: 'self',
      }),

      new LodashModuleReplacementPlugin({
        collections: true,
        memoizing: true,
        shorthands: true,
        flattening: true,
      }),

      new webpack.WatchIgnorePlugin([/scss\.d\.ts$/]),
    ],

    node: {
      fs: 'empty',
      net: 'empty',
      tls: 'empty',
    },
  };

  // Enable if you want to debug the size of the chunks
  if (env.WEBPACK_VISUALIZE) {
    config.plugins.push(new Visualizer());
  }

  if (!env.dev) {
    config.plugins.push(
      new CopyWebpackPlugin({
        patterns: [
          {
            from: `./src/android-config${env.release ? '' : '.beta'}.json`,
            to: '.well-known/assetlinks.json',
          },
        ],
      })
    );
  }

  if (env.dev) {
    // In dev we use babel to compile TS, and fork off a separate typechecker
    config.plugins.push(
      new ForkTsCheckerWebpackPlugin({
        eslint: { files: './src/**/*.{ts,tsx,js,jsx}' },
      })
    );

    config.plugins.push(
      new WebpackNotifierPlugin({
        title: 'DIM',
        excludeWarnings: false,
        alwaysNotify: true,
        contentImage: path.join(__dirname, '../icons/release/favicon-96x96.png'),
      })
    );
    config.plugins.push(
      new ForkTsCheckerNotifierWebpackPlugin({
        title: 'DIM TypeScript',
        excludeWarnings: false,
        contentImage: path.join(__dirname, '../icons/release/favicon-96x96.png'),
      })
    );

    config.module.rules.push({
      test: /\.jsx?$/,
      include: /node_modules/,
      use: ['react-hot-loader/webpack'],
    });
  } else {
    // env.beta and env.release
    config.plugins.push(
      new CleanWebpackPlugin({
        cleanOnceBeforeBuildPatterns: ['node_modules/.cache'],
      }),

      // Tell React we're in Production mode
      new webpack.DefinePlugin({
        'process.env.NODE_ENV': JSON.stringify('production'),
        'process.env': JSON.stringify({ NODE_ENV: 'production' }),
      }),

      // Generate a service worker
      new InjectManifest({
        include: [/\.(html|js|css|woff2|json|wasm)$/, /static\/.*\.(png|gif|jpg|svg)$/],
        exclude: [
          /version\.json/,
          /extension-dist/,
          /\.map$/,
          // Ignore both the webapp manifest and the d1-manifest files
          /data\/d1\/manifests/,
          /manifest-webapp/,
          // Android manifest
          /\.well-known/,
        ],
        swSrc: './src/service-worker.ts',
        swDest: 'service-worker.js',
      })
    );

    if (process.env.PT_PROJECT_TOKEN) {
      const packOptions = {
        upload: true,
        fail_build: true,
      };

      if (process.env.TRAVIS === 'true') {
        Object.assign(packOptions, {
          branch: process.env.TRAVIS_PULL_REQUEST_BRANCH || process.env.TRAVIS_BRANCH,
          commit: process.env.TRAVIS_PULL_REQUEST_SHA || process.env.TRAVIS_COMMIT,
        });
      }

      config.plugins.push(new PacktrackerPlugin(packOptions));
    }
  }

  return config;
};<|MERGE_RESOLUTION|>--- conflicted
+++ resolved
@@ -393,13 +393,10 @@
         '$featureFlags.newItemPopupActions': JSON.stringify(!env.release),
         // Enable move amounts
         '$featureFlags.moveAmounts': JSON.stringify(env.release),
-<<<<<<< HEAD
+        // Enable alternative inventory mode
+        '$featureFlags.altInventoryMode': JSON.stringify(env.dev),
         // Enable search results
         '$featureFlags.searchResults': JSON.stringify(env.dev),
-=======
-        // Enable alternative inventory mode
-        '$featureFlags.altInventoryMode': JSON.stringify(env.dev),
->>>>>>> e217951f
       }),
 
       new WorkerPlugin({
