--- conflicted
+++ resolved
@@ -362,12 +362,6 @@
 
         // Print debug info to console about item moves
         '$featureFlags.debugMoves': JSON.stringify(!env.release),
-<<<<<<< HEAD
-        // Sync data over gdrive
-        '$featureFlags.gdrive': JSON.stringify(true),
-=======
-        '$featureFlags.reviewsEnabled': JSON.stringify(false),
->>>>>>> 56ca0bef
         '$featureFlags.debugSync': JSON.stringify(!env.release),
         // Enable color-blind a11y
         '$featureFlags.colorA11y': JSON.stringify(true),
