## Next

<<<<<<< HEAD
* Added the Organizer page, which lets you see all your items in a table form, which you can sort and filter (try shift-clicking on a cell!). Add and remove columns and bulk-tag your items to help quickly figure out which items you want to keep and which you can get rid of.
=======
* Assign and display mods to an armour slot they will fit with in LO
>>>>>>> 7c0f01c1

## 6.10.0 <span className="changelog-date">(2020-05-10)</span>

## 6.9.0 <span className="changelog-date">(2020-05-03)</span>

* In the Loadout Optimizer, mods have been split into their own menu, separate from perks.
* Fixed a bug where wishlists would ignore settings and load the default wishlist instead.

## 6.8.0 <span className="changelog-date">(2020-04-26)</span>

* Added "armor 2.0" column to spreadsheet exports.
* Fixed a bug that could affect the display of percentage-based objectives.

## 6.7.0 <span className="changelog-date">(2020-04-19)</span>

* Emblems now show a preview of their equipped stat tracker, and show which types of stat tracker the emblem can use.
* Certain stat trackers (under "Metrics" in "Collections") had the wrong display value, like KDA. These have been fixed.
* Loadout Optimizer now allows you to select seasonal mods independent of the gear they go on - it'll try to slot them into any gear.

## 6.6.0 <span className="changelog-date">(2020-04-12)</span>

* Better handling of logging out and into a different Bungie.net account.
* Improved error handling for Bungie.net and DIM Sync issues.

## 6.5.0 <span className="changelog-date">(2020-04-10)</span>

* Improved overall performance and memory usage of DIM - as the game grows, so has DIM's memory usage. If your browser was crashing before, give it a try now.
* Collectibles now show perks.

## 6.4.0 <span className="changelog-date">(2020-04-05)</span>

* Added stat trackers to the Collections page (under "Metrics")
* Improved error handling when Bungie.net is down or something is wrong with your account. Includes helpful tips for D1 users locked out by Twitch-linking bug. If your D1 accounts disappeared, they're in the menu now.
* Accounts in the menu are now always ordered by last-played date.
* DIM will no longer bounce you to a different account if the one you wanted cannot be loaded.
* Fixed some bugs that could cause D1 pages to not display.
* Fix display of collectibles that are tied to one of your alternate characters.
* Fix the levels that reward Bright Engrams after season rank 100.

## 6.3.1 <span className="changelog-date">(2020-03-29)</span>

* Fixed a bug where D1 items could fail to display.
* Fixed a bug where responding "Not now" to the DIM Sync prompt wouldn't cause it to go away forever.
* Make mod slot for Reverie Dawn armor set detect correctly as outlaw.

## 6.3.0 <span className="changelog-date">(2020-03-29)</span>

* Removed duplicate Mods section from the top level of the Collections screen - they're still under the normal collections tree.
* Fixed a missing icon when season rank is over 100.

## 6.2.0 <span className="changelog-date">(2020-03-22)</span>

## 6.1.1 <span className="changelog-date">(2020-03-22)</span>

## 6.1.0 <span className="changelog-date">(2020-03-22)</span>

* Introducing [DIM Sync](https://github.com/DestinyItemManager/DIM/wiki/DIM-Sync-(new-storage-for-tags,-loadouts,-and-settings)), a brand new way for DIM to store your loadouts and tags and sync them between all your devices. This is a big step forward that'll let us build lots of new things and share data between other apps and websites! Plus, you no longer have to log into anything separate, and we should avoid some of the bugs that have in the past led to lost data.
* External wish lists will be checked daily. Settings menu shows last fetched time.
* Seasonal Artifact is no longer considered a weapon or a dupe when searching.
* Event sources for items like Festival of the Lost and Revelry are now under the `source:` search like other sources, instead of `event:`.
* Fixed some recent bugs that prevented editing loadouts.
* Show how much of each material you have next to Spider's vendor info.
* Updated privacy policy with DIM Sync info.

## 5.74.0 <span className="changelog-date">(2020-03-15)</span>

* Updated item metadata for Season of the Worthy! Mod slots, sources, ghost perks, etc.
* Fixed a bug where using the colorblindness filters interfered with drag and drop.
* Restyled vendor engrams icons to make them clearer.
* Quest steps now use their questline name as a title, and the quest step as subtitle, just like in game.
* Reorganized some of the search keyword suggestions.
* Add "holdsmod:" search to find armor compatible with a certain season's mods.
* Behind-the-scenes changes to support upcoming DIM Sync storage feature.

## 5.73.0 <span className="changelog-date">(2020-03-08)</span>

* You can now restrict what items get chosen by the random loadout feature by having an active search first. Try typing "tag:favorite" or "is:pulserifle" and then choosing Randomize.
* Improved drag and drop performance on some browsers.
* Removed the Factions section from the Progress page. You can still see faction rank on the Vendors page.

## 5.72.0 <span className="changelog-date">(2020-03-01)</span>

* Worked around a long-standing Bungie.net bug where items would change lock state when moved. One caveat is that DIM will always preserve the lock state as it sees it, so if you've locked/unlocked in game and haven't refreshed DIM, it may revert your lock.

## 5.71.0 <span className="changelog-date">(2020-02-23)</span>

* Removed "Gather Reputation Tokens" feature. You can do the same thing with an "is:reptoken" search.
* Changing language now properly updates the UI language and prompts to reload.
* Update search filters to include 'is:hasornament' and 'is:ornamented'
* Filter autocomplete should now work in increments, and suggest a wider variety of filters.
* Filter autocomplete should now work in increments, and suggest a wider variety of filters
* Farming mode now uses the same logic as regular item moves to choose your lowest-value item to send to the vault when a bucket is full. Favorite/keep your items and they'll stay put!
* Removed the option to move tokens to the vault in farming mode.

## 5.70.0 <span className="changelog-date">(2020-02-16)</span>

* Removed community reviews and ratings functionality. It may return in the future, but it was broken since Shadowkeep.
* Updated Search suggestions to sort "armor" above "armor2.0"
* Fixed ghosts not being draggable in the Loadout Optimizer.
* Fixed the Infusion tool not showing all possible items.

## 5.69.0 <span className="changelog-date">(2020-02-09)</span>

## 5.68.0 <span className="changelog-date">(2020-02-02)</span>

* `wishlistnotes` autocompletes in the search filters now.

## 5.67.0 <span className="changelog-date">(2020-01-26)</span>

## 5.66.0 <span className="changelog-date">(2020-01-19)</span>

## 5.65.0 <span className="changelog-date">(2020-01-12)</span>

* Setting added for DIM to grab wish lists from external source (defaults to voltron.txt). Choose "Clear Wish List" to remove the default.
* Avoid a bug where users who logged in via Stadia would get caught in a login loop. If you are having trouble with login, try using a non-Stadia login linked to your Bungie.net account.
* Remove "Store" buttons from Finishers, Clan Banners, and Seasonal Artifacts.
* Add links to YouTube tutorials for Search and Loadout Optimizer.

## 5.64.0 <span className="changelog-date">(2020-01-05)</span>

* Integrating with vendorengrams.xyz to find at-level vendor drops.
* Wish lists - trash list icon works with ratings turned off.

## 5.63.0 <span className="changelog-date">(2019-12-29)</span>

## 5.62.0 <span className="changelog-date">(2019-12-22)</span>

## 5.61.1 <span className="changelog-date">(2019-12-17)</span>

* Auto refresh is disabled while Bungie.net is under heavy load.

## 5.61.0 <span className="changelog-date">(2019-12-15)</span>

## 5.60.0 <span className="changelog-date">(2019-12-08)</span>

* Bulk tagging no longer erroneously removes notes from selected items.

## 5.59.0 <span className="changelog-date">(2019-12-01)</span>

* Add a link to Seals on the Progress page sidebar.
* Shift click mods in Loadout Optimizer will properly add them to locked mods.
* Fix a bug where auto-refresh could stop working if you drag an item while inventory is refreshing.
* Seasonal Rank now correctly continues past rank 100.
* `maxbasestatvalue` now filters by item slot instead of item type (think masks versus helmets).

## 5.58.0 <span className="changelog-date">(2019-11-24)</span>

* Wish list files now support block notes.
* Option to pretend all Armor 2.0 items are masterworked in the Loadout Optimizer.
* Selecting an Armor 2.0 mod in Loadout Optimizer will recalculate stats as if that mod were already socketed.
* Ignoring stats in Loadout Optimizer re-sorts the loadouts without including the ignored stats in the total.
* Loadout Optimizer is faster.

## 5.57.0 <span className="changelog-date">(2019-11-17)</span>

* Added support for trash list rolls in wish list files - see the documentation for more info.
* Added ability to assume armor 2.0 items are masterworked in the loadout builder.
* Mods now indicate where they can be obtained from.
* Removed the ornament icons setting, as it didn't do anything since Bungie overrides the icon for ornamented items themselves.
* Fix some tricky cases where you might not be able to pull items from Postmaster.
* Restore hover tooltip on mods on desktop. You can still click to see all possible mods.
* Loadout Optimizer allows you to select "Ignore" in the dropdown for each stat - this will not consider that stat in sorting builds.

## 5.56.0 <span className="changelog-date">(2019-11-10)</span>

* Fixed some bugs that had crept into DIM's logic for moving items aside in order to allow move commands to succeed. Now if your vault is full, DIM will move items to less-frequently-used characters and avoid moving items back onto your active character. The logic for what items to move has been tuned to keep things organized.
* Clicking on a mod will bring up a menu that shows all applicable mods for that slot. You can see what each mod will do to stats and how much it costs to apply.
* Perk/mod headers and cosmetic mods are now hidden in Compare and Loadout Optimizer.

## 5.55.1 <span className="changelog-date">(2019-11-04)</span>

* Fix wonky layout and inability to scroll on item popups, item picker, and infuse tool.

## 5.55.0 <span className="changelog-date">(2019-11-04)</span>

## 5.54.0 <span className="changelog-date">(2019-11-04)</span>

## 5.53.0 <span className="changelog-date">(2019-11-04)</span>

* New Archive tag, for those items you just can't bring yourself to dismantle.
* Character and Vault stats glued to the page header for now.
* Catalysts display updated to handle some API changes.
* Fewer surprises on page change: Search field now clears itself so you aren't searching Progress page for masterwork energy weapons.
* Compare popup now features more options for comparing by similar grouped weapons and armor.
* Smarter loadout builder takes your masterworks into account.
* Speaking of masterworks, masterwork stat contribution is now clearly highlighted in Item Popup.
* There's more: class items now show their masterwork and mod stat contributions.
* Armor 2.0 is now correctly considered a random roll. `is:randomroll`
* Grid layouts should display with fewer bugs in older versions of Microsoft Edge.
* `is:hasmod` shows items with a Year 2 mod attached. `is:modded` shows items with any Armor 2.0 mods selected.

## 5.52.1 <span className="changelog-date">(2019-10-28)</span>

## 5.52.0 <span className="changelog-date">(2019-10-27)</span>

* Wish lists support integrating with DTR's item database URLs.
* Stats can be disabled in the Loadout Optimizer.
* Added the ability to search for items that have notes. is:hasnotes
* Armor 2.0 is now correctly considered a random roll. is:randomroll
* New filters for checking stats without mods - basestat: maxbasestatvalue:
* New "any" stat, try basestat:any:>20 for things with mobility>20, or discipline>20, or recovery>20, etc
* New seasonal mod filters, for finding somewhere to put your Hive Armaments - modslot:opulent
* Wishlist features widely updated with clearer labels
* Total stat in the item popup now reflects Mod contribution
* Armor 2.0 stats now integrated into the character header
* Fixes for caching issues and update loops
* Bugfixes, like every week

## 5.51.0 <span className="changelog-date">(2019-10-20)</span>

* Added an option to disable using ornament icons. Even when enabled, ornaments will only show for items where the ornament is specific to that item - not universal ornaments.
* Stats affected by Armor 2.0 mods are highlighted in blue.
* Improvements to Loadout Optimizer that should help when you have too many stat options.
* Made the Loadout Optimizer ignore Armor 2.0 mods when calculating builds. This ensures finding optimal base sets.
* Show element and cost on Mods Collection.
* Fixed search autocomplete behavior.
* Reverse armor groupings when character sort is set to most recent (reversed).
* New search `wishlistnotes:` will find wish list items where the underlying wish list item had the given notes on them.
* New search filters `maxstatloadout`, which finds a set of items to equip for the maximum total value of a specific stat, and `maxstatvalue` which finds items with the best number for a specific stat. Includes all items with the best number.
* New `source:` filters for `vexoffensive` and `seasonpass`
* Improved the styling of popup sheets.
* DIM uses slightly prettier URLs now.

## 5.50.1 <span className="changelog-date">(2019-10-14)</span>

* Made it possible to filter to Tier 0 in Loadout Optimizer.
* Changed max power indicator to break out artifact power from "natural" power.

## 5.50.0 <span className="changelog-date">(2019-10-13)</span>

* It's beginning to feel a lot like Year Three.
* Loadout Optimizer updated for Shadowkeep.
* Max Power Level includes artifact PL.
* Add seasonal rank track to milestones
* Equipped ornaments now show up in your inventory tiles. Your items, your look.
* "dupe" search and item comparison now recognize the sameness of armor, even if one is armor2.0 and the other isn't. Keep in mind that some "dupes" may still require Upgrade Modules to infuse.
* "year" and "season" searches now recognize that armor2.0 versions of old armor, still come from old expansions.
* "is:onwrongclass" filter for armor being carried by a character who can't equip it.
* Ghosts with moon perks are now badged!
* Collections > Mods updated for year 3 style mods.
* Check your Bright Dust levels from the Vault header.
* Multi-interval triumphs now supported.
* Stat displays tuned up. Total stat included, stats rearranged.
* CSV exports include more stats.
* Clarifications for API errors.
* Item popup now features armor Energy capacity.
* Reviews filtered better.
* Emotes, Ghost Projections, Ornaments, and Mods that you own are badged in vendors.
* Added Ghost Projections to Collections.
* Hide objectives for secret triumphs.
* Added a privacy policy (from About DIM).
* Fixed engrams having a number under them.
* Subclass path and super are highlighted on subclass icons.

## 5.49.1 <span className="changelog-date">(2019-10-07)</span>

## 5.49.0 <span className="changelog-date">(2019-10-06)</span>

* Add a link to your current profile on D2Checklist to view milestones, pursuits, clan, etc.
* Fix PC loadouts not transferring over from Blizzard.
* Fix Armor 2.0 showing as masterworked.
* Fix stats for Armor 2.0.
* Fix well rested for Shadowkeep.
* Remove XP and level from character tiles.
* Add year 3 search terms.

## 5.48.2 <span className="changelog-date">(2019-10-02)</span>

## 5.48.1 <span className="changelog-date">(2019-10-01)</span>

* For ratings, platform selection has been updated for Shadowkeep - check the setting page to update your selection.
* Ratings should be more standard across player inventories.
* Happy wish list icon moved into the polaroid strip.

## 5.48.0 <span className="changelog-date">(2019-09-29)</span>

* Our stat calculations are ever so slightly more accurate.
* Collections page now includes equipped/owned Weapon and Armor mods.
* UI fixes for shifting page content, subclasses, and some labels & alert messages.
* Drag and drop on mobile no should longer spawn a context menu.
* Emblems now display their selected variations.
* Filter by season names (i.e. `season:opulence`) and masterwork type (`masterwork:handling`)

## 5.47.0 <span className="changelog-date">(2019-09-22)</span>

* New look and display options under TRIUMPHS: reveal "recommended hidden" triumphs, or hide triumphs you've completed
* BrayTech link on Progress now links to your current character.
* Prevent accounts from overlapping menu on phone landscape mode.
* Show the effects of mods on stat bars.
* Removed the stats comparison with the currently equipped weapon. Use the Compare tool to compare items.
* Dragging and dropping should be smoother.

## 5.46.0 <span className="changelog-date">(2019-09-15)</span>

* The notification for bulk tagging now has an Undo button, in case you didn't mean to tag everything matching a search.
* The postmaster will highlight red when you have only 4 spaces left!
* Firefox for Android is now supported.
* Fixes for stats that could show >100.
* Show all Sword stats!
* The "tag:none" search works again.
* The header won't scroll on very narrow screens.
* The action bar is pinned to the bottom of the screen on mobile.

## 5.45.0 <span className="changelog-date">(2019-09-08)</span>

* Milestones are more compact, like Pursuits (click them to see full details). They now show expiration times and clan engrams are broken out into individual items.
* The item popup for Pursuits will refresh automatically as you play, if you leave one open (this doesn't yet work for Milestones).
* Expiration times only light up red when they have less than an hour left.
* Added a new is:powerfulreward search that searches for powerful rewards.
* Fixed a bug moving certain items like emblems.
* Added a quick-jump sidebar to the settings page.
* Add win streak info to ranks on the Progress page.
* Include the effect of mods and perks on "hidden" stats like zoom, aim assistance, and recoil direction.
* Bonuses from perks and mods shown in their tooltips are now more accurate.
* Loadout Optimizer understands multiple kinds of perks/mods that can enhance an item.
* Recoil Direction's value has been moved next to the pie.
* Searches now ignore accented characters in item names.
* Unique stacked items now show the count, instead of just MAX, when they're full.

## 5.44.2 <span className="changelog-date">(2019-09-02)</span>

* Fix Home Screen app warning for iPad.

## 5.44.1 <span className="changelog-date">(2019-09-02)</span>

* Added upgrade warning for old iOS versions that don't support Home Screen apps.

## 5.44.0 <span className="changelog-date">(2019-09-01)</span>

* Allow loadouts to be equipped without dismissing farming mode.
* Restore info to D1 ghosts.
* Add hotkeys to navigate between major pages (hit "?" to see them all)
* Fix move popup not updating amount on stackables when switching items.
* Remove Solstice of Heroes armor from Progress page.
* Prevent accidentally being able to tag non-taggable items with hotkeys.

## 5.43.1 <span className="changelog-date">(2019-08-26)</span>

* Fix broken ammo icons.

## 5.43.0 <span className="changelog-date">(2019-08-25)</span>

## 5.42.2 <span className="changelog-date">(2019-08-22)</span>

* Fix D1 accounts disappearing when they were folded into a different platform for D2 cross save.

## 5.42.1 <span className="changelog-date">(2019-08-20)</span>

* Changes to support preserving tags/notes data for Blizzard users who migrate to Steam.
* Fix searching Collections.

## 5.42.0 <span className="changelog-date">(2019-08-18)</span>

* Power is yellow again.
* Remove ugly blur behind popups Windows. (It's still a nice blur on other platforms)

## 5.41.1 <span className="changelog-date">(2019-08-16)</span>

* Fix overflowing text on ghosts.
* Fix crash related to wish lists.

## 5.41.0 <span className="changelog-date">(2019-08-11)</span>

* Wish lists now support (optional) title and description.
* New header design. Your accounts are now in the menu.
* Ghosts have labels explaining where they are useful.
* Recoil direction stat is shown as a semicircular range of where shots may travel.
* Search boxes on item picker sheets now autofocus.
* Item counts will properly update when moving partial stacks of stacked items.
* Fix a case where the search autocompleter could hang around.

## 5.40.0 <span className="changelog-date">(2019-08-04)</span>

* Fixed auto-scrolling links in Safari.
* Added the ability to lock items from the Compare tool.
* Add Solstice of Heroes to the Progress page.
* Show Special Orders under the Postmaster.
* Add a splash screen for the iOS app. You may have to delete the icon and re-add it.

## 5.39.0 <span className="changelog-date">(2019-07-28)</span>

* Enabled PWA mode for "Add to Homescreen" in iOS Safari (Requires iOS 12.2 or later). If you already have it on your home screen, delete and re-add it.
* Show the amount of materials you have that Spider is selling for exchange on his vendor page.
* Updates to support Cross Save. The account menu now shows icons instead of text, and can support accounts that are linked to more than one platform.
* Fixed valor resets not showing correctly.

## 5.38.0 <span className="changelog-date">(2019-07-21)</span>

* Add source:calus to highlight weapons which give "Calus-themed armor and weapons" credit in activities.
* Moved search help to an in-screen popup instead of a separate page.
* Added rank resets for the current season to ranks display.
* You can now swipe between characters anywhere in the page on the Progress and Vendors pages.
* Properly invert stat filters when they are prefixed with -.

## 5.37.1 <span className="changelog-date">(2019-07-16)</span>

* Don't show the "not supported" banner for MS Edge.

## 5.37.0 <span className="changelog-date">(2019-07-14)</span>

* Updated progress page pursuits to match in-game styling.
* Updated our shop link to point to our new store with DIM logo clothing and mugs.
* The Weekly Clan Engrams milestone will hide when all rewards have been redeemed.
* Moved raids below quests.
* Pursuits in the progress page now show exact progress numbers if the pursuit only has a single progress bar.
* Show tracked Triumph.
* Mark a wider variety of Chrome-based browsers as supported.
* Added Seals and Badges to Triumphs/Collections.

## 5.36.2 <span className="changelog-date">(2019-07-11)</span>

* Fixed a crash viewing Bad Juju.
* Text search now also searches notes.
* Added new name: and description: searches.
* Subclasses no longer look masterworked.

## 5.36.1 <span className="changelog-date">(2019-07-09)</span>

* Fixed the app on Microsoft Edge.
* Fixed an issue where iOS could see the "Update DIM" message over and over without updating.

## 5.36.0 <span className="changelog-date">(2019-07-07)</span>

* Added raid info to the Progress page.
* Sort bounties and quests with expired at the end, tracked at the beginning.
* Use weapon icons in objective strings instead of text.
* Added perkname: search.
* Charge Time and Draw Time now compare correctly!
* Fixed: Classified items required some finesse.
* Updated is:modded to take into account for activity mods.
* Re-added is:curated as a filter for Bungie curated rolls.
* Bounty expiration timers are more compact.

## 5.35.0 <span className="changelog-date">(2019-06-30)</span>

* Removed is:curated as an alias for is:wishlist.

## 5.34.0 <span className="changelog-date">(2019-06-23)</span>

## 5.33.3 <span className="changelog-date">(2019-06-22)</span>

* Fixed failing to show progress bar for bounty steps.
* Removed inline Item Objectives from the Progress page.

## 5.33.2 <span className="changelog-date">(2019-06-21)</span>

* Fixed failing to show progress bar for bounty steps.

## 5.33.1 <span className="changelog-date">(2019-06-20)</span>

* Fixed issue with item cards and farming mode were under the St Jude overlay.

## 5.33.0 <span className="changelog-date">(2019-06-16)</span>

* The Progress page sports a new layout to help make sense of all the Pursuits we have to juggle. This is the first iteration of the new page - many improvements are still on their way!
* Fixed a bug where weapon mods were causing Banshee-44 wish list items to fail to highlight.
* Fixed a bug with expert mode wish lists and dealing with single digit item categories.
* CSV exports now include item sources. These match the DIM filter you can use to find the item.
* Include more items in the "filter to uncollected" search in Vendors.
* Added shader icons to the item details popup.

## 5.32.0 <span className="changelog-date">(2019-06-09)</span>

* Fixed a crash when expanding catalysts under the progress tab.

## 5.31.0 <span className="changelog-date">(2019-06-02)</span>

* Fix too-large item icons on mobile view in 3 column mode.
* Allow inventory to refresh in the Loadout Optimizer.
* Fix equipping loadouts directly from the Loadout Optimizer.
* Add icons to selected perks in Loadout Optimizer.

## 5.30.2 <span className="changelog-date">(2019-05-31)</span>

* Add St. Jude donation banner.

## 5.30.1 <span className="changelog-date">(2019-05-27)</span>

* Tweaked contrast on search bar.
* Added the ability to select multiple perks from the perk picker in Loadout Optimizer before closing the sheet. On desktop, the "Enter" key will accept your selection.

## 5.30.0 <span className="changelog-date">(2019-05-26)</span>

* Brand new Loadout Optimizer with tons of improvements and fixes.
* Redesigned search bar.
* Updated DIM logos.
* Added Escape hotkey to close open item details dialog.

## 5.29.0 <span className="changelog-date">(2019-05-19)</span>

* Items with notes now have a note icon on them.
* Fixed a bug where the hotkeys for tagging items broke if you clicked directly to another item.
* Removed a stray curly brace character from the item reviews on the item popup.

## 5.28.0 <span className="changelog-date">(2019-05-12)</span>

## 5.27.0 <span className="changelog-date">(2019-05-05)</span>

* Added a link to the About page to see the history of all actions made by DIM or other Destiny apps.
* The navigation menu better respects iPhone X screens.
* Stat values are now shown in the tooltip for perks. They might not be totally accurate...
* Added a hotkey (m) for toggling the menu.

## 5.26.0 <span className="changelog-date">(2019-04-28)</span>

* Restored missing collectibles.

## 5.25.0 <span className="changelog-date">(2019-04-21)</span>

* A redesigned Vendors page is easier to navigate, and includes a feature to show only those items you are missing from your collections. Searching on the vendors page also now searches the vendor names, and hides items that don't match the search.
* Loadout Optimizer on mobile lets you swipe between characters instead of wasting space showing all three at once.
* Xur has been removed from the Progress page.
* Reputation materials for a vendor's faction are now included in the Vendor page.
* Fixed a bug where DIM would cache a lot of data that wasn't needed.

## 5.24.0 <span className="changelog-date">(2019-04-14)</span>

* Progress page changes to utilize more screen real-estate.

## 5.23.2 <span className="changelog-date">(2019-04-09)</span>

* Fix Edge issues.

## 5.23.1 <span className="changelog-date">(2019-04-08)</span>

* Fixed some crashes.

## 5.23.0 <span className="changelog-date">(2019-04-07)</span>

* Loaded Wish Lists now persist between reloads, and will highlight new items as you get them. Use Wish Lists from expert players to find great items!
* Fix an issue where pulling consumables from the postmaster on characters other than the current one could lock up the browser.
* The compare tool's Archetypes feature will now use the intrinsic perk of the item rather than solely relying on the RPM.
* Item sort presets have been removed - you can choose your own sorting preferences by dragging and dropping sorting properties.
* Fixed reloading the page while on the Vendors tab.
* Fix search for blast radius (it was accidentally mapped to velocity).
* The Loadout Optimizer's perk search now updates when you change characters.
* Removed the option to pull from the postmaster into the vault when an item can't be pulled from postmaster at all.
* Removed the (broken) option to split a stack by hovering over the drop target.

## 5.22.0 <span className="changelog-date">(2019-04-01)</span>

* Fix item ratings.
* Fix missing loadouts on PC.

## 5.21.0 <span className="changelog-date">(2019-03-31)</span>

* You can now swipe between pages on the item popup.
* Fixed a bug where reviews failing to load would result in an infinite refresh spinner.
* Actually fixed the bug where Pull from Postmaster with full modulus reports would move all your other consumables to the vault.
* Ratings and reviews are now cached on your device for 24 hours, so they should load much faster after the first time.
* The ratings tab has a cleaned up design.
* All of the stat filters now show up in search autocomplete and the search help page.
* You can now move items from the postmaster directly to the vault or other characters.
* When adding all equipped items to a loadout, the class type for the loadout will be set to the class that can use the armor that's equipped.
* Fixed a rare bug where you could move an item while DIM was refreshing, and the item would pop back to its original location until the next refresh.
* Errors in the Loadout Optimizer now show on the page, instead of just freezing progress.
* Fixed the "Loadout Optimizer" button on the new Loadout editor.
* If you try to move an item in DIM that you've equipped in game but DIM doesn't know about, it'll now try to de-equip it to make it move, instead of throwing an error.


## 5.20.2 <span className="changelog-date">(2019-03-27)</span>

* Fixed Pull from Postmaster.

## 5.20.1 <span className="changelog-date">(2019-03-26)</span>

* Fixed: Pull from Postmaster better handling of unique stacks.
* The vendors page now highlights items that you have already unlocked in Collections.
* Don't try to move all your consumables to the vault if you add one to your loadout and check the "Move other items away" option.

## 5.20.0 <span className="changelog-date">(2019-03-24)</span>

* Items in the postmaster now count towards your max possible light.
* DIM now correctly calculates how much space you have free for items that can't have multiple stacks (like Modulus Reports). This makes pulling from postmaster more reliable.
* The loadout creator/editor has been redesigned to be easier to use. Select items directly from inside the loadout editor, with search. You can still click items in the inventory to add them as well.
* Loadouts can now use an option to move all the items that are not in the loadout to the vault when applying the loadout.
* Made it clearer when inventory and item popups are collapsed.
* The Loadout Optimizer is out of beta! Use it to automatically calculate loadouts that include certain perks or hit your targets for specific stats.

## 5.19.0 <span className="changelog-date">(2019-03-17)</span>

* Fixed: Export mobility value correctly in CSV export.

## 5.18.0 <span className="changelog-date">(2019-03-10)</span>

* Added: is:revelry search.
* Added: source:gambitprime search.
* Fixed engrams wrapping to a second row on mobile in 3-column mode.

## 5.17.0 <span className="changelog-date">(2019-03-03)</span>

* Add stat:handling as a synonym for stat:equipspeed, to match the name shown in displays.
* Remove Exotic Ornaments from Loadout Builder
* Fixed: 'NaN' could appear in Item Popup in certain situations.

## 5.16.0 <span className="changelog-date">(2019-02-24)</span>

## 5.15.0 <span className="changelog-date">(2019-02-17)</span>

* Remember the last direction the infusion fuel finder was left in.
* Remember the last option (equip or store) the "pull item" tool was left in.
* Updated notification style. You can still click the notification to dismiss it.
* Search filter will now show button to add matching filtered items to compare (if they're comparable)

## 5.14.0 <span className="changelog-date">(2019-02-10)</span>

## 5.13.0 <span className="changelog-date">(2019-02-03)</span>

* Fixed search queries that include the word "and".
* Updated inventory style to reduce the visual impact of category headers.
* Added is:reacquirable to show items that can potentially be pulled from your Collection
* Redesigned infusion fuel finder to work better on mobile, and support search filtering.

## 5.12.0 <span className="changelog-date">(2019-01-27)</span>

## 5.11.0 <span className="changelog-date">(2019-01-20)</span>

## 5.10.0 <span className="changelog-date">(2019-01-13)</span>

* Move Random Loadout into the Loadout menu and add a "Random Weapons Only" option.
* Restyle the alternate options in the loadout menu.
* Removed the quick consolidate buttons and engram counter from D1 farming mode.
* Remove the setting to "Show full item details in the item popup". DIM now just remembers the last state of the popup, and you can expand/collapse with the arrow in the top right corner of the popup.
* Fix showing which perks are highly rated by the community.
* Fix for getting stuck on the reviews tab when clicking on items that can't be reviewed.
* Fix highlighting of subclass perks.
* Add source:blackarmory & source:scourge.
* Fix CSV to always include the masterwork column.
* Add id: and hash: searches.
* Improve the performance of the notes field and fix a bug where sometimes a note from another item would show up.
* Fix some cases where the manifest wouldn't load.
* Fix crash when searching is:inloadout with no loadouts.

## 5.9.0 <span className="changelog-date">(2019-01-06)</span>

* Click the plus icon under an equipped item to search for and transfer items in that slot from anywhere in your inventory.
* Import a CSV file of items with tags and notes to bulk update the tags/notes for all of those items.
* CSV - Wrap ID in quotes such that its value is not rounded.

## 5.8.3 <span className="changelog-date">(2019-01-02)</span>

* More fixes to popup swiping on Android.
* Fix perk searching in non-latin languages.
* Added a key for the ratings symbols.

## 5.8.2 <span className="changelog-date">(2019-01-01)</span>

* Make it easier to swipe away the item popup on Android.

## 5.8.1 <span className="changelog-date">(2018-12-31)</span>

* Fix a bug where some Android phones couldn't see weapon details.
* Fix a bug where the wrong item's details would show up in the item popup.
* Show "Make Room for Postmaster" if there's anything in the postmaster, not just if there's pullable items.

## 5.8.0 <span className="changelog-date">(2018-12-30)</span>

* Add the option to sort inventory by tag in custom sort options.
* No longer showing community ratings for ornaments/catalysts.
* Fixed a long-standing bug where you couldn't transfer some stacks to a full inventory.
* Item popup is nicer on mobile.
* Wider item popups on desktop.
* Larger buttons for transfers.
* Wish lists allow you to create and import lists of items or perks that will be highlighted in your inventory.
* Dropped support for iOS 10.
* Prevent the vault from getting really narrow, at the expense of some scrolling.
* Armor in the vault is now organized by class, in the same order as your characters.
* Disabled pull-to-reload on Android.
* Improved treatment of expert mode wish list items.
* Fixed perk searches to keep the whole search term together, so "machine gun reserves" won't match "machine gun scavenger" anymore.

## 5.7.0 <span className="changelog-date">(2018-12-23)</span>

* Show kill trackers for items with in-progress masterwork catalysts.
* You can specify item categories to be specific about your expert wish list items.
* Hide ratings on items with fewer than 3 reviews.
* Fix some DIM functionality in the Edge browser.

## 5.6.0 <span className="changelog-date">(2018-12-17)</span>

* Updated Crucible and Gambit ranks to reflect new multi-stage ranks.
* DIM loads faster and uses less memory.
* Ratings are now displayed on item tiles as an icon indicating whether they are perfect rolls (star), good (arrow up), neutral (dash), or bad (arrow down). The exact rating is still available in the item popup.
* The mobile view now defaults to 4 items across (5 including equipped), which fits more on the screen at once. You can still choose other display options in Settings.
* Masterwork info is now included in the CSV exports.
* Added season info for Dawning items.
* Include non-selected perk options while searching perks.
* Load the new Simplified Chinese Destiny database when that language is selected.
* Show a warning when perks/mods are missing because of a Bungie.net deployment.

## 5.5.2 <span className="changelog-date">(2018-12-10)</span>

* Changed search behavior of perk:. It now tries to match the start of all words.
* Added "expert mode" for more complex wish list expressions.
* Allow selecting text on the progress page.
* Some redacted items now have a picture and some description, pulled from their collection record.

## 5.5.1 <span className="changelog-date">(2018-12-09)</span>

* Fixed display of stackables badges in D1.

## 5.5.0 <span className="changelog-date">(2018-12-09)</span>

* New items, when enabled, now show a red dot instead of an animated shine.
* Fixed center column emblem color on Safari.
* Loadout and compare popups now use a draggable "Sheet" UI.

## 5.4.0 <span className="changelog-date">(2018-12-02)</span>

* Moved is:yearX and is:seasonX searches to year:# and season:#.
* Fixed a bug where Inventory would not appear on mobile for non-current characters.
* On mobile, the search box is now full-width.
* Unopened engrams are shown in a small row similar to how they appear in-game, instead of looking like they are in the postmaster.
* Engrams no longer appear to be pullable from the postmaster.
* Shaders are now sorted by whats defined in the settings.
* Fixed the display of tag dropdowns.
* Support simplified Chinese (for DIM text only - Destiny items are still in Traditional).
* New loading animation.
* New look for the Vault tile.
* Light cap raised to 650 for Season of the Forge.

## 5.3.2 <span className="changelog-date">(2018-11-27)</span>

* Fix crash on Progress page caused by redacted Triumphs.
* Fix URL not updating while navigating.
* Fix display of faction levels.
* Fix The Drifter showing an error because of a redacted item.
* Fix a case where the Google Drive data file would not be created.
* Prevent moving partial stacks of Ghost Fragments, because that doesn't work.
* Fix display of vendor checkmark.
* Fix horizontal scrolling slop on the mobile header.

## 5.3.1 <span className="changelog-date">(2018-11-26)</span>

* Fix some settings that weren't quite working right.

## 5.3.0 <span className="changelog-date">(2018-11-25)</span>

* Remove the ability to set a specific vault width. Vault always takes all remaining space.
* Inventory columns are shaded to match the equipped emblem.
* DIM has been darkened to provide better contrast with the items.
* Fit and finish changes to the new tiles and inventory display.
* Add id and hash column to exported csv for ghosts, armor, and weapons.
* Add event and season column to exported csv for Destiny 2.
* D2 subclasses now show which path, grenade, etc. are chosen.

## 5.2.1 <span className="changelog-date">(2018-11-20)</span>

* Fix comparing masterworks

## 5.2.0 <span className="changelog-date">(2018-11-20)</span>

* New item tiles that show more information and don't hide the picture.
* Updated storage settings to show Google Drive usage and signed in user.
* New D1 Vendors page that resembles the D2 Vendors page.

## 5.1.0 <span className="changelog-date">(2018-11-18)</span>

* Fix display of exotic catalysts in the item popup.
* Restore kill tracker for all items.
* Loadouts now sort by type then name.
* Global loadouts are now indicated by a globe icon in the LoadoutPopup.
* Loadouts of the same type can no longer have a clashing name.
* Add count: filters to search for items you have a certain number (or more or less) of. i.e. count:>3 to find all your Edge Transits.
* Improve display of your Ranks.
* Show progress towards completing cache keys.
* Work around a memory leak bug in MS Edge.
* Update titles on item popups to display closer to what's in game.
* Added community curations (a way to look for god rolls).

## 4.77.0 <span className="changelog-date">(2018-11-11)</span>

* Completed bounties now sort to the bottom of the Pursuits.
* Return mods to the compare view.
* Item popup background now indicates rarity rather than burn type.
* Triumphs are now displayed on the Progress page.
* Infusion dialog now separates out duplicate items.
* The Progress page now shows progress towards reset.
* Added some sources to the search dialog.
* source:
* edz, titan, nessus, io, mercury, mars, tangled, dreaming
* crucible, trials, ironbanner
* zavala, ikora, gunsmith, gambit, eververse, shipwright
* nm, do, fwc
* leviathan, lastwish, sos, eow, prestige, raid
* prophecy, nightfall, adventure
* In Chrome you can now Install DIM from the hamburger menu and use it as a standalone app. Chrome will support macOS later.

## 4.76.0 <span className="changelog-date">(2018-11-04)</span>

## 4.75.0 <span className="changelog-date">(2018-10-28)</span>

* DIM now supports searching by season, event and year in Destiny 2.
* is:season1, is:season2, is:season3, is:season4
* is:dawning, is:crimsondays, is:solstice, is:fotl
* Performance improvements

## 4.74.1 <span className="changelog-date">(2018-10-21)</span>

* We no longer support searching D1 vendor items.
* Added support for showing ratings and reviews based on the item roll in Destiny 2.
* Fix for missing class names in the loadout builder in Firefox.
* Added item search to D2 vendors.
* Collections now include the in-game Collections.
* D2 Vendors and Progress page now have collapsible sections.
* Catalysts are sorted above Ornaments on the Collections page.
* Fix a bug that could accidentally erase loadouts. Don't forget you can restore your data from old Google Drive backups from the Settings page.
* is:hasmod now includes Backup Mag.
* is:ikelos now includes Sleeper Simulant.

## 4.74.0 <span className="changelog-date">(2018-10-14)</span>

* Added negative search. Prefix any search term with `-` and it will match the opposite.
* Added `perk:"* **"` search filter to match any keywords against perks on an item
* Added some missing `stat:`
* Lock and unlock items matching your current search from the same menu you use for tagging them.
* Updated icons across the app.

## 4.73.0 <span className="changelog-date">(2018-10-07)</span>

* Added `is:heroic` search filter for armor with heroic resistance.
* New option to manually sort your characters.
* No longer forgetting what perks we recommended.
* Fix mods/perks on items - there was a bug that affected both display and searches.
* Fix is:hasmod search to include some more mods.
* You can now drag items into the loadout drawer.
* D2 spreadsheet export (in settings) covers perks now.
* You can also export ghosts (with perks) for D1/D2.
* Filters can now be combined with "or" to match either filter. For example: "is:shotgun or is:handcannon".

## 4.72.0 <span className="changelog-date">(2018-09-30)</span>

* Add searches `is:transmat`, `is:armormod`, `is:weaponmod`, and `is:transmat`, and removed D1 `is:primaryweaponengram`, `is:specialweaponengram`, and `is:heavyweaponengram`.
* Show daily gambit challenge and daily heroic adventure in milestones.

## 4.71.0 <span className="changelog-date">(2018-09-23)</span>

* Removed a bunch of help popups.
* Added information about unique stacks.
* Added `is:maxpower` search to return highest light items.
* Added `is:modded` search to return items that have a mod applied.
* Bounties with expiration times are now shown, and are sorted in front in order of expiration time.
* Added masterwork tier range filter.
* Highlight the stat that is boosted by masterwork in item details.
* Masterwork mod hover now shows the type/name of masterwork.

## 4.70.2 <span className="changelog-date">(2018-09-17)</span>

* Fix some instances where DIM wouldn't load.
* Fix the About and Backers pages.
* Hide classified pursuits.

## 4.70.1 <span className="changelog-date">(2018-09-17)</span>

## 4.70.0 <span className="changelog-date">(2018-09-16)</span>

* Display armor resistance type on item icon and include in search filters.
* Giving more weight to ratings with reviews than ratings alone. Also, hiding lone ratings.
* Custom loadouts now display below our special auto loadouts.
* Added inverse string search for items and perks (prefix with minus sign)
* Postmaster is now on top of the screen (but disappears when empty).
* Individual inventory buckets are no longer collapsible, but disappear when empty.
* D1 vault counts are removed from their section headers.
* Fixed an issue where the display would be messed up when colorblind mode is on.
* Restored the keyboard shortcut cheat sheet (press ?).
* The max light loadout prefers legendaries over rares.
* Unclaimed engrams are shown up in the Postmaster section.
* Infusion transfer button is now visible on mobile devices.

## 4.69.1 <span className="changelog-date">(2018-09-10)</span>

* Max power value in 'Maximum Power' loadout is now calculated correctly.

## 4.69.0 <span className="changelog-date">(2018-09-09)</span>

* Max power updated to 600 for Forsaken owners.
* Fixed Year 1 weapons not having an elemental damage type.
* Many bugfixes post-Forsaken launch.
* Add Infamy rank to progress page.
* Bounties now show their rewards on the Progress and Vendors pages.
* The Progress page has been cleaned up to better reflect the state of the game since Forsaken.
* Pursuits are sorted such that bounties are displayed together.
* Add "is:randomroll" search for items that have random rolls.
* Added "is:bow" and "is:machinegun" searches.
* Remove "is:powermod" and "basepower:" searches.
* Masterworks now have a gold border. Previously items with a power mod had a gold border, but there are no more power mods.
* Added Bow stats "Draw Time" and "Inventory Size".
* Disabled vendorengrams.xyz integration until they are back online.
* Review modes - say hello to Gambit (and goodbye to Trials, at least for a little while).
* Ratings platform selection changes made easier.
* Added Etheric Spiral and Etheric Helix to the list of reputation items.

## 4.68.3 <span className="changelog-date">(2018-09-03)</span>

## 4.68.2 <span className="changelog-date">(2018-09-03)</span>

## 4.68.1 <span className="changelog-date">(2018-09-03)</span>

## 4.68.0 <span className="changelog-date">(2018-09-02)</span>

* Fixed: Destiny 2 - Sort by character age.
* Item popup shows the ammo type of D2 weapons.
* New is:primary, is:special, and is:heavy search terms for ammo types.
* Add is:tracerifle and is:linearfusionrifle searches.
* Added Korean as a language option.
* We have a new Shop selling enamel pins and T-shirts.
* Ratings system understands random rolls in D2.
* Search help added for searching by ## of ratings.

## 4.67.0 <span className="changelog-date">(2018-08-26)</span>

## 4.66.0 <span className="changelog-date">(2018-08-19)</span>

* DIM now refreshes your inventory automatically every 30 seconds, rather than every 5 minutes.
* Clicking "transfer items" in the Infusion tool will now always move them to the active character.
* The infusion tool will now include locked items as potential infusion targets even if the checkbox isn't checked (it still affects what can be a source item).
* If you are at maximum light, DIM now alerts you when vendors are selling maximum light gear and engrams, courtesy of VendorEngrams.xyz.

## 4.65.0 <span className="changelog-date">(2018-08-12)</span>

## 4.64.0 <span className="changelog-date">(2018-08-05)</span>

## 4.63.0 <span className="changelog-date">(2018-07-29)</span>

* Fixed a bug that could cause iOS Safari to hang.

## 4.62.0 <span className="changelog-date">(2018-07-22)</span>

* Xur has been removed from the header in D1. Find him in the Vendors page.

## 4.61.0 <span className="changelog-date">(2018-07-15)</span>

* Fix a bug that would leave behind stackable items when moving certain loadouts like "Gather Reputation Items".
* The is:haspower search works once again.
* The is:cosmetic search will now work for Destiny 2.
* Added is:prophecy search which will return all prophecy weapons from CoO.
* Added is:ikelos search which will return all ikelos weapons from Warmind.

## 4.60.0 <span className="changelog-date">(2018-07-08)</span>

* Farming mode won't try to move unmovable reputation tokens.
* Filters like stat:recovery:=0 now work (they couldn't match stat values of zero before).
* Checking with VendorEngrams.xyz to see if 380 drops may be right for you.

## 4.59.0 <span className="changelog-date">(2018-07-01)</span>

* New iOS app icons when you add to home screen.
* Ornaments now show additional reasons why you can't equip them.
* The is:inloadout search works once again.
* Fix a bug where the item popup could hang iOS Safari in landscape view.
* Add a link to lowlines' Destiny map for collecting ghost scannables, latent memories, and sleeper nodes.

## 4.58.0 <span className="changelog-date">(2018-06-24)</span>

* Factions now show seasonal rank instead of lifetime rank.
* Vendors show their faction rank next to their reward engrams.
* Factions in the progress page also link to their vendor.
* Quest keys in your Pursuits now show their quantity. They're still on the Progress page.

## 4.57.0 <span className="changelog-date">(2018-06-17)</span>

* Item sizing setting works in Edge.
* Lock and unlock won't get "stuck" anymore.

## 4.56.5 <span className="changelog-date">(2018-06-11)</span>

* Fix for item popups not working

## 4.56.0 <span className="changelog-date">(2018-06-10)</span>

* Add "is:hasshader" search filter to select all items with shaders applied.
* Fixed some bugs in older Safari versions.
* Errors on Progress, Collections, and Vendors pages won't take out the whole page anymore, just the section with the error.
* Fix bugs where a stray "0" would show up in odd places.
* Align Progress columns better for accounts with fewer than 3 characters.

## 4.55.0 <span className="changelog-date">(2018-06-03)</span>

* Displaying available rating data in spreadsheet export.
* Correctly display masterwork plug objectives - check the "Upgrade Masterwork" plug for catalyst updates.
* The Collections page now shows progress towards unlocking ornaments. Due to restrictions in the API, it can only show ornaments that go with items you already have.

## 4.54.0 <span className="changelog-date">(2018-05-27)</span>

* Fix the display of crucible rank points.
* Fix faction rank progress bars on D1.
* Compare view includes perks and mods for D2 items.

## 4.53.0 <span className="changelog-date">(2018-05-20)</span>

* Add previews for engrams and other preview-able items.
* Display Crucible ranks on the progress page.
* Add emotes back to the collections page.
* Remove masterwork objectives that never complete.
* Fix loading loadouts the first time you open a character menu.
* Fix exporting CSV inventories in Firefox.

## 4.52.0 <span className="changelog-date">(2018-05-13)</span>

* Collection exotics are no longer duplicated. They are also sorted by name.
* Updated max power to 380.
* Vendors and collections will no longer show items exclusive to platforms other than the current account's platform.
* Fix masterworks not showing as masterworks.
* Set the max base power depending on which DLC you own.

## 4.51.2 <span className="changelog-date">(2018-05-09)</span>

* Handle the Warmind API bug better, and provide helpful info on how to fix it.

## 4.51.1 <span className="changelog-date">(2018-05-08)</span>

* Fix progress page not displaying after the Warmind update.

## 4.51.0 <span className="changelog-date">(2018-05-06)</span>

* Fix a bug where having mods, shaders, or materials in the postmaster might make it impossible to move any mod/shader/material into or out of the vault.
* Add links to Ishtar Collective on items with lore.

## 4.50.0 <span className="changelog-date">(2018-04-30)</span>

* The settings page now shows how much of your local storage quota is being used by DIM (if your browser supports it).
* Add search filters based on character location on dim (is:inleftchar / inmiddlechar / inrightchar) and for vault (is:invault) and current/last logged character (incurrentchar), that is marked with a yellow triangle.
* Fixed a bug where the "Restore Old Versions" tool wouldn't actually let you see and restore old versions.

## 4.49.1 <span className="changelog-date">(2018-04-23)</span>

* Fix loadouts.

## 4.49.0 <span className="changelog-date">(2018-04-22)</span>

* The DIM changelog popup has moved to a "What's New" page along with Bungie.net alerts and our Twitter feed. We also moved the "Update DIM" popup to the "What's New" link.
* Fix moving mods and shaders from the postmaster.
* Remove "Take" button from stackables in the postmaster.
* The Collections page now has a link to DestinySets.com.

## 4.48.0 <span className="changelog-date">(2018-04-15)</span>

* You can specify game modes for reading and making ratings and reviews.
* Full General Vault, Mods, and Shaders buckets are highlighted in red.
* Adding DIM to your home screen on iOS was broken for iOS 11.3. It's fixed now!

## 4.47.0 <span className="changelog-date">(2018-04-09)</span>

## 4.46.0 <span className="changelog-date">(2018-04-02)</span>

* Added a page to browse and restore old revisions of Google Drive data.
* Emblems now show a preview of their nameplate in the item details popup.
* New Vendors page shows all the items you can buy from various vendors.
* New Collections page shows your exotics, emotes, and emblems kiosks.
* Engram previews from the faction display and vendors pages show what could be in an engram.
* Keyword search now includes item descriptions and socket perk names and descriptions.

## 4.45.0 <span className="changelog-date">(2018-03-26)</span>

* Searching mods and perks in D2 now searches non-selected perks as well.
* Perks are in the correct order again (instead of the selected one being first always).
* Non-purchasable vendor items are displayed better.
* Storage settings break out loadouts and tags/notes between D1 and D2 items.
* A new revisions page allows you to restore old versions of settings from Google Drive.
* Emblems show a preview of the nameplate graphic.
* Fix "is:dupelower" to only affect Weapons/Armor
* Add armor stats to the "stat:" filter (in D2 only)
* Add ":=" comparison to the text complete tooltip

## 4.44.0 <span className="changelog-date">(2018-03-19)</span>

* Fixed the "recommended perk" being wrong very often.
* Improved the display of perks, shaders, and mods on items. Improved the popup details for those items as well - this includes ornament unlock progress.
* Stackable items like mods and shaders have less chance of being left behind during search transfers.
* Put back "Make Room for Postmaster" in D1 - it was removed accidentally.
* Items matching a search are now more highlighted. Removed "Hide Unfiltered Items" setting.

## 4.43.0 <span className="changelog-date">(2018-03-12)</span>

* Fix some cases where moving stacks of items would fail.
* Fix "Gather Reputation Items" from not gathering everything.
* More items can be successfully dragged out of the postmaster.

## 4.42.0 <span className="changelog-date">(2018-03-05)</span>

* Compare tool shows ratings, and handles missing stats better.
* Fixed display of masterwork mod and ornaments.
* Remove Auras from inventory since they're part of Emblems now.
* Fancy new emblems show all their counters correctly.
* Improved moving mods, shaders, and consumables via search loadouts. They can now go to any character (not just the active one) and aren't limited to 9 items.
* Pausing over a drop zone to trigger the move-amount dialog works every time now, not just the first time.

## 4.41.1 <span className="changelog-date">(2018-02-19)</span>

* Fix dupelower logic.
* Fixed bugs preventing DIM from loading in some browsers.
* See previews of the items you'll get from faction packages and Xur from links on the Progress page.

## 4.41.0 <span className="changelog-date">(2018-02-19)</span>

* Mobile on portrait mode will be able to set the number of inventory columns (the icon size will be resized to accommodate).
* You can now check your emblem objectives.
* Armor mods show more info.
* Destiny 1 transfers are faster.
* DIM is better at equipping exotics when you already have exotic ghosts, sparrows, and ships equipped.
* Pulling an item from the postmaster updates the list of items quickly now.
* Navigation from "About" or "Backers" back to your inventory works.
* is:dupelower breaks ties more intelligently.

## 4.40.0 <span className="changelog-date">(2018-02-12)</span>

## 4.39.0 <span className="changelog-date">(2018-02-05)</span>

* Fixed random loadout feature taking you to a blank page.

## 4.38.0 <span className="changelog-date">(2018-01-31)</span>

* Fixed display of Clan XP milestone.
* DIM's logic to automatically move aside items to make room for what you're moving is smarter - it'll leave put things you just moved, and it'll prefer items you've tagged as favorites.
* In D2, "Make room for Postmaster" has been replaced with "Collect Postmaster" which pulls all postmaster items we can onto your character. You can still make room by clicking "Space".
* Fix pull from postmaster to clear exactly enough space, not too many, but also not too few.
* Accounts with no characters will no longer show up in the account dropdown.
* Item tagging via keyboard should be a little more international-friendly. Calling the help menu (via shift+/) is too.
* Fixed XP required for well-rested perk after the latest Destiny update.

## 4.37.0 <span className="changelog-date">(2018-01-29)</span>

* Masterwork differentiation between Vanguard / Crucible, highlight of stat being affected by MW.
* The "Well Rested" buff now appears as a Milestone on your Progress page.
* Nightfall modifiers are shown on the Progress page.
* Storage (Google Drive) settings have moved to the Settings page.
* You can configure a custom item sorting method from the Settings page.
* Improved display of the account selection dropdown.

## 4.36.1 <span className="changelog-date">(2018-01-22)</span>

* Attempt to fix error on app.
* Moving an item from the postmaster will now only clear enough space for that one item.

## 4.36.0 <span className="changelog-date">(2018-01-22)</span>

* Attempt to fix error on app.

## 4.35.0 <span className="changelog-date">(2018-01-22)</span>

* The Settings page has been redesigned.
* Your character stats now update live when you change armor.
* New settings to help distinguish colors for colorblind users.
* DIM should load faster.
* DIM won't try to transfer Faction tokens anymore.

## 4.34.0 <span className="changelog-date">(2018-01-15)</span>

* Sorting characters by age should be correct for D2 on PC.
* The infusion fuel finder now supports reverse lookups, so you can choose the best thing to infuse a particular item _into_.
* Labeled the Infusion Fuel Finder button.
* Trace Rifles are highlighted again on is:autorifle search.
* Factions that you can't turn in rewards to are now greyed out. We also show the vendor name, and the raw XP values have moved to a tooltip.
* The settings page has been cleaned up and moved to its own page.

## 4.33.1 <span className="changelog-date">(2018-01-09)</span>

* Fix DIM loading on iOS 11.2.2.

## 4.33.0 <span className="changelog-date">(2018-01-08)</span>

* A brand new Progress page for Destiny 2 displays your milestones, quests, and faction reputation all in one place. That information has been removed from the main inventory screen.
* We've changed around the effect for masterworks a bit more.

## 4.32.0 <span className="changelog-date">(2018-01-02)</span>

* Added hotkey for search and clear (Shift+F).
* Masterworks show up with an orange glow like in the game, and gold borders are back to meaning "has power mod".
* Mercury reputation items are now handled by farming mode and gather reputation items.
* Tweak max base power / max light calculations to be slightly more accurate.
* Display D2 subclass talent trees. We can't show which ones are selected/unlocked yet.
* Moving items on Android should work better.
* Rotating to and from landscape and portrait should be faster.
* Fix quest steps showing up in the "haspower" search.
* Do a better job of figuring out what's infusable.
* Added a reverse lookup to Infusion Fuel Finder.

## 4.31.0 <span className="changelog-date">(2017-12-25)</span>

* "is:complete" will find completed rare mod stacks in Destiny 2.

## 4.30.0 <span className="changelog-date">(2017-12-18)</span>

* NEW - Revamped rating algorithm for D2 items.
* Fixed a bug trying to maximize power level (and sometimes transfer items) in Destiny 2.
* When hovering over an icon, the name and type will be displayed
* Allowing more exotic item types to be simultaneously equipped in Destiny 2
* Initial support for masterworks weapons.
* Fixed reporting reviews in Destiny 2.
* Fixed item filtering in Destiny 2.

## 4.29.0 <span className="changelog-date">(2017-12-13)</span>

* Added Mercury reputation.
* Added Crimson Exotic Hand Canon.

## 4.28.0 <span className="changelog-date">(2017-12-11)</span>

* NEW - Move items from the postmaster in DIM!

## 4.27.1 <span className="changelog-date">(2017-12-05)</span>

* Key for perk hints in D2.
* Fixed bug loading items with Destiny 2 v1.1.0.

## 4.27.0 <span className="changelog-date">(2017-12-04)</span>

* Added setting to pick relevant platforms for reviews.
* Fix review area not collapsing in popup.
* Fix display of option selector on reviews tab when detailed reviews are disabled.

## 4.26.0 <span className="changelog-date">(2017-11-27)</span>

* Don't show community best rated perk tip if socket's plugged.
* is:haslevel/haspower (D1/D2) fix in cheatsheet.
* Fix mobile store pager width

## 4.25.1 <span className="changelog-date">(2017-11-22)</span>

* Added Net Neutrality popup.

## 4.25.0 <span className="changelog-date">(2017-11-20)</span>

## 4.24.1 <span className="changelog-date">(2017-11-13)</span>

## 4.24.0 <span className="changelog-date">(2017-11-13)</span>

* Bungie has reduced the throttling delay for moving items, so you may once again move items quickly.

## 4.23.0 <span className="changelog-date">(2017-11-06)</span>

## 4.22.0 <span className="changelog-date">(2017-10-30)</span>

* Add a 'bulk tag' button to the search filter.
* Add basepower: filter and is:goldborder filter.
* Fix filtering in D1.
* Add a button to clear the current search.
* Fix moving partial stacks of items.
* Fixed "transfer items" in the Infusion Fuel Finder.
* Giving hints about the community's favorite plugs on D2 items.

## 4.21.0 <span className="changelog-date">(2017-10-23)</span>

* Community reviews (for weapons and armor) are in for Destiny 2 inventory.
* Charting weapon reviews.
* Fixed the shadow under the sticky characters bar on Chrome.
* Add an option to farming mode that stashes reputation items in the vault.
* Add a new smart loadout to gather reputation items for redemption.
* Scroll the loadout drawer on mobile.
* Show character level progression under level 20 for D2.
* Stacks of three or more rare mods now have a yellow border

## 4.20.1 <span className="changelog-date">(2017-10-16)</span>

* Fixed an error when trying to space to move items.

## 4.20.0 <span className="changelog-date">(2017-10-16)</span>

* Sort consumables, mods, and shaders in a more useful way (generally grouping same type together, alphabetical for shaders).
* Show the hidden recoil direction stat.
* Link to DestinyDB in your language instead of always English.
* Updated documentation for search filters.
* Fixed logic that makes room for items when your vault is full for D2.

## 4.19.2 <span className="changelog-date">(2017-10-11)</span>

* Keyword searches now also search on mod subtitles, so `is:modifications helmet void` will bring only Helmet Mods for Void subclass.
* Add Iron Banner reputation.

## 4.19.1 <span className="changelog-date">(2017-10-10)</span>

* Fix landscape orientation not working on mobile.
* Fix D1 stats in loadout builder and loadout editor.

## 4.19.0 <span className="changelog-date">(2017-10-09)</span>

* Added `stack:` to search filters for easier maintenance of modifications.
* Add missing type filters for D2 (try `is:modifications`)!
* Bring back keyboard shortcuts for tagging (hit ? to see them all).
* The "Max Light" calculation is even more accurate now.
* Added `PowerMod` column to CSV export indicating whether or not a weapon or piece of armor has a power mod
* Support sorting by base power.
* Hide "split" and "take" button for D2 consumables.
* OK really really fix the vault count.
* Fix showing item popup for some D1 items.
* Changed how we do Google Drive log-in - it should be smoother on mobile.
* Completed objectives will now show as "complete".
* Bring back the yellow triangle for current character on mobile.
* Updated `is:dupelower` search filter for items to tie break by primary stat.

## 4.18.0 <span className="changelog-date">(2017-10-02)</span>

* Updated `is:dupelower` search filter for items with the same/no power level.
* Fix some issues with Google Drive that might lead to lost data.
* Really fix vault counts this time!

## 4.17.0 <span className="changelog-date">(2017-09-29)</span>

* Fix bug that prevented pinned apps in iOS from authenticating with Bungie.net.

## 4.16.2 <span className="changelog-date">(2017-09-29)</span>

* Added `is:dupelower` to search filters for easier trashing.
* Added missing factions to the reputation section for Faction Rally.
* Fix in infusion calculator to correctly consider +5 mod
* Fix for CSV export (e.g.: First In, Last Out in 2 columns)

## 4.16.1 <span className="changelog-date">(2017-09-26)</span>

* Bugfixes for iOS 10.0 - 10.2.

## 4.16.0 <span className="changelog-date">(2017-09-25)</span>

* Added item type sort to settings group items by type (e.g. all Sniper Rifles together).
* Reputation emblems are the same size as items now, however you have item size set.
* Shaders show up in an item's mods now.
* Transfering search loadouts is more reliable.
* Fixed a serious bug with storage that may have deleted your tags and notes. It's fixed now, but hopefully you had a backup...
* Highlight mods that increase an item's power with a gold border. New 'is:powermod' search keyword can find them all.
* Phone mode should trigger even on really big phones.
* More places can be pressed to show a tooltip.
* Fixed showing quality for D1 items.
* D2 subclasses are diamonds instead of squares.
* Max Base Power, Mobility, Resilience, and Recovery are now shown for each character.
* Legendary shards have the right icon now.
* Fix newly created loadouts showing no items.
* Inventory (mods, shaders, and consumables) in your vault now show up separated into the vault, and you can transfer them to and from the vault.
* Search keywords are now case-insensitive.
* You can now lock and unlock D2 items.
* Equipping an exotic emote won't unequip your exotic sparrow and vice versa.
* Item popups aren't weirdly tall on Firefox anymore.
* Armor stats now match the order in the game.
* Infusion calculator now always gives you the full value of your infusion.
* Show a warning that your max light may be wrong if you have classified items.
* CSV export for D2 weapons and armor is back.
* Add text search for mods and perks.
* Add "Random Loadout" to D2. You gotta find it though...

## 4.15.0 <span className="changelog-date">(2017-09-18)</span>

* D2 items with objectives now show them, and quests + milestones are displayed for your characters.
* Custom loadouts return for D2.
* D2 items now display their perks and mods.
* DIM won't log you out if you've been idle too long.
* Swipe left or right anywhere on the page in mobile mode to switch characters.
* If you have lots of inventory, it won't make the page scroll anymore.
* Power level will update when you change equipment again.
* Searches will stay searched when you reload info.
* Max light loadout won't try to use two exotics.
* Farming mode looks better on mobile.
* If you're viewing a non-current character in mobile, it won't mess up on reload anymore.
* You can tag and write notes on classified items to help remember which they are.
* The Infusion Fuel Finder is back for D2.
* The "Max Light" calculation is more accurate now.
* Mods now show more detail about what they do.

## 4.14.0 <span className="changelog-date">(2017-09-14)</span>

* Added back in Reputation for D2.
* Max Light Loadout, Make Room for Postmaster, Farming Mode, and Search Loadout are all re-enabled for D2.
* Classified items can be transferred!
* Fixed search filters for D2.
* Show hidden stats on D2 items.
* D2 inventory (mods, shaders, etc) now take the full width of the screen.

## 4.13.0 <span className="changelog-date">(2017-09-09)</span>

* DIM will remember whether you last used D2 or D1.
* Lots of DIM functionality is back for D2.
* We now highlight the perks from high community reviews that you don't have selected.

## 4.12.0 <span className="changelog-date">(2017-09-05)</span>

* Early Destiny 2 support! We have really basic support for your Destiny 2 characters. Select your D2 account from the dropdown on the right. This support was built before we even got to start playing, so expect some rough edges.
* There's a new phone-optimized display for your inventory. See one character at a time, with larger items. Swipe between characters by dragging the character header directly.
* Info popups aren't gigantic on mobile anymore.
* Fix a case where changes to preferences may not be saved.

## 4.11.0 <span className="changelog-date">(2017-09-02)</span>

* Fix a case where DIM wouldn't work because auth tokens had expired.

## 4.10.0 <span className="changelog-date">(2017-08-26)</span>

* You can flag reviews for being offensive or arguing or whatever. Be helpful but also be nice.
* Remove the browser compatibility warning for Opera and prerelease Chrome versions.

## 4.9.0 <span className="changelog-date">(2017-08-19)</span>

* No changes!

## 4.8.0 <span className="changelog-date">(2017-08-12)</span>

* No changes!

## 4.7.0 <span className="changelog-date">(2017-08-05)</span>

* Made loadout builder talent grids tiny again.
* If you autocomplete the entire filter name and hit enter, it will no longer hang the browser.
* Updated the About page and FAQ.
* Fixed a case where DIM would fail to load the latest version, or would load to a blank page unless force-reloaded.
* Added some helpful info for cases where DIM might fail to load or auth with Bungie.net.
* Added a warning when your browser is not supported by DIM.
* DIM no longer supports iOS 9.

## 4.6.0 <span className="changelog-date">(2017-07-29)</span>

* Fix a bug where the popup for Xur items was below Xur's own popup.
* Hiding community rating for items with only one (non-highlighted) review.
* The first item in the search autocompleter is once again selected automatically.
* If you don't have the vault width set to "auto", the inventory is once again centered.

## 4.5.0 <span className="changelog-date">(2017-07-22)</span>

* Added "reviewcount" filter to filter on the number of reviews on an item.
* Fix slight horizontal scroll on inventory view.
* On mobile, tapping outside of dialogs and dropdowns to dismiss them now works.
* The item detail popup now does a better job of fitting itself onto the screen - it may appear to the left or right of an item now!
* Press on a talent grid node to read its description. The same goes for the stats under your character.
* Subclasses now have the correct elemental type in their header color.
* Drag and drop should be much smoother now.
* You can select Destiny 2 accounts from the account dropdown now - but won't do much until Destiny 2 is released and we have a chance to update DIM to support it!

## 4.4.0 <span className="changelog-date">(2017-07-15)</span>

* New filters for ornaments - is:ornament, is:ornamentmissing, is:ornamentunlocked
* Fixed a bug where item data would not respect your language settings.
* Weapon reviews now show up immediately, and can be edited.
  - If you have been less than friendly, now would be a very good time to edit yourself and put a better foot forward.
* Sorting reviews to support edits and highlighted reviews.
* Logging out now brings you to Bungie's auth page, where you can choose to change account or not.
* Fixed "Clear New Items" not working.
* Adjusted the UI a bunch to make it work better on mobile. Just a start - there's still a long way to go.
* The announcement about DIM being a website won't show more than once per app session.
* Google Drive syncing is a bit smoother.
* Fixed a case where you couldn't create a new class-specific loadout.
* On Firefox, the new-item shines don't extend past the item anymore.
* Do a better job of refreshing your authentication credentials - before, we'd sometimes show errors for a few minutes after you'd used DIM for a while.
* The filters help page has been localalized.
* Separate the light: and level: filters. level now returns items matching required item level, light returns items matching the light level.

## 4.3.0 <span className="changelog-date">(2017-07-08)</span>

* DIM is now just a website - the extension now just sends you to our website. This gives us one, more cross-platform, place to focus on and enables features we couldn't do with just an extension. Don't forget to import your data from the storage page!
* Scrolling should be smoother overall.
* Vendor weapons now show reviews.
* Add a "sort by name" option for item sorting.
* In Google Chrome (and the next version of Firefox), your local DIM data won't be deleted by the browser in low storage situations if you visit DIM frequently.
* Ratings will no longer disappear from the item details popup the second time it is shown.
* Info popups should do a better job of hiding when you ask them to hide.

## 4.2.4 <span className="changelog-date">(2017-07-03)</span>

* Work around a Chrome bug that marked the extension as "corrupted".

## 4.2.3 <span className="changelog-date">(2017-07-03)</span>

* Fix log out button.
* Put back the accidentally removed hotkeys for setting tags on items.
* Fixed some visual goofs on Firefox.
* Fix a case where DIM would never finish loading.

## 4.2.2 <span className="changelog-date">(2017-07-02)</span>

* Fix DIM being invisible on Firefox
* Fix a case where DIM would never finish loading.
* Put back the accidentally removed hotkeys for setting tags on items.

## 4.2.1 <span className="changelog-date">(2017-07-01)</span>

* Actually turn on Google Drive in prod.

## 4.2.0 <span className="changelog-date">(2017-07-01)</span>

* Exclude all variants of 'Husk of the Pit' from 'Item Leveling' loadout.
* Add a new storage page (under the floppy disk icon) for managing your DIM data. Import and export to a file, and set up Google Drive storage to sync across machines (website only). You can import your data from the Chrome extension into the website from this page as well.
* The settings page has been cleaned up and reworded.
* Added missing Trials emblems and shaders to the is:trials search.
* DIM should look more like an app if you add it to your home screen on Android.
* DIM will show service alerts from Bungie.

## 4.1.2 <span className="changelog-date">(2017-06-25)</span>

* Add a "Log Out" button in settings.

## 4.1.1

* Fixed changelog popup too large to close.

## 4.1.0 <span className="changelog-date">(2017-06-24)</span>

* Fixed the logic for deciding which items can be tagged.
* Fix "Make room for postmaster".
* Record books have been moved out of the inventory into their own page. Get a better look at your records, collapse old books, and narrow records down to only those left to complete.
* Fix changing new-item shine, item quality display, and show elemental damage icon preferences. They should apply immediately now, without a reload.x
* Localization updates.
* Fixed objective text in the record book floating above stuff.
* Fixed displaying record objectives that are time-based as time instead of just a number of seconds.
* When pinned to the iOS home screen, DIM now looks more like a regular browser than an app. The upside is you can now actually authorize it when it's pinned!
* Loadouts with a complete set of equipped armor now include a stat bar that will tell you the stat tiers of the equipped loadout pieces.
* Loadouts with non-equipping items now won't _de-equip_ those items if they're already equipped. #1567
* The count of items in your loadout is now more accurate.
* DIM is now better at figuring out which platforms you have Destiny accounts on.
* DIM is faster!
* Added Age of Triumph filters is:aot and is:triumph
* Add gunsmith filter is:gunsmith
* Updated filters to remove common items for specific filters (e.g. is:wotm no longer shows exotic items from xur, engrams, and planetary materials)
* Loadout Builder's equip button now operates on the selected character, not your last-played character.
* Loadout Builder no longer has equip and create loadout buttons for loadouts that include vendor items.
* Loadout Builder is faster.
* DIM has a new logo!
* Elemental damage color has been moved to a triangle in the upper-left corner of your weapon.
* See community weapon ratings in DIM, and submit your own! Weapon ratings can be turned on in Settings, and will show up on your individual weapons as well as in the details popup. You can submit your own reviews - each review is specific to the weapon roll you're looking at, so you know whether you've got the god roll.

## 3.17.1

* Fixed a bug with the display of the amount selection controls in the move popup for stackable items.
* Localization updates
* Moved the "VCR" controls for stackable item amount selection to their own row.

## 3.17.0

* Fixed the perk selection in Loadout Builder. #1453
* Integrated Trials-centric weapon reviews (and the ability to rate your own gear (and make comments about your gear)). Done in conjunction with destinytracker.com.
* Fixed the logic for artifact bonuses to compute the right number. #1477
* Restore some missing images from our build system changes.
* Don't allow engrams to be tagged. #1478
* Add home screen icons (and Safari tab icons, and Windows tile icons) for the website.
* Fixed "is:locked" filters to be consistent for engrams. #1489
* The Beta website is now updated automatically for every PR.
* If you're not logged in to the website, we show the login screen.
* Better error messages for when you have the wrong platform selected, plus the error doesn't cover the platform selector.
* Improved website compatibility with Firefox, Safari, and Edge.
* Many style fixes for Safari.
* Drag and drop is now supported on touch devices. Press and hold an item to drag it. #1499
* Armsday packages can no longer be dragged. #1512
* Add tags and notes to items! This has been in Beta forever but now it's official. Hit ? to see the keyboard shortcuts, and use "tag:" searches to find your tagged gear.
* Remove Materials Exchange from the beta.
* Vendors now show where they are, and are sorted better. All the cryptarchs now appear. Engrams waiting to be decrypted aren't shown in the vendor screen.
* Experimental iOS 9 Mobile Safari compatibility. May be removed in the future.
* Style updates to clean up DIM's look and make sure more screen space is being used for items.
* Gained the ability for us to fill in classified items, even if Bungie hasn't unclassified them. You still can't transfer them though.
* The "Hide Unfiltered Items while Filtering" preference now applies to vendor gear too. #1528
* When moving stacks of items through the popup, there are now buttons to max out the amount, and add and remove up to even stacks of items.
* Xur should disappear on Sundays again.

## 3.16.1

* Significantly increased the storage limit for tags and notes. It's still possible to go over (especially with long notes) but it should happen far less frequently - and it should notify you when it happens.

## 3.16.0

* Removed farming option to keep greens since they're disassembled by default now.
* Added stat search, for example: "stat:rof:>= 22"
* Fixed formatting for search loadouts when the search terms contain angle brackets.
* A new "Make room for Postmaster items" auto layout will clear out enough space on your character to pick up all the stuff you've accumulated at the Postmaster.
* Vendor items now explain what you need to do to get them.
* Xur looks like the other vendors, and correctly displays both heavies now.
* Compare tool styling updates.
* Compare tool shows attack/defense.
* In the compare tool, stats that are the same across all items are white instead of blue.
* There's now a picture of each item in the compare tool.
* Clicking the title of an item in the compare tool will scroll to that item and "pop" it so you know which one it is.
* Armor and items that don't match the equipping character will once again transfer in loadouts. You can still put multiple subclasses of the same damage type in a loadout.
* Empty space around talent grids has been eliminated.
* Memory of Felwinter's stat bar no longer overflows its container.

## 3.15.0

* Permit the same damage type of subclass in loadouts (#1067)
* Update record books to properly display time instead of a large number. (#1051)
* Moving an item into a full vault but an empty bucket (such as full General but the vault contains no Consumables) now works.
* Stacks of items are properly accounted for. They'll now combine as things are moved to make space - previously even a stack of 1 consumable would count as taking up the whole slot and would prevent a move of 2 more of that consumable.
* We now catch errors trying to move aside items and retry with a different item. You should see fewer failed moves!
* "Thrashing" in farming mode is fixed. When farming mode can't proceed (because moving anything off the character would result in something else being moved back on, because you're out of space), we now show a friendly info message. This message is throttled to show up no more than once a minute.
* Fixed a bug where a full vault would prevent farming mode from moving things to other characters.
* The move aside logic strongly prefers putting things on characters other than the original item's owner. This makes it much easier to move a bunch of stuff off of a character without other things bouncing right back in.
* Prefer putting engrams in the vault and not taking them out when choosing items to move aside.
* Farming mode now makes room to pick up artifacts, materials, and consumables.
* When making space in the "General" category or in Materials/Consumables buckets, we'll choose to move aside an item that can be combined with another stack somewhere without increasing the total number of stacks. This trends towards consolidation and can help free up a full vault, as well as getting rid of stray stacks.
* We swapped in "special ammo synth" and "primary ammo synth" instead of "motes of light" and "strange coins" for the farming mode quick gather buttons. They seemed more useful in the heat of battle.
* When dequipping an item, we try harder to find a good item to equip in its place. We also prefer replacing exotics with other exotics, and correctly handle The Life Exotic perk.
* Lots of new translations and localized strings.
* Vendors update when you reach a new level in their associated faction, or when you change faction alignment.
* Fixed a too-small perk selection box in the loadout builder, and properly handle when vendors are selling Memory of Felwinter.

## 3.14.1 <span className="changelog-date">(2016-12-06)</span>

* Internationalization updates.
* Fix for Loadout Class Type bug.

## 3.14.0

* Compare Weapons and Armor side-by-side.
* Added `is:sublime` filter
* Added detailed information to the Trials of Osiris popup card.
* Added more detection for item years.
* The collapse button now no longer takes up the whole bucket height.
* Fixed marking which characters had access to vendor items.
* Fix tracking new items when the new-item shine is disabled.
* Added option to Farming Mode to not move weapons and armor to make space for engrams.
* About and Support pages are now translatable.
* Improved error handling and error messages.
* Vendors are collapsible.
* All vendor items (including duplicates with different rolls) will now show up.
* Added more translations.
* If you have more than one Memory of Felwinter, they are all excluded from loadout builder.
* Export correct quality rating for items in CSV.

## 3.13.0 <span className="changelog-date">(2016-10-31)</span>

* The vendors page is back. It'll show all available vendors. It's now a lot faster, and combines vendor inventory across your characters. Consumables and Bounties are now shown. Item stats and quality will hopefully show up on 11/8.
* Loadout builder has option to load from equipped items.
* Added option to farm green engrams or not.
* When moving consumable stacks, you can now choose to fill up one stack's worth.
* Don't sort bounties (the API does not currently provide the in-game order.)
* Fix max-light rounding.
* Fix a bug in the new filters for source.
* Fix incognito mode launching
* More i18n.
* Classified items in the vault are now counted and shown.
* DIM is faster!
* Memory of Felwinter is now excluded from loadout builder by default.

## 3.11.1 <span className="changelog-date">(2016-10-04)</span>

* Fixed an issue with farming mode where users without motes, 3oC, coins, or heavy could not use farming mode.
* Fixed an issue where classified items would not show up in the UI.

## 3.11.0 <span className="changelog-date">(2016-10-04)</span>

##### New

* Added Quick Move items to farming mode.
* Farming mode now also moves glimmer items to vault.
* Added `is:inloadout` filter
* New filters: is:light, is:hasLight, is:weapon, is:armor, is:cosmetic, is:equipment, is:equippable, is:postmaster, is:inpostmaster, is:equipped, is:transferable, is:movable.
* New filters for items based on where they come from: is:year3, is:fwc, is:do, is:nm, is:speaker, is:variks, is:shipwright, is:vanguard, is:osiris, is:xur, is:shaxx, is:cq, is:eris, is:vanilla, is:trials, is:ib, is:qw, is:cd, is:srl, is:vog, is:ce, is:ttk, is:kf, is:roi, is:wotm, is:poe, is:coe, is:af.
* Added debug mode (ctrl+alt+shift+d) to view an item in the move-popup dialog.
* Added max light value to max light button in dropdown.
* Major loadout builder performance enhancements.
* Support rare (blue) items in loadout builder.

##### Tweaks

* Consumables and materials are now sorted by category.
* All other items in the General Bucket are sorted by Rarity.
* Move ornaments in between materials and emblems.
* Link to wiki for stat quality in the move-popup box.
* Full item details are shown in the move popup by default (they can still be turned off in settings).

##### Bugfixes

* Prevent double click to move item if loadout dialog is open.
* [#889](https://github.com/DestinyItemManager/DIM/issues/889) Fixed stats for Iron Banner and Trials of Osiris items.
* Fix infusion finder preview item not changing as you choose different fuel items. Also filter out year 1 items.
* Fix some green boots that would show up with a gold border.
* A bunch of consumables that can't be moved by the API (Treasure Keys, Splicer Keys, Wormsinger Runes, etc) now show up as non-transferable in DIM.
* Husk of the Pit will no longer be equipped by the Item Leveling loadout.
* Fixed equipping loadouts onto the current character from Loadout Builder.
* The default shader no longer counts as a duplicate item.
* DIM no longer tries to equip exotic faction class items where your character isn't aligned with the right faction.
* Fixed more cases where your loadouts wouldn't be applied because you already had an exotic equipped.
* Elemental Icons moved to bottom left to not cover the expansion symbol.
* Loadout builder no longer shows duplicate sets.
* Fix equip loadout builder equip to current character.

## 3.10.6 <span className="changelog-date">(2016-09-23)</span>

* The DestinyTracker link in the item popup header now includes your perk rolls and selected perk. Share your roll easily!
* Fixed moving consumables in loadouts. Before, you would frequently get errors applying a loadout that included consumables. We also have a friendlier, more informative error message when you don't have enough of a consumable to fulfill your loadout.
* Fixed a bug where when moving stacks of items, the stack would disappear.
* The progress bar around the reputation diamonds is now more accurate.
* Enabled item quality.
* Item Quality is enabled by default for new installs.
* A new Record Books row in Progress has your Rise of Iron record book.
* Searches now work for all characters and the vault again.
* Can equip loadouts onto the current character from Loadout Builder.
* Added ability to feature toggle items between Beta + Release.

## 3.10.5

* Added Ornaments.

## 3.10.4

* We handle manifest download/cache errors better, by deleting the cached file and letting you retry.
* Date armor ratings end is on 9/20/2016 @ 2AM Pacific.
* Fixed issues with broken images by downloading from Bungie.net with https.
* Loadouts for multi-platform users will now save selected and equipped items for both platforms. Previously, when switching platforms, loadouts would remove items from the loadout for the opposite platform.

## 3.10.3

* Fixed a "move-canceled" message showing up sometimes when applying loadouts.
* Bugged items like Iron Shell no longer attempt to compute quality. They'll fix themselves when Bungie fixes them.
* Fixed "Aim assist" stat not showing up in CSV (and no stats showing up if your language wasn't English).
* We now catch manifest updates that don't update the manifest version - if you see broken images, try reloading DIM and it should pick up new info.
* Worked around a bug in the manifest data where Ornament nodes show up twice.
* DIM won't allow you to move rare Masks, because that'll destroy them.
* The "Random" auto loadout can now be un-done from the loadout menu.
* For non-variable items (emblems, shaders, ships, etc) in a loadout, DIM will use whichever copy is already on a character if it can, rather than moving a specific instance from another character.

## 3.10.2 <span className="changelog-date">(2016-09-10)</span>

* Fixed error building talent grid for Hawkmoon.
* Don't attempt to build record books when advisors are not loaded.
* Dragged items now include their border and light level again.
* New-item overlays have been restored (enable in settings).
* Re-enable record book progress.
* Better handle errors when record book info isn't available.
* Show an error message if the manifest doesn't load.
* Fix an error when equipping loadouts.
* DIM usage tips will only show up once per session now. You can bring back previously hidden tips with a button in the settings page.

## 3.10.0

* Add ability to create loadouts by selecting sets of perks.
* [#823](https://github.com/DestinyItemManager/DIM/issues/823) Added 'current' property to stores.
* The DIM extension is now much smaller.
* DIM can now display item information in all supported Destiny languages. Choose your language in the settings then reload DIM.
* We now automatically pick up Destiny data updates, so DIM should work after patches without needing an update.
* The Reputation section should match the in-game logos better now.
* Disable new item overlays due to a bug.

## 3.9.2

* [#812](https://github.com/DestinyItemManager/DIM/issues/812) Removed rare masks from the items table used by the random item loadout.

## 3.9.1

* [#801](https://github.com/DestinyItemManager/DIM/issues/801) Resolved error with vendor page character sorting.
* [#792](https://github.com/DestinyItemManager/DIM/pull/792) Warning if user clicks on perks to notify them that they can only be changed in game.
* [#795](https://github.com/DestinyItemManager/DIM/pull/795) Updated strange coin icon for Xur.

## 3.9.0

* New glimmer-based filters, is:glimmeritem, is:glimmerboost, is:glimmersupply
* Add option for new item and its popup to be hidden
* Add ability to exclude items from loadout builder.
* Expand/collapse sections in DIM.
* Double clicking an item will equip it on the current character. 2x click on equipped, dequips.
* Show current vendor items being sold.
* Move popup won't pop up under the header anymore.
* If you have an open loadout, and you click "Create loadout", it switches to the new loadout now instead of leaving the previous loadout open.
* DIM is once again faster.
* The loadout editor won't stay visible when you change platforms.
* Fixed a lot of bugs that would show all your items as new.
* New-ness of items persists across reloads and syncs across your Chrome profile.
* New button to clear all new items. Keyboard shortcut is "x".
* Help dialog for keyboard shortcuts. Triggered with "?".
* When you have two characters of the same class, applying a loadout with a subclass will work all the time now.
* Item class requirements are part of the header ("Hunter Helmet") instead of in the stats area.
* You can search for the opposite of "is:" filters with "not:" filters. For example, "is:helmet not:hunter quality:>90".
* Clicking away from the Xur dialog will close any open item popups.
* Fixed an issue where you could not equip a loadout that included an exotic item when you already had an exotic equipped that was not going to be replaced by the loadout.
* Better handling of items with "The Life Exotic" perk.
* New aliases for rarity filters (is:white, is:green, is:blue, is:purple, is:yellow).
* An alternate option for the "Gather Engrams" loadout can exclude gathering exotic engrams.
* Removed popup notification for new items.
* #798 Keyword searches will now scan perk descriptions.
* #799 Randomize equipped items for current character. Don't look at us if you have to play a match using Thorn.

## 3.8.3

* Fix move popup not closing when drag-moving an item.
* Added ability to and filters for track or untrack quests and bounties.
* Fix issue where some sets would be missing from the loadout builder.
* Fixed #660 where postmaster items would not appear in the Postmaster section of DIM, ie Sterling Treasure after the reset.
* Fixed #697 where loadouts will no longer remove the loadouts for the opposite platform.
* Fix an issue where loadouts will not show any items, or transfer any items.
* Add option to show new item overlay animation

## 3.8.2

* Update filter list to include quality/percentage filters
* Add year column to CSV export scripts
* When you have filtered items with a search, you can select a new search loadout option in the loadout menu to transfer matching items.
* The screen no longer jumps around when clicking on items, and the item details popup should always be visible.
* Dialogs should be sized better now.
* Fix character order in move popup buttons.
* Restored the ability to set a maximum vault size. "Auto" (full width) is still an option, and is the default.
* Armor quality is shown in Xur, loadouts, and the infusion dialog if advanced stats is turned on.
* "Take" stackables works again.

## 3.8.1

* Added steps to Moments of Triumph popup (and other record books.)
* Fixed wobbly refresh icon.
* Fixed single item stat percentages.
* Fixed armor export script.
* Possible fix for loadout builder.

## 3.8.0

* Loadout builder redesign and major performance enchancements.
* Items in the postmaster now have quality ratings, can use the infusion fuel finder, show up in the infusion fuel finder, compare against currently equipped items, etc. They behave just like a normal item except you can't move them and they're in a different spot.
* The vault width preference has been removed - the vault now always takes up all the remaining space on the screen.
* Section headers don't repeat themselves anymore.
* Drop zones for items are larger.
* Returning from the min-max tool no longer greets you with a blank, item-less screen.
* Fixed a bug where loadouts were not properly restricted to the platform they were created for.
* Xur's menu item will properly disappear when he leaves for the week.
* New items are marked with a "shiny" animation, and there are notifications when new items appear.
* The loadout menu may expand to fill the height of the window, but no more. The scrollbar looks nicer too.
* Items can now be made larger (or smaller) in settings. Pick the perfect size for your screen!
* The item info popup has a new header design. Let us know what you think!
* Changing settings is faster.
* You can now download your weapon and armor data as spreadsheets for the true data nerds among us.
* The settings dialog is less spacious.
* Engrams and items in the postmaster can now be locked (and unlocked).
* The buttons on the move item popup are now grouped together by character.
* When the "Hide Unfiltered Items while Filtering" option is on, things look a lot nicer than they did.
* DIM is generally just a little bit snappier, especially when scrolling.
* Clicking the icon to open DIM will now switch to an active DIM tab if it's already running.
* Bungie.net will open in a new tab as a convenience for expired cookies.
* Items in the Postmaster are sorted by the order you got them, so you know what'll get bumped when your postmaster is full.
* Clicking the loadout builder button again, or the DIM logo, will take you back to the main screen.
* You may now order your characters by the reverse of the most recent, so the most recent character is next to the vault.

## 3.7.4

* Removed the option to hide or show the primary stat of items - it's always shown now.
* Add mode selection full/fast for users willing to wait for all best sets.
* Loadout menus are now scrollable for users with over 8 custom loadouts on a single character.
* Changing the character sort order now applies live, rather than requiring a refresh.
* Use most recently logged in player to start with loadout builder.
* Search queries will exclude the token `" and "` as some users were including that when chaining multiple filters.
* Fix UI issue on move popup dialog that had some numbers expanding outside the dialog.
* Consolidate beta icons to the icons folder.

## 3.7.3

* Fix rounding error that prevented some loadout sets from showing up.
* Added filter for quality rating, ex - quality:>90 or percentage:<=94

## 3.7.2

* Always show locked section in loadout builder.
* Fix NaN issue in loadout builder.
* Fix issues with 'create loadout' button in loadout builder.
* For item leveling don't prefer unlevelled equipped items on other characters.
* Various Loadout builder bug fixes and performance updates.

## 3.7.1

* Various Loadout builder bug fixes and performance updates.

## 3.7.0

* Added new armor/loadout tier builder.
* Fix for all numbers appearing red in comparison view.
* Updated to latest stat estimation formula.
* Use directive for percentage width.

## 3.6.5

* Fix an issue where warlocks would see loadouts for all the other classes.

## 3.6.2 & 3.6.3 <span className="changelog-date">(2016-05-23)</span>

* Add warning if the lost items section of the postmaster has 20 items.
* Stat bars are more accurately sized.
* Add vendor progress
* Add prestige level with xp bar under characters to replace normal xp bar after level 40.
* It is no longer possible to choose column sizes that cause the vault to disappear.
* The Vault now has a character-style header, and can have loadouts applied to it. Full-ness of each vault is displayed below the vault header.
* New option to restore all the items that were in your inventory before applying a loadout, rather than just the equipped ones.
* You can now undo multiple loadouts, going backwards in time.

## 3.6.1

* Removed the "Only blues" option in the infusion fuel finder, because it wasn't necessary.
* Engram searches and the engram loadout features won't mistake Candy Engrams for real engrams.
* Items in the Postmaster include their type in the move popup, so they're easier to distinguish.
* Sometimes equipping loadouts would fail to equip one of your exotics. No more!
* Add an 'is:infusable' search filter.
* Add 'is:intellect', 'is:discipline', 'is:strength' search filters for armor.
* XP Progress on bar items

## 3.6.0 <span className="changelog-date">(2016-05-03)</span>

* Bring back the infusion dialog as an Infusion Fuel Finder. It doesn't do as much as it used to, but now it's optimized for quickly finding eligable infusion items.
* Fix a bug where hovering over a drop zone with a consumable/material stack and waiting for the message to turn green still wouldn't trigger the partial move dialog.
* Added a new "Item Leveling" auto-loadout. This loadout finds items for you to dump XP into. It strongly favors locked items, and won't replace an incomplete item that you have equipped. Otherwise, it goes after items that already have the most XP (closest to completion), preferring exotics and legendaries if they are locked, and rares and legendaries if they're not locked (because you get more materials out of disassembling them that way).
* There's a new setting that will show elemental damage icons on your weapons. Elemental damage icons are now always shown in the title of the item popup.
* Elder's Sigil won't go above 100% completion for the score portion anymore.
* Added roll quality percentage indicator. You can now see how your intellect/discipline/strength stacks up against the maximum stat roll for your armor.
* DIM is smarter about what items it chooses to move aside, or to equip in the place of a dequipped item.
* Added a new "Gather Engrams" loadout that will pull all engrams to your character.

## 3.5.4

* We won't try to equip an item that is too high-level for your character when dequipping items.
* Fix a regression where subclasses wouldn't show up in Loadouts. They're still there, they just show up now!
* Fixed another bug that could prevent item popups from showing up.
* The vault can now be up to 12 items wide.
* Sterling Treasure, Junk Items, and SLR Record Book added to DIM.
* Manifest file updated.

## 3.5.3

* Fixed a bug that would prevent the loading of DIM if Spark of Light was in the postmaster.
* Fixed a bug that prevented the Xur dialog from rendering.

## 3.5.2

* Fix a bug where item details popups would show above the header.
* Fix showing Sterling Treasures in Messages.
* Better error handling when Bungie.net is down.
* Fix a bug where having items in the postmaster would confuse moves of the same item elsewhere.
* Fix a bug where item comparisons no longer worked.
* Added support for the classified shader "Walkabout".

## 3.5.1

* The Infusion Calculator has been removed, now that infusions are much more straightforward.
* Pressing the "i" key on the keyboard will toggle showing item details in the item popup.
* Add a menu item for when Xur is in town. This brings up a panel with Xur's wares, how much everything costs, how many strange coins you have, and lets you show the item details popup plus compare against any version of exotics you might already have to see if there's a better roll.

## 3.5 <span className="changelog-date">(2016-04-11)</span>

* DIM will now go to great lengths to make sure your transfer will succeed, even if your target's inventory is full, or the vault is full. It does this by moving stuff aside to make space, automatically.
* Fixed a bug that would cause applying loadouts to fill up the vault and then fail.
* Fixed a bug where DIM would refuse to equip an exotic when dequipping something else, even if the exotic was OK to equip.
* When applying a loadout, DIM will now equip and dequip loadout items all at once, in order to speed up applying the loadout.
* The search box has a new style.
* Item moves and loadouts will now wait for each other, to prevent errors when they would collide. This means if you apply two loadouts, the second will wait for the first to complete before starting.
* Item details are now toggled by clicking the "i" icon on the item popup, rather than just by hovering over it.

## 3.4.1

* Bugfix to address an infinite loop while moving emotes.

## 3.4.0

* Moving and equipping items, especially many at a time (loadouts) is faster.
* When you save a loadout, it is now scoped to the platform it's created on, rather than applying across accounts. Loadouts created on one account used to show on both accounts, but wouldn't work on the wrong account.
* You can now move partial amounts of materials. There's a slider in the move popup, and holding "shift" or hovering over the drop area will pop up a dialog for draggers. You can choose to move more than one stack's worth of an item, up to the total amount on a character.
* New commands for materials to consolidate (move them all to this character) and distribute (divide evenly between all characters).
* Loadouts can now contain materials and consumables. Add or remove 5 at a time by holding shift while clicking. When the loadout is applied, we'll make sure your character has _at least_ that much of the consumable.
* Loadouts can now contain 10 weapons or armor of a single type, not just 9.
* When making space for a loadout, we'll prefer putting extra stuff in the vault rather than putting it on other characters. We'll also prefer moving aside non-equipped items of low rarity and light level.
* The is:engram search filter actually works.
* Fixed an error where DIM would not replace an equipped item with an instance of the same item hash. This would cause an error with loadouts and moving items. [448](https://github.com/DestinyItemManager/DIM/issues/448)
* Loadouts can now display more than one line of items, for you mega-loadout lovers.
* Items in the loadout editor are sorted according to your sort preference.

## 3.3.3 <span className="changelog-date">(2016-03-08)</span>

* Infusion calculator performance enhancements
* Larger lock icon
* Completed segments of Intelligence, Discipline, and Strength are now colored orange.

## 3.3.2 <span className="changelog-date">(2016-03-04)</span>

* If multiple items in the infusion calculator have the same light, but different XP completion percentage, favor suggesting the item with the least XP for infusion.
* Keyword search also searches perks on items.
* New search terms for is:engram, is:sword, is:artifact, is:ghost, is:consumable, is:material, etc.
* Items can be locked and unlocked by clicking the log icon next to their name.
* Display intellect/discipline/strength bars and cooldown for each character
* Loadouts have a "Save as New" button which will let you save your modified loadout as a new loadout without changing the loadout you started editing.
* Autocomplete for search filters.
* Comparing stats for armor now shows red and green better/worse bars correctly.
* Fixed showing magazine stat for weapons in the vault.
* Fixed infusion material cost for Ghosts and Artifacts (they cost motes of light).
* Fix a case where the item properties popup may be cut off above the top of the screen.
* Transfer/equip/dequip actions for edge cases will now succeed as expected without errors.
* Manifest file update.

## 3.3.1 <span className="changelog-date">(2016-02-19)</span>

* Updated the manifest file.

## 3.3 <span className="changelog-date">(2016-02-15)</span>

* Infusion auto calculator is much faster.
* Items in the infusion calculator don't grey out when a search is active anymore.
* Full cost of infusions is now shown, including exotic shards, weapon parts / armor materials, and glimmer.
* Show a better error message when trying to equip an item for the wrong class. Before it would say you weren't experienced enough.
* Add a button to the infusion calculator that moves the planned items to your character.
* Add a filter to the infusion calculator to limit the search to only rare (blue) items.
* The infusion auto calculator runs automatically, and now presents a list of different attack/defense values for you to choose from. Selecting one will show the best path to get to that light level.
* The infusion calculator greys out items that are already used or are too low light to use, rather than hiding them.
* The item move popup now has an entry for the infusion calculator, to make it easier to find.
* Hold Shift and click on items in the infusion calculator to prevent the calculator from using that item.
* If you have an exotic class item (with "The Life Exotic" perk) equipped, you can now equip another exotic without having the class item get automatically de-equipped. Previously, this worked only if you equipped the non-class-item exotic first.
* Armor, Artifacts, and Ghosts now show the difference in stats with your currently equipped item. Also, magazine/energy between swords and other heavy weapons compares correctly.
* The is:complete, is:incomplete, is:upgraded, is:xpincomplete, and is:xpcomplete search keywords all work again, and their meanings have been tweaked so they are all useful.
* The talent grid for an item are now shown in the item details, just like in the game, including XP per node.
* Subclasses show a talent grid as well!
* The item stats comparison will no longer be cleared if DIM reloads items while an item popup is open.
* Bounties and quests are now separated, and under their own "Progress" heading.
* Bounties, quests, and anything else that can have objectives (like test weapons and runes) now show their objectives and the progress towards them. As a result, completion percentages are also now accurate for those items.
* Descriptions are now shown for all items.
* Include hidden stats "Aim Assist" and "Equip Speed" for all weapons. You can still see all hidden stats by visiting DTR via the link at the top of item details.
* Weapon types are now included in their popup title.
* Removed Crimson Days theme. It will return.
* Fixed issue at starts up when DIM cannot resolve if the user is logged into Bungie.net.

## 3.2.3

* Updated Crimson Days Theme.
* Removed verge.js

## 3.2.2

* Updated Crimson Days Theme.

## 3.2.1 <span className="changelog-date">(2016-02-04)</span>

* Crimson Days theme.
* Weapons and armor now show all activated perks (including scopes, etc), in the same order they are shown in the game.
* Only display the "more info" detail icon if there's something to show.
* If you try to move an item into a full inventory, we'll reload to see if you've already made space in the game, rather than failing the move immediately.
* The Infusion dialog now has a "Maximize Attack/Defense" button that figures out how to get the highest stats with the fewest number of infusions.
* You can now create a loadout based on what you've got equipped by selecting "From Equipped" in the "Create Loadout" menu item.
* After applying a loadout, a new pseudo-loadout called "Before 'Your Loadout'" appears that will put back the items you had equipped.

## 3.2

* In the "Loadouts" dropdown is a new "Maximize Light" auto-loadout that does what it says, pulling items from all your characters and the vault in order to maximize your character's light.
* Lots of performance improvements! Loading DIM, refreshing, moving items, and searching should all be faster.
* DIM will now refresh immediately when you switch back to its tab, or come back from screensaver, etc. It won't automatically update when it's in the background anymore. It still periodically updates itself when it is the focused tab.
* New "is:year1" and "is:year2" search filters.
* Artifacts now have the right class type (hunter, titan, etc).
* The reload and settings icons are easier to hit (remember you can also hit "R" to reload.
* The move popup closes immediately when you select a move, rather than waiting for the move to start.
* New sort option of "rarity, then primary stat".<|MERGE_RESOLUTION|>--- conflicted
+++ resolved
@@ -1,10 +1,7 @@
 ## Next
 
-<<<<<<< HEAD
 * Added the Organizer page, which lets you see all your items in a table form, which you can sort and filter (try shift-clicking on a cell!). Add and remove columns and bulk-tag your items to help quickly figure out which items you want to keep and which you can get rid of.
-=======
-* Assign and display mods to an armour slot they will fit with in LO
->>>>>>> 7c0f01c1
+* In Loadout Optimizar, we now assign and display mods in the armor slot they will fit within.
 
 ## 6.10.0 <span className="changelog-date">(2020-05-10)</span>
 
