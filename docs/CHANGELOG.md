--- conflicted
+++ resolved
@@ -1,12 +1,9 @@
 # Next
 
-<<<<<<< HEAD
 * Factions now show seasonal rank instead of lifetime rank.
 * Vendors show their faction rank next to their reward engrams.
 * Factions in the progress page also link to their vendor.
-=======
 * Add Pursuits to the main inventory screen. Quest items are still shown on the Progress screen as well.
->>>>>>> 989bbbf3
 
 # 4.57.0 (2018-06-17)
 
