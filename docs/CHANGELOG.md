# Next

* D2 items with objectives now show them, and quests + milestones are displayed for your characters.
* Custom loadouts return for D2.
* D2 items now display their perks and mods.
* DIM won't log you out if you've been idle too long.
* Swipe left or right anywhere on the page in mobile mode to switch characters.
* If you have lots of inventory, it won't make the page scroll anymore.
<<<<<<< HEAD
* If you're viewing a non-current character in mobile, it won't mess up on reload anymore.
=======
* You can tag and write notes on classified items to help remember which they are.
>>>>>>> ae2009cc

# 4.14.0

* Added back in Repuation for D2.
* Max Light Loadout, Make Room for Postmaster, Farming Mode, and Search Loadout are all reenabled for D2.
* Classified items can be transferred!
* Fixed search filters for D2.
* Show hidden stats on D2 items.
* D2 inventory (mods, shaders, etc) now take the full width of the screen.

# 4.13.0

* DIM will remember whether you last used D2 or D1.
* Lots of DIM functionality is back for D2.

# 4.12.0

* Early Destiny 2 support! We have really basic support for your Destiny 2 characters. Select your D2 account from the dropdown on the right. This support was built before we even got to start playing, so expect some rough edges.
* There's a new phone-optimized display for your inventory. See one character at a time, with larger items. Swipe between characters by dragging the character header directly.
* Info popups aren't gigantic on mobile anymore.
* Fix a case where changes to preferences may not be saved.

# 4.11.0

* Fix a case where DIM wouldn't work because auth tokens had expired.

# 4.10.0

* You can flag reviews for being offensive or arguing or whatever. Be helpful but also be nice.
* Remove the browser compatibility warning for Opera and prerelease Chrome versions.

# 4.9.0

* No changes!

# 4.8.0

* No changes!

# 4.7.0

* Made loadout builder talent grids tiny again.
* If you autocomplete the entire filter name and hit enter, it will no longer hang the browser.
* Updated the About page and FAQ.
* Fixed a case where DIM would fail to load the latest version, or would load to a blank page unless force-reloaded.
* Added some helpful info for cases where DIM might fail to load or auth with Bungie.net.
* Added a warning when your browser is not supported by DIM.
* DIM no longer supports iOS 9.

# 4.6.0

* Fix a bug where the popup for Xur items was below Xur's own popup.
* Hiding community rating for items with only one (non-highlighted) review.
* The first item in the search autocompleter is once again selected automatically.
* If you don't have the vault width set to "auto", the inventory is once again centered.

# 4.5.0

* Added "reviewcount" filter to filter on the number of reviews on an item.
* Fix slight horizontal scroll on inventory view.
* On mobile, tapping outside of dialogs and dropdowns to dismiss them now works.
* The item detail popup now does a better job of fitting itself onto the screen - it may appear to the left or right of an item now!
* Press on a talent grid node to read its description. The same goes for the stats under your character.
* Subclasses now have the correct elemental type in their header color.
* Drag and drop should be much smoother now.
* You can select Destiny 2 accounts from the account dropdown now - but won't do much until Destiny 2 is released and we have a chance to update DIM to support it!

# 4.4.0

* New filters for ornaments - is:ornament, is:ornamentmissing, is:ornamentunlocked
* Fixed a bug where item data would not respect your language settings.
* Weapon reviews now show up immediately, and can be edited.
  - If you have been less than friendly, now would be a very good time to edit yourself and put a better foot forward.
* Sorting reviews to support edits and highlighted reviews.
* Logging out now brings you to Bungie's auth page, where you can choose to change account or not.
* Fixed "Clear New Items" not working.
* Adjusted the UI a bunch to make it work better on mobile. Just a start - there's still a long way to go.
* The announcement about DIM being a website won't show more than once per app session.
* Google Drive syncing is a bit smoother.
* Fixed a case where you couldn't create a new class-specific loadout.
* On Firefox, the new-item shines don't extend past the item anymore.
* Do a better job of refreshing your authentication credentials - before, we'd sometimes show errors for a few minutes after you'd used DIM for a while.
* The filters help page has been localalized.
* Separate the light: and level: filters. level now returns items matching required item level, light returns items matching the light level.

# 4.3.0

* DIM is now just a website - the extension now just sends you to our website. This gives us one, more cross-platform, place to focus on and enables features we couldn't do with just an extension. Don't forget to import your data from the storage page!
* Scrolling should be smoother overall.
* Vendor weapons now show reviews.
* Add a "sort by name" option for item sorting.
* In Google Chrome (and the next version of Firefox), your local DIM data won't be deleted by the browser in low storage situations if you visit DIM frequently.
* Ratings will no longer disappear from the item details popup the second time it is shown.
* Info popups should do a better job of hiding when you ask them to hide.

# 4.2.4

* Work around a Chrome bug that marked the extension as "corrupted".

# 4.2.3

* Fix log out button.
* Put back the accidentally removed hotkeys for setting tags on items.
* Fixed some visual goofs on Firefox.
* Fix a case where DIM would never finish loading.

# 4.2.2

* Fix DIM being invisible on Firefox
* Fix a case where DIM would never finish loading.
* Put back the accidentally removed hotkeys for setting tags on items.

# 4.2.1

* Actually turn on Google Drive in prod.

# 4.2.0

* Exclude all variants of 'Husk of the Pit' from 'Item Leveling' loadout.
* Add a new storage page (under the floppy disk icon) for managing your DIM data. Import and export to a file, and set up Google Drive storage to sync across machines (website only). You can import your data from the Chrome extension into the website from this page as well.
* The settings page has been cleaned up and reworded.
* Added missing Trials emblems and shaders to the is:trials search.
* DIM should look more like an app if you add it to your home screen on Android.
* DIM will show service alerts from Bungie.

# 4.1.2

* Add a "Log Out" button in settings.

# 4.1.1

* Fixed changelog popup too large to close.

# 4.1.0

* Fixed the logic for deciding which items can be tagged.
* Fix "Make room for postmaster".
* Record books have been moved out of the inventory into their own page. Get a better look at your records, collapse old books, and narrow records down to only those left to complete.
* Fix changing new-item shine, item quality display, and show elemental damage icon preferences. They should apply immediately now, without a reload.x
* Localization updates.
* Fixed objective text in the record book floating above stuff.
* Fixed displaying record objectives that are time-based as time instead of just a number of seconds.
* When pinned to the iOS home screen, DIM now looks more like a regular browser than an app. The upside is you can now actually authorize it when it's pinned!
* Loadouts with a complete set of equipped armor now include a stat bar that will tell you the stat tiers of the equipped loadout pieces.
* Loadouts with non-equipping items now won't *de-equip* those items if they're already equipped. #1567
* The count of items in your loadout is now more accurate.
* DIM is now better at figuring out which platforms you have Destiny accounts on.
* DIM is faster!
* Added Age of Triumph filters is:aot and is:triumph
* Add gunsmith filter is:gunsmith
* Updated filters to remove common items for specific filters (e.g. is:wotm no longer shows exotic items from xur, engrams, and planetary materials)
* Loadout Builder's equip button now operates on the selected character, not your last-played character.
* Loadout Builder no longer has equip and create loadout buttons for loadouts that include vendor items.
* Loadout Builder is faster.
* DIM has a new logo!
* Elemental damage color has been moved to a triangle in the upper-left corner of your weapon.
* See community weapon ratings in DIM, and submit your own! Weapon ratings can be turned on in Settings, and will show up on your individual weapons as well as in the details popup. You can submit your own reviews - each review is specific to the weapon roll you're looking at, so you know whether you've got the god roll.

# v3.17.1

* Fixed a bug with the display of the amount selection controls in the move popup for stackable items.
* Localization updates
* Moved the "VCR" controls for stackable item amount selection to their own row.

# 3.17.0

* Fixed the perk selection in Loadout Builder. #1453
* Integrated Trials-centric weapon reviews (and the ability to rate your own gear (and make comments about your gear)).  Done in conjunction with destinytracker.com.
* Fixed the logic for artifact bonuses to compute the right number. #1477
* Restore some missing images from our build system changes.
* Don't allow engrams to be tagged. #1478
* Add home screen icons (and Safari tab icons, and Windows tile icons) for the website.
* Fixed "is:locked" filters to be consistent for engrams. #1489
* The Beta website is now updated automatically for every PR.
* If you're not logged in to the website, we show the login screen.
* Better error messages for when you have the wrong platform selected, plus the error doesn't cover the platform selector.
* Improved website compatibility with Firefox, Safari, and Edge.
* Many style fixes for Safari.
* Drag and drop is now supported on touch devices. Press and hold an item to drag it. #1499
* Armsday packages can no longer be dragged. #1512
* Add tags and notes to items! This has been in Beta forever but now it's official. Hit ? to see the keyboard shortcuts, and use "tag:" searches to find your tagged gear.
* Remove Materials Exchange from the beta.
* Vendors now show where they are, and are sorted better. All the cryptarchs now appear. Engrams waiting to be decrypted aren't shown in the vendor screen.
* Experimental iOS 9 Mobile Safari compatibility. May be removed in the future.
* Style updates to clean up DIM's look and make sure more screen space is being used for items.
* Gained the ability for us to fill in classified items, even if Bungie hasn't unclassified them. You still can't transfer them though.
* The "Hide Unfiltered Items while Filtering" preference now applies to vendor gear too. #1528
* When moving stacks of items through the popup, there are now buttons to max out the amount, and add and remove up to even stacks of items.
* Xur should disappear on Sundays again.

# 3.16.1

* Significantly increased the storage limit for tags and notes. It's still possible to go over (especially with long notes) but it should happen far less frequently - and it should notify you when it happens.

# 3.16.0

* Removed farming option to keep greens since they're disassembled by default now.
* Added stat search, for example: "stat:rof:>= 22"
* Fixed formatting for search loadouts when the search terms contain angle brackets.
* A new "Make room for Postmaster items" auto layout will clear out enough space on your character to pick up all the stuff you've accumulated at the Postmaster.
* Vendor items now explain what you need to do to get them.
* Xur looks like the other vendors, and correctly displays both heavies now.
* Compare tool styling updates.
* Compare tool shows attack/defense.
* In the compare tool, stats that are the same across all items are white instead of blue.
* There's now a picture of each item in the compare tool.
* Clicking the title of an item in the compare tool will scroll to that item and "pop" it so you know which one it is.
* Armor and items that don't match the equipping character will once again transfer in loadouts. You can still put multiple subclasses of the same damage type in a loadout.
* Empty space around talent grids has been eliminated.
* Memory of Felwinter's stat bar no longer overflows its container.

# 3.15.0

* Permit the same damage type of subclass in loadouts (#1067)
* Update record books to properly display time instead of a large number. (#1051)
* Moving an item into a full vault but an empty bucket (such as full General but the vault contains no Consumables) now works.
* Stacks of items are properly accounted for. They'll now combine as things are moved to make space - previously even a stack of 1 consumable would count as taking up the whole slot and would prevent a move of 2 more of that consumable.
* We now catch errors trying to move aside items and retry with a different item. You should see fewer failed moves!
* "Thrashing" in farming mode is fixed. When farming mode can't proceed (because moving anything off the character would result in something else being moved back on, because you're out of space), we now show a friendly info message. This message is throttled to show up no more than once a minute.
* Fixed a bug where a full vault would prevent farming mode from moving things to other characters.
* The move aside logic strongly prefers putting things on characters other than the original item's owner. This makes it much easier to move a bunch of stuff off of a character without other things bouncing right back in.
* Prefer putting engrams in the vault and not taking them out when choosing items to move aside.
* Farming mode now makes room to pick up artifacts, materials, and consumables.
* When making space in the "General" category or in Materials/Consumables buckets, we'll choose to move aside an item that can be combined with another stack somewhere without increasing the total number of stacks. This trends towards consolidation and can help free up a full vault, as well as getting rid of stray stacks.
* We swapped in "special ammo synth" and "primary ammo synth" instead of "motes of light" and "strange coins" for the farming mode quick gather buttons. They seemed more useful in the heat of battle.
* When dequipping an item, we try harder to find a good item to equip in its place. We also prefer replacing exotics with other exotics, and correctly handle The Life Exotic perk.
* Lots of new translations and localized strings.
* Vendors update when you reach a new level in their associated faction, or when you change faction alignment.
* Fixed a too-small perk selection box in the loadout builder, and properly handle when vendors are selling Memory of Felwinter.

# 3.14.1

* Internationaliztion updates.
* Fix for Loadout Class Type bug.

# 3.14.0

* Compare Weapons and Armor side-by-side.
* Added `is:sublime` filter
* Added detailed information to the Trials of Osiris popup card.
* Added more detection for item years.
* The collapse button now no longer takes up the whole bucket height.
* Fixed marking which characters had access to vendor items.
* Fix tracking new items when the new-item shine is disabled.
* Added option to Farming Mode to not move weapons and armor to make space for engrams.
* About and Support pages are now translatable.
* Improved error handling and error messages.
* Vendors are collapsible.
* All vendor items (including duplicates with different rolls) will now show up.
* Added more translations.
* If you have more than one Memory of Felwinter, they are all excluded from loadout builder.
* Export correct quality rating for items in CSV.

# 3.13.0

* The vendors page is back. It'll show all available vendors. It's now a lot faster, and combines vendor inventory across your characters. Consumables and Bounties are now shown. Item stats and quality will hopefully show up on 11/8.
* Loadout builder has option to load from equipped items.
* Added option to farm green engrams or not.
* When moving consumable stacks, you can now choose to fill up one stack's worth.
* Don't sort bounties (the API does not currently provide the in-game order.)
* Fix max-light rounding.
* Fix a bug in the new filters for source.
* Fix incognito mode launching
* More i18n.
* Classified items in the vault are now counted and shown.
* DIM is faster!
* Memory of Felwinter is now excluded from loadout builder by default.

# 3.11.1

* Fixed an issue with farming mode where users without motes, 3oC, coins, or heavy could not use farming mode.
* Fixed an issue where classified items would not show up in the UI.

# 3.11.0

##### New
* Added Quick Move items to farming mode.
* Farming mode now also moves glimmer items to vault.
* Added `is:inloadout` filter
* New filters: is:light, is:hasLight, is:weapon, is:armor, is:cosmetic, is:equipment, is:equippable, is:postmaster, is:inpostmaster, is:equipped, is:transferable, is:movable.
* New filters for items based on where they come from: is:year3, is:fwc, is:do, is:nm, is:speaker, is:variks, is:shipwright, is:vanguard, is:osiris, is:xur, is:shaxx, is:cq, is:eris, is:vanilla, is:trials, is:ib, is:qw, is:cd, is:srl, is:vog, is:ce, is:ttk, is:kf, is:roi, is:wotm, is:poe, is:coe, is:af.
* Added debug mode (ctrl+alt+shift+d) to view an item in the move-popup dialog.
* Added max light value to max light button in dropdown.
* Major loadout builder performance enhancements.
* Support rare (blue) items in loadout builder.

##### Tweaks
* Consumables and materials are now sorted by category.
* All other items in the General Bucket are sorted by Rarity.
* Move ornaments inbetween materials and emblems.
* Link to wiki for stat quality in the move-popup box.
* Full item details are shown in the move popup by default (they can still be turned off in settings).

##### Bugfixes
* Prevent double click to move item if loadout dialog is open.
* [#889](https://github.com/DestinyItemManager/DIM/issues/889) Fixed stats for Iron Banner and Trials of Osiris items.
* Fix infusion finder preview item not changing as you choose different fuel items. Also filter out year 1 items.
* Fix some green boots that would show up with a gold border.
* A bunch of consumables that can't be moved by the API (Treasure Keys, Splicer Keys, Wormsinger Runes, etc) now show up as non-transferable in DIM.
* Husk of the Pit will no longer be equipped by the Item Leveling loadout.
* Fixed equipping loadouts onto the current character from Loadout Builder.
* The default shader no longer counts as a duplicate item.
* DIM no longer tries to equip exotic faction class items where your character isn't aligned with the right faction.
* Fixed more cases where your loadouts wouldn't be applied because you already had an exotic equipped.
* Elemental Icons moved to bottom left to not cover the expansion symbol.
* Loadout builder no longer shows duplicate sets.
* Fix equip loadout builder equip to current character.

# 3.10.6

* The DestinyTracker link in the item popup header now includes your perk rolls and selected perk. Share your roll easily!
* Fixed moving consumables in loadouts. Before, you would frequently get errors applying a loadout that included consumables. We also have a friendlier, more informative error message when you don't have enough of a consumable to fulfill your loadout.
* Fixed a bug where when moving stacks of items, the stack would disappear.
* The progress bar around the reputation diamonds is now more accurate.
* Enabled item quality.
* Item Quality is enabled by default for new installs.
* A new Record Books row in Progress has your Rise of Iron record book.
* Searches now work for all characters and the vault again.
* Can equip loadouts onto the current character from Loadout Builder.
* Added ability to feature toggle items between Beta + Release.

# 3.10.5

* Added Ornaments.

# 3.10.4

* We handle manifest download/cache errors better, by deleting the cached file and letting you retry.
* Date armor ratings end is on 9/20/2016 @ 2AM Pacific.
* Fixed issues with broken images by downloading from Bungie.net with https.
* Loadouts for multi-platform users will now save selected and equipped items for both platforms.  Previously, when switching platforms, loadouts would remove items from the loadout for the opposite platform.

# 3.10.3

* Fixed a "move-canceled" message showing up sometimes when applying loadouts.
* Bugged items like Iron Shell no longer attempt to compute quality. They'll fix themselves when Bungie fixes them.
* Fixed "Aim assist" stat not showing up in CSV (and no stats showing up if your language wasn't English).
* We now catch manifest updates that don't update the manifest version - if you see broken images, try reloading DIM and it should pick up new info.
* Worked around a bug in the manifest data where Ornamenent nodes show up twice.
* DIM won't allow you to move rare Masks, because that'll destroy them.
* The "Random" auto loadout can now be un-done from the loadout menu.
* For non-variable items (emblems, shaders, ships, etc) in a loadout, DIM will use whichever copy is already on a character if it can, rather than moving a specific instance from another character.

# 3.10.2

* Fixed error building talent grid for Hawkmoon.
* Don't attempt to build record books when advisors are not loaded.
* Dragged items now include their border and light level again.
* New-item overlays have been restored (enable in settings).
* Reenable record book progress.
* Better handle errors when record book info isn't available.
* Show an error message if the manifest doesn't load.
* Fix an error when equipping loadouts.
* DIM usage tips will only show up once per session now. You can bring back previously hidden tips with a button in the settings page.

# 3.10.0

* Add ability to create loadouts by selecting sets of perks.
* [#823](https://github.com/DestinyItemManager/DIM/issues/823) Added 'current' property to stores.
* The DIM extension is now much smaller.
* DIM can now display item information in all supported Destiny languages. Choose your language in the settings then reload DIM.
* We now automatically pick up Destiny data updates, so DIM should work after patches without needing an update.
* The Reputation section should match the in-game logos better now.
* Disable new item overlays due to a bug.

# 3.9.2

* [#812](https://github.com/DestinyItemManager/DIM/issues/812) Removed rare masks from the items table used by the random item loadout.

# 3.9.1

* [#801](https://github.com/DestinyItemManager/DIM/issues/801) Resolved error with vendor page character sorting.
* [#792](https://github.com/DestinyItemManager/DIM/pull/792) Warning if user clicks on perks to notify them that they can only be changed in game.
* [#795](https://github.com/DestinyItemManager/DIM/pull/795) Updated strange coin icon for Xur.

# 3.9.0

* New glimmer-based filters, is:glimmeritem, is:glimmerboost, is:glimmersupply
* Add option for new item and its popup to be hidden
* Add ability to exclude items from loadout builder.
* Expand/collapse sections in DIM.
* Double clicking an item will equip it on the current character. 2x click on equipped, dequips.
* Show current vendor items being sold.
* Move popup won't pop up under the header anymore.
* If you have an open loadout, and you click "Create loadout", it switches to the new loadout now instead of leaving the previous loadout open.
* DIM is once again faster.
* The loadout editor won't stay visible when you change platforms.
* Fixed a lot of bugs that would show all your items as new.
* New-ness of items persists across reloads and syncs across your Chrome profile.
* New button to clear all new items. Keyboard shortcut is "x".
* Help dialog for keyboard shortcuts. Triggered with "?".
* When you have two characters of the same class, applying a loadout with a subclass will work all the time now.
* Item class requirements are part of the header ("Hunter Helmet") instead of in the stats area.
* You can search for the opposite of "is:" filters with "not:" filters. For example, "is:helmet not:hunter quality:>90".
* Clicking away from the Xur dialog will close any open item popups.
* Fixed an issue where you could not equip a loadout that included an exotic item when you already had an exotic equipped that was not going to be replaced by the loadout.
* Better handling of items with "The Life Exotic" perk.
* New aliases for rarity filters (is:white, is:green, is:blue, is:purple, is:yellow).
* An alternate option for the "Gather Engrams" loadout can exclude gathering exotic engrams.
* Removed popup notification for new items.
* #798 Keyword searches will now scan perk descriptions.
* #799 Randomize equipped items for current character. Don't look at us if you have to play a match using Thorn.

# 3.8.3

* Fix move popup not closing when drag-moving an item.
* Added ability to and filters for track or untracking quests and bounties.
* Fix issue where some sets would be missing from the loadout builder.
* Fixed #660 where postmaster items would not appear in the Postmaster section of DIM, ie Sterling Treasure after the reset.
* Fixed #697 where loadouts will no longer remove the loadouts for the opposite platform.
* Fix an issue where loadouts will not show any items, or transfer any items.
* Add option to show new item overlay animation

# 3.8.2

* Update filter list to include quality/percentage filters
* Add year column to CSV export scripts
* When you have filtered items with a search, you can select a new search loadout option in the loadout menu to transfer matching items.
* The screen no longer jumps around when clicking on items, and the item details popup should always be visible.
* Dialogs should be sized better now.
* Fix character order in move popup buttons.
* Restored the ability to set a maximum vault size. "Auto" (full width) is still an option, and is the default.
* Armor quality is shown in Xur, loadouts, and the infusion dialog if advanced stats is turned on.
* "Take" stackables works again.

# 3.8.1

* Added steps to Moments of Triumph popup (and other record books.)
* Fixed wobbly refresh icon.
* Fixed single item stat percentages.
* Fixed armor export script.
* Possible fix for loadout builder.

# 3.8.0

* Loadout builder redesign and major performance enchancements.
* Items in the postmaster now have quality ratings, can use the infusion fuel finder, show up in the infusion fuel finder, compare against currently equipped items, etc. They behave just like a normal item except you can't move them and they're in a different spot.
* The vault width preference has been removed - the vault now always takes up all the remaining space on the screen.
* Section headers don't repeat themselves anymore.
* Drop zones for items are larger.
* Returning from the min-max tool no longer greets you with a blank, item-less screen.
* Fixed a bug where loadouts were not properly restricted to the platform they were created for.
* Xur's menu item will properly disappear when he leaves for the week.
* New items are marked with a "shiny" animation, and there are notifications when new items appear.
* The loadout menu may expand to fill the height of the window, but no more. The scrollbar looks nicer too.
* Items can now be made larger (or smaller) in settings. Pick the perfect size for your screen!
* The item info popup has a new header design. Let us know what you think!
* Changing settings is faster.
* You can now download your weapon and armor data as spreadsheets for the true data nerds among us.
* The settings dialog is less spacious.
* Engrams and items in the postmaster can now be locked (and unlocked).
* The buttons on the move item popup are now grouped together by character.
* When the "Hide Unfiltered Items while Filtering" option is on, things look a lot nicer than they did.
* DIM is generally just a little bit snappier, especially when scrolling.
* Clicking the icon to open DIM will now switch to an active DIM tab if it's already running.
* Bungie.net will open in a new tab as a convenience for expired cookies.
* Items in the Postmaster are sorted by the order you got them, so you know what'll get bumped when your postmaster is full.
* Clicking the loadout builder button again, or the DIM logo, will take you back to the main screen.
* You may now order your characters by the reverse of the most recent, so the most recent character is next to the vault.

# 3.7.4

* Removed the option to hide or show the primary stat of items - it's always shown now.
* Add mode selection full/fast for users willing to wait for all best sets.
* Loadout menus are now scrollable for users with over 8 custom loadouts on a single character.
* Changing the character sort order now applies live, rather than requiring a refresh.
* Use most recently logged in player to start with loadout builder.
* Search queries will exclude the token `" and "` as some users were including that when chaining multiple filters.
* Fix UI issue on move popup dialog that had some numbers expanding outside the dialog.
* Consolidate beta icons to the icons folder.

# 3.7.3

* Fix rounding error that prevented some loadout sets from showing up.
* Added filter for quality rating, ex - quality:>90 or percentage:<=94

# 3.7.2

* Always show locked section in loadout builder.
* Fix NaN issue in loadout builder.
* Fix issues with 'create loadout' button in loadout builder.
* For item lvling dont prefer unlvled equiped items on other characters.
* Various Loadout builder bug fixes and performance updates.

# 3.7.1

* Various Loadout builder bug fixes and performance updates.

# 3.7.0

* Added new armor/loadout tier builder.
* Fix for all numbers appearing red in comparison view.
* Updated to latest stat estimation forumla.
* Use directive for percentage width.

# 3.6.5

* Fix an issue where warlocks would see loadouts for all the other classes.

# 3.6.2 & 3.6.3

* Add warning if the lost items section of the postmaster has 20 items.
* Stat bars are more accurately sized.
* Add vendor progress
* Add prestige level with xp bar under characters to replace normal xp bar after level 40.
* It is no longer possible to choose column sizes that cause the vault to disappear.
* The Vault now has a character-style header, and can have loadouts applied to it. Full-ness of each vault is displayed below the vault header.
* New option to restore all the items that were in your inventory before applying a loadout, rather than just the equipped ones.
* You can now undo multiple loadouts, going backwards in time.

# 3.6.1

* Removed the "Only blues" option in the infusion fuel finder, because it wasn't necessary.
* Engram searches and the engram loadout features won't mistake Candy Engrams for real engrams.
* Items in the Postmaster include their type in the move popup, so they're easier to distinguish.
* Sometimes equipping loadouts would fail to equip one of your exotics. No more!
* Add an 'is:infusable' search filter.
* Add 'is:intellect', 'is:discipline', 'is:strength' search filters for armor.
* XP Progress on bar items

# 3.6.0

* Bring back the infusion dialog as an Infusion Fuel Finder. It doesn't do as much as it used to, but now it's optimized for quickly finding eligable infusion items.
* Fix a bug where hovering over a drop zone with a consumable/material stack and waiting for the message to turn green still wouldn't trigger the partial move dialog.
* Added a new "Item Leveling" auto-loadout. This loadout finds items for you to dump XP into. It strongly favors locked items, and won't replace an incomplete item that you have equipped. Otherwise, it goes after items that already have the most XP (closest to completion), preferring exotics and legendaries if they are locked, and rares and legendaries if they're not locked (because you get more materials out of disassembling them that way).
* There's a new setting that will show elemental damage icons on your weapons. Elemental damage icons are now always shown in the title of the item popup.
* Elder's Sigil won't go above 100% completion for the score portion anymore.
* Added roll quality percentage indicator. You can now see how your intellect/discipline/strength stacks up against the maximum stat roll for your armor.
* DIM is smarter about what items it chooses to move aside, or to equip in the place of a dequipped item.
* Added a new "Gather Engrams" loadout that will pull all engrams to your character.

# 3.5.4

* We won't try to equip an item that is too high-level for your character when dequipping items.
* Fix a regression where subclasses wouldn't show up in Loadouts. They're still there, they just show up now!
* Fixed another bug that could prevent item popups from showing up.
* The vault can now be up to 12 items wide.
* Sterling Treasure, Junk Items, and SLR Record Book added to DIM.
* Manifest file updated.

# 3.5.3

* Fixed a bug that would prevent the loading of DIM if Spark of Light was in the postmaster.
* Fixed a bug that prevented the Xur dialog from rendering.

# 3.5.2

* Fix a bug where item details popups would show above the header.
* Fix showing Sterling Treasures in Messages.
* Better error handling when Bungie.net is down.
* Fix a bug where having items in the postmaster would confuse moves of the same item elsewhere.
* Fix a bug where item comparisons no longer worked.
* Added support for the classified shader "Walkabout".

# 3.5.1

* The Infusion Calculator has been removed, now that infusions are much more straightforward.
* Pressing the "i" key on the keyboard will toggle showing item details in the item popup.
* Add a menu item for when Xur is in town. This brings up a panel with Xur's wares, how much everything costs, how many strange coins you have, and lets you show the item details popup plus compare against any version of exotics you might already have to see if there's a better roll.

# 3.5

* DIM will now go to great lengths to make sure your transfer will succeed, even if your target's inventory is full, or the vault is full. It does this by moving stuff aside to make space, automatically.
* Fixed a bug that would cause applying loadouts to fill up the vault and then fail.
* Fixed a bug where DIM would refuse to equip an exotic when dequipping something else, even if the exotic was OK to equip.
* When applying a loadout, DIM will now equip and dequip loadout items all at once, in order to speed up applying the loadout.
* The search box has a new style.
* Item moves and loadouts will now wait for each other, to prevent errors when they would collide. This means if you apply two loadouts, the second will wait for the first to complete before starting.
* Item details are now toggled by clicking the "i" icon on the item popup, rather than just by hovering over it.

# 3.4.1

* Bugfix to address an infinite loop while moving emotes.

# 3.4.0

* Moving and equipping items, especially many at a time (loadouts) is faster.
* When you save a loadout, it is now scoped to the platform it's created on, rather than applying across accounts. Loadouts created on one account used to show on both accounts, but wouldn't work on the wrong account.
* You can now move partial amounts of materials. There's a slider in the move popup, and holding "shift" or hovering over the drop area will pop up a dialog for draggers. You can choose to move more than one stack's worth of an item, up to the total amount on a character.
* New commands for materials to consolidate (move them all to this character) and distribute (divide evenly between all characters).
* Loadouts can now contain materials and consumables. Add or remove 5 at a time by holding shift while clicking. When the loadout is applied, we'll make sure your character has *at least* that much of the consumable.
* Loadouts can now contain 10 weapons or armor of a single type, not just 9.
* When making space for a loadout, we'll prefer putting extra stuff in the vault rather than putting it on other characters. We'll also prefer moving aside non-equipped items of low rarity and light level.
* The is:engram search filter actually works.
* Fixed an error where DIM would not replace an equipped item with an instance of the same item hash. This would cause an error with loadouts and moving items. [448](https://github.com/DestinyItemManager/DIM/issues/448)
* Loadouts can now display more than one line of items, for you mega-loadout lovers.
* Items in the loadout editor are sorted according to your sort preference.

# 3.3.3

* Infusion calculator performance enhancements
* Larger lock icon
* Completed segments of Intelligence, Discipline, and Strength are now colored orange.

# 3.3.2

* If multiple items in the infusion calculator have the same light, but different XP completion percentage, favor suggesting the item with the least XP for infusion.
* Keyword search also searches perks on items.
* New search terms for is:engram, is:sword, is:artifact, is:ghost, is:consumable, is:material, etc.
* Items can be locked and unlocked by clicking the log icon next to their name.
* Display intellect/discipline/strength bars and cooldown for each character
* Loadouts have a "Save as New" button which will let you save your modified loadout as a new loadout without changing the loadout you started editing.
* Autocomplete for search filters.
* Comparing stats for armor now shows red and green better/worse bars correctly.
* Fixed showing magazine stat for weapons in the vault.
* Fixed infusion material cost for Ghosts and Artifacts (they cost motes of light).
* Fix a case where the item properties popup may be cut off above the top of the screen.
* Transfer/equip/dequip actions for edge cases will now succeed as expected without errors.
* Manifest file update.

# 3.3.1

* Updated the manifest file.

# 3.3

* Infusion auto calculator is much faster.
* Items in the infusion calculator don't grey out when a search is active anymore.
* Full cost of infusions is now shown, including exotic shards, weapon parts / armor materials, and glimmer.
* Show a better error message when trying to equip an item for the wrong class. Before it would say you weren't experienced enough.
* Add a button to the infusion calculator that moves the planned items to your character.
* Add a filter to the infusion calculator to limit the search to only rare (blue) items.
* The infusion auto calculator runs automatically, and now presents a list of different attack/defense values for you to choose from. Selecting one will show the best path to get to that light level.
* The infusion calculator greys out items that are already used or are too low light to use, rather than hiding them.
* The item move popup now has an entry for the infusion calculator, to make it easier to find.
* Hold Shift and click on items in the infusion calculator to prevent the calculator from using that item.
* If you have an exotic class item (with "The Life Exotic" perk) equipped, you can now equip another exotic without having the class item get automatically de-equipped. Previously, this worked only if you equipped the non-class-item exotic first.
* Armor, Artifacts, and Ghosts now show the difference in stats with your currently equipped item. Also, magazine/energy between swords and other heavy weapons compares correctly.
* The is:complete, is:incomplete, is:upgraded, is:xpincomplete, and is:xpcomplete search keywords all work again, and their meanings have been tweaked so they are all useful.
* The talent grid for an item are now shown in the item details, just like in the game, including XP per node.
* Subclasses show a talent grid as well!
* The item stats comparison will no longer be cleared if DIM reloads items while an item popup is open.
* Bounties and quests are now separated, and under their own "Progress" heading.
* Bounties, quests, and anything else that can have objectives (like test weapons and runes) now show their objectives and the progress towards them. As a result, completion percentages are also now accurate for those items.
* Descriptions are now shown for all items.
* Include hidden stats "Aim Assist" and "Equip Speed" for all weapons. You can still see all hidden stats by visiting DTR via the link at the top of item details.
* Weapon types are now included in their popup title.
* Removed Crimson Days theme.  It will return.
* Fixed issue at starts up when DIM cannot resolve if the user is logged into Bungie.net.

# 3.2.3

* Updated Crimson Days Theme.
* Removed verge.js

# 3.2.2

* Updated Crimson Days Theme.

# 3.2.1

* Crimson Days theme.
* Weapons and armor now show all activated perks (including scopes, etc), in the same order they are shown in the game.
* Only display the "more info" detail icon if there's something to show.
* If you try to move an item into a full inventory, we'll reload to see if you've already made space in the game, rather than failing the move immediately.
* The Infusion dialog now has a "Maximize Attack/Defense" button that figures out how to get the highest stats with the fewest number of infusions.
* You can now create a loadout based on what you've got equipped by selecting "From Equipped" in the "Create Loadout" menu item.
* After applying a loadout, a new pseudo-loadout called "Before 'Your Loadout'" appears that will put back the items you had equipped.

# 3.2

* In the "Loadouts" dropdown is a new "Maximize Light" auto-loadout that does what it says, pulling items from all your characters and the vault in order to maximize your character's light.
* Lots of performance improvements! Loading DIM, refreshing, moving items, and searching should all be faster.
* DIM will now refresh immediately when you switch back to its tab, or come back from screensaver, etc. It won't automatically update when it's in the background anymore. It still periodically updates itself when it is the focused tab.
* New "is:year1" and "is:year2" search filters.
* Artifacts now have the right class type (hunter, titan, etc).
* The reload and settings icons are easier to hit (remember you can also hit "R" to reload.
* The move popup closes immediately when you select a move, rather than waiting for the move to start.
* New sort option of "rarity, then primary stat".<|MERGE_RESOLUTION|>--- conflicted
+++ resolved
@@ -6,11 +6,8 @@
 * DIM won't log you out if you've been idle too long.
 * Swipe left or right anywhere on the page in mobile mode to switch characters.
 * If you have lots of inventory, it won't make the page scroll anymore.
-<<<<<<< HEAD
 * If you're viewing a non-current character in mobile, it won't mess up on reload anymore.
-=======
 * You can tag and write notes on classified items to help remember which they are.
->>>>>>> ae2009cc
 
 # 4.14.0
 
