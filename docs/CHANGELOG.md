# Next

* Wish lists support integrating with DTR's item database URLs.
<<<<<<< HEAD
* Stats can be disabled in the Loadout Optimizer.
=======
* Added the ability to search for items that have notes. is:hasnotes
>>>>>>> 9f7186aa

# 5.51.0 (2019-10-20)

* Added an option to disable using ornament icons. Even when enabled, ornaments will only show for items where the ornament is specific to that item - not universal ornaments.
* Stats affected by Armor 2.0 mods are highlighted in blue.
* Improvements to Loadout Optimizer that should help when you have too many stat options.
* Made the Loadout Optimizer ignore Armor 2.0 mods when calculating builds. This ensures finding optimal base sets.
* Show element and cost on Mods Collection.
* Fixed search autocomplete behavior.
* Reverse armor groupings when character sort is set to most recent (reversed).
* New search "wishlistnotes:" will find wish list items where the underlying wish list item had the given notes on them.
* New search filters "maxstatloadout", which finds a set of items to equip for the maximum total value of a specific stat, and "maxstatvalue" which finds items with the best number for a specific stat. Includes all items with the best number.
* New "source:" filters for "vexoffensive" and "seasonpass"
* Improved the styling of popup sheets.
* DIM uses slightly prettier URLs now.

# 5.50.1 (2019-10-14)

* Made it possible to filter to Tier 0 in Loadout Optimizer.
* Changed max power indicator to break out artifact power from "natural" power.

# 5.50.0 (2019-10-13)

* It's beginning to feel a lot like Year Three.
* Loadout Optimizer updated for Shadowkeep.
* Max Power Level includes artifact PL.
* Add seasonal rank track to milestones
* Equipped ornaments now show up in your inventory tiles. Your items, your look.
* "dupe" search and item comparison now recognize the sameness of armor, even if one is armor2.0 and the other isn't. Keep in mind that some "dupes" may still require Upgrade Modules to infuse.
* "year" and "season" searches now recognize that armor2.0 versions of old armor, still come from old expansions.
* "is:onwrongclass" filter for armor being carried by a character who can't equip it.
* Ghosts with moon perks are now badged!
* Collections > Mods updated for year 3 style mods.
* Check your Bright Dust levels from the Vault header.
* Multi-interval triumphs now supported.
* Stat displays tuned up. Total stat included, stats rearranged.
* CSV exports include more stats.
* Clarifications for API errors.
* Item popup now features armor Energy capacity.
* Reviews filtered better.
* Emotes, Ghost Projections, Ornaments, and Mods that you own are badged in vendors.
* Added Ghost Projections to Collections.
* Hide objectives for secret triumphs.
* Added a privacy policy (from About DIM).
* Fixed engrams having a number under them.
* Subclass path and super are highlighted on subclass icons.

# 5.49.1 (2019-10-07)

# 5.49.0 (2019-10-06)

* Add a link to your current profile on D2Checklist to view milestones, pursuits, clan, etc.
* Fix PC loadouts not transferring over from Blizzard.
* Fix Armor 2.0 showing as masterworked.
* Fix stats for Armor 2.0.
* Fix well rested for Shadowkeep.
* Remove XP and level from character tiles.
* Add year 3 search terms.

# 5.48.2 (2019-10-02)

# 5.48.1 (2019-10-01)

* For ratings, platform selection has been updated for Shadowkeep - check the setting page to update your selection.
* Ratings should be more standard across player inventories.
* Happy wish list icon moved into the polaroid strip.

# 5.48.0 (2019-09-29)

* Our stat calculations are ever so slightly more accurate.
* Collections page now includes equipped/owned Weapon and Armor mods.
* UI fixes for shifting page content, subclasses, and some labels & alert messages.
* Drag and drop on mobile no should longer spawn a context menu.
* Emblems now display their selected variations.
* Filter by season names (i.e. `season:opulence`) and masterwork type (`masterwork:handling`)

# 5.47.0 (2019-09-22)

* New look and display options under TRIUMPHS: reveal "recommended hidden" triumphs, or hide triumphs you've completed
* BrayTech link on Progress now links to your current character.
* Prevent accounts from overlapping menu on phone landscape mode.
* Show the effects of mods on stat bars.
* Removed the stats comparison with the currently equipped weapon. Use the Compare tool to compare items.
* Dragging and dropping should be smoother.

# 5.46.0 (2019-09-15)

* The notification for bulk tagging now has an Undo button, in case you didn't mean to tag everything matching a search.
* The postmaster will highlight red when you have only 4 spaces left!
* Firefox for Android is now supported.
* Fixes for stats that could show >100.
* Show all Sword stats!
* The "tag:none" search works again.
* The header won't scroll on very narrow screens.
* The action bar is pinned to the bottom of the screen on mobile.

# 5.45.0 (2019-09-08)

* Milestones are more compact, like Pursuits (click them to see full details). They now show expiration times and clan engrams are broken out into individual items.
* The item popup for Pursuits will refresh automatically as you play, if you leave one open (this doesn't yet work for Milestones).
* Expiration times only light up red when they have less than an hour left.
* Added a new is:powerfulreward search that searches for powerful rewards.
* Fixed a bug moving certain items like emblems.
* Added a quick-jump sidebar to the settings page.
* Add win streak info to ranks on the Progress page.
* Include the effect of mods and perks on "hidden" stats like zoom, aim assistance, and recoil direction.
* Bonuses from perks and mods shown in their tooltips are now more accurate.
* Loadout Optimizer understands multiple kinds of perks/mods that can enhance an item.
* Recoil Direction's value has been moved next to the pie.
* Searches now ignore accented characters in item names.
* Unique stacked items now show the count, instead of just MAX, when they're full.

# 5.44.2 (2019-09-02)

* Fix Home Screen app warning for iPad.

# 5.44.1 (2019-09-02)

* Added upgrade warning for old iOS versions that don't support Home Screen apps.

# 5.44.0 (2019-09-01)

* Allow loadouts to be equipped without dismissing farming mode.
* Restore info to D1 ghosts.
* Add hotkeys to navigate between major pages (hit "?" to see them all)
* Fix move popup not updating amount on stackables when switching items.
* Remove Solstice of Heroes armor from Progress page.
* Prevent accidentally being able to tag non-taggable items with hotkeys.

# 5.43.1 (2019-08-26)

* Fix broken ammo icons.

# 5.43.0 (2019-08-25)

# 5.42.2 (2019-08-22)

* Fix D1 accounts disappearing when they were folded into a different platform for D2 cross save.

# 5.42.1 (2019-08-20)

* Changes to support preserving tags/notes data for Blizzard users who migrate to Steam.
* Fix searching Collections.

# 5.42.0 (2019-08-18)

* Power is yellow again.
* Remove ugly blur behind popups Windows. (It's still a nice blur on other platforms)

# 5.41.1 (2019-08-16)

* Fix overflowing text on ghosts.
* Fix crash related to wish lists.

# 5.41.0 (2019-08-11)

* Wish lists now support (optional) title and description.
* New header design. Your accounts are now in the menu.
* Ghosts have labels explaining where they are useful.
* Recoil direction stat is shown as a semicircular range of where shots may travel.
* Search boxes on item picker sheets now autofocus.
* Item counts will properly update when moving partial stacks of stacked items.
* Fix a case where the search autocompleter could hang around.

# 5.40.0 (2019-08-04)

* Fixed auto-scrolling links in Safari.
* Added the ability to lock items from the Compare tool.
* Add Solstice of Heroes to the Progress page.
* Show Special Orders under the Postmaster.
* Add a splash screen for the iOS app. You may have to delete the icon and re-add it.

# 5.39.0 (2019-07-28)

* Enabled PWA mode for "Add to Homescreen" in iOS Safari (Requires iOS 12.2 or later). If you already have it on your home screen, delete and re-add it.
* Show the amount of materials you have that Spider is selling for exchange on his vendor page.
* Updates to support Cross Save. The account menu now shows icons instead of text, and can support accounts that are linked to more than one platform.
* Fixed valor resets not showing correctly.

# 5.38.0 (2019-07-21)

* Add source:calus to highlight weapons which give "Calus-themed armor and weapons" credit in activities.
* Moved search help to an in-screen popup instead of a separate page.
* Added rank resets for the current season to ranks display.
* You can now swipe between characters anywhere in the page on the Progress and Vendors pages.
* Properly invert stat filters when they are prefixed with -.

# 5.37.1 (2019-07-16)

* Don't show the "not supported" banner for MS Edge.

# 5.37.0 (2019-07-14)

* Updated progress page pursuits to match in-game styling.
* Updated our shop link to point to our new store with DIM logo clothing and mugs.
* The Weekly Clan Engrams milestone will hide when all rewards have been redeemed.
* Moved raids below quests.
* Pursuits in the progress page now show exact progress numbers if the pursuit only has a single progress bar.
* Show tracked Triumph.
* Mark a wider variety of Chrome-based browsers as supported.
* Added Seals and Badges to Triumphs/Collections.

# 5.36.2 (2019-07-11)

* Fixed a crash viewing Bad Juju.
* Text search now also searches notes.
* Added new name: and description: searches.
* Subclasses no longer look masterworked.

# 5.36.1 (2019-07-09)

* Fixed the app on Microsoft Edge.
* Fixed an issue where iOS could see the "Update DIM" message over and over without updating.

# 5.36.0 (2019-07-07)

* Added raid info to the Progress page.
* Sort bounties and quests with expired at the end, tracked at the beginning.
* Use weapon icons in objective strings instead of text.
* Added perkname: search.
* Charge Time and Draw Time now compare correctly!
* Fixed: Classified items required some finesse.
* Updated is:modded to take into account for activity mods.
* Re-added is:curated as a filter for Bungie curated rolls.
* Bounty expiration timers are more compact.

# 5.35.0 (2019-06-30)

* Removed is:curated as an alias for is:wishlist.

# 5.34.0 (2019-06-23)

# 5.33.3 (2019-06-22)

* Fixed failing to show progress bar for bounty steps.
* Removed inline Item Objectives from the Progress page.

# 5.33.2 (2019-06-21)

* Fixed failing to show progress bar for bounty steps.

# 5.33.1 (2019-06-20)

* Fixed issue with item cards and farming mode were under the St Jude overlay.

# 5.33.0 (2019-06-16)

* The Progress page sports a new layout to help make sense of all the Pursuits we have to juggle. This is the first iteration of the new page - many improvements are still on their way!
* Fixed a bug where weapon mods were causing Banshee-44 wish list items to fail to highlight.
* Fixed a bug with expert mode wish lists and dealing with single digit item categories.
* CSV exports now include item sources. These match the DIM filter you can use to find the item.
* Include more items in the "filter to uncollected" search in Vendors.
* Added shader icons to the item details popup.

# 5.32.0 (2019-06-09)

* Fixed a crash when expanding catalysts under the progress tab.

# 5.31.0 (2019-06-02)

* Fix too-large item icons on mobile view in 3 column mode.
* Allow inventory to refresh in the Loadout Optimizer.
* Fix equipping loadouts directly from the Loadout Optimizer.
* Add icons to selected perks in Loadout Optimizer.

# 5.30.2 (2019-05-31)

* Add St. Jude donation banner.

# 5.30.1 (2019-05-27)

* Tweaked contrast on search bar.
* Added the ability to select multiple perks from the perk picker in Loadout Optimizer before closing the sheet. On desktop, the "Enter" key will accept your selection.

# 5.30.0 (2019-05-26)

* Brand new Loadout Optimizer with tons of improvements and fixes.
* Redesigned search bar.
* Updated DIM logos.
* Added Escape hotkey to close open item details dialog.

# 5.29.0 (2019-05-19)

* Items with notes now have a note icon on them.
* Fixed a bug where the hotkeys for tagging items broke if you clicked directly to another item.
* Removed a stray curly brace character from the item reviews on the item popup.

# 5.28.0 (2019-05-12)

# 5.27.0 (2019-05-05)

* Added a link to the About page to see the history of all actions made by DIM or other Destiny apps.
* The navigation menu better respects iPhone X screens.
* Stat values are now shown in the tooltip for perks. They might not be totally accurate...
* Added a hotkey (m) for toggling the menu.

# 5.26.0 (2019-04-28)

* Restored missing collectibles.

# 5.25.0 (2019-04-21)

* A redesigned Vendors page is easier to navigate, and includes a feature to show only those items you are missing from your collections. Searching on the vendors page also now searches the vendor names, and hides items that don't match the search.
* Loadout Optimizer on mobile lets you swipe between characters instead of wasting space showing all three at once.
* Xur has been removed from the Progress page.
* Reputation materials for a vendor's faction are now included in the Vendor page.
* Fixed a bug where DIM would cache a lot of data that wasn't needed.

# 5.24.0 (2019-04-14)

* Progress page changes to utilize more screen real-estate.

# 5.23.2 (2019-04-09)

* Fix Edge issues.

# 5.23.1 (2019-04-08)

* Fixed some crashes.

# 5.23.0 (2019-04-07)

* Loaded Wish Lists now persist between reloads, and will highlight new items as you get them. Use Wish Lists from expert players to find great items!
* Fix an issue where pulling consumables from the postmaster on characters other than the current one could lock up the browser.
* The compare tool's Archetypes feature will now use the intrinsic perk of the item rather than solely relying on the RPM.
* Item sort presets have been removed - you can choose your own sorting preferences by dragging and dropping sorting properties.
* Fixed reloading the page while on the Vendors tab.
* Fix search for blast radius (it was accidentally mapped to velocity).
* The Loadout Optimizer's perk search now updates when you change characters.
* Removed the option to pull from the postmaster into the vault when an item can't be pulled from postmaster at all.
* Removed the (broken) option to split a stack by hovering over the drop target.

# 5.22.0 (2019-04-01)

* Fix item ratings.
* Fix missing loadouts on PC.

# 5.21.0 (2019-03-31)

* You can now swipe between pages on the item popup.
* Fixed a bug where reviews failing to load would result in an infinite refresh spinner.
* Actually fixed the bug where Pull from Postmaster with full modulus reports would move all your other consumables to the vault.
* Ratings and reviews are now cached on your device for 24 hours, so they should load much faster after the first time.
* The ratings tab has a cleaned up design.
* All of the stat filters now show up in search autocomplete and the search help page.
* You can now move items from the postmaster directly to the vault or other characters.
* When adding all equipped items to a loadout, the class type for the loadout will be set to the class that can use the armor that's equipped.
* Fixed a rare bug where you could move an item while DIM was refreshing, and the item would pop back to its original location until the next refresh.
* Errors in the Loadout Optimizer now show on the page, instead of just freezing progress.
* Fixed the "Loadout Optimizer" button on the new Loadout editor.
* If you try to move an item in DIM that you've equipped in game but DIM doesn't know about, it'll now try to de-equip it to make it move, instead of throwing an error.


# 5.20.2 (2019-03-27)

* Fixed Pull from Postmaster.

# 5.20.1 (2019-03-26)

* Fixed: Pull from Postmaster better handling of unique stacks.
* The vendors page now highlights items that you have already unlocked in Collections.
* Don't try to move all your consumables to the vault if you add one to your loadout and check the "Move other items away" option.

# 5.20.0 (2019-03-24)

* Items in the postmaster now count towards your max possible light.
* DIM now correctly calculates how much space you have free for items that can't have multiple stacks (like Modulus Reports). This makes pulling from postmaster more reliable.
* The loadout creator/editor has been redesigned to be easier to use. Select items directly from inside the loadout editor, with search. You can still click items in the inventory to add them as well.
* Loadouts can now use an option to move all the items that are not in the loadout to the vault when applying the loadout.
* Made it clearer when inventory and item popups are collapsed.
* The Loadout Optimizer is out of beta! Use it to automatically calculate loadouts that include certain perks or hit your targets for specific stats.

# 5.19.0 (2019-03-17)

* Fixed: Export mobility value correctly in CSV export.

# 5.18.0 (2019-03-10)

* Added: is:revelry search.
* Added: source:gambitprime search.
* Fixed engrams wrapping to a second row on mobile in 3-column mode.

# 5.17.0 (2019-03-03)

* Add stat:handling as a synonym for stat:equipspeed, to match the name shown in displays.
* Remove Exotic Ornaments from Loadout Builder
* Fixed: 'NaN' could appear in Item Popup in certain situations.

# 5.16.0 (2019-02-24)

# 5.15.0 (2019-02-17)

* Remember the last direction the infusion fuel finder was left in.
* Remember the last option (equip or store) the "pull item" tool was left in.
* Updated notification style. You can still click the notification to dismiss it.
* Search filter will now show button to add matching filtered items to compare (if they're comparable)

# 5.14.0 (2019-02-10)

# 5.13.0 (2019-02-03)

* Fixed search queries that include the word "and".
* Updated inventory style to reduce the visual impact of category headers.
* Added is:reacquirable to show items that can potentially be pulled from your Collection
* Redesigned infusion fuel finder to work better on mobile, and support search filtering.

# 5.12.0 (2019-01-27)

# 5.11.0 (2019-01-20)

# 5.10.0 (2019-01-13)

* Move Random Loadout into the Loadout menu and add a "Random Weapons Only" option.
* Restyle the alternate options in the loadout menu.
* Removed the quick consolidate buttons and engram counter from D1 farming mode.
* Remove the setting to "Show full item details in the item popup". DIM now just remembers the last state of the popup, and you can expand/collapse with the arrow in the top right corner of the popup.
* Fix showing which perks are highly rated by the community.
* Fix for getting stuck on the reviews tab when clicking on items that can't be reviewed.
* Fix highlighting of subclass perks.
* Add source:blackarmory & source:scourge.
* Fix CSV to always include the masterwork column.
* Add id: and hash: searches.
* Improve the performance of the notes field and fix a bug where sometimes a note from another item would show up.
* Fix some cases where the manifest wouldn't load.
* Fix crash when searching is:inloadout with no loadouts.

# 5.9.0 (2019-01-06)

* Click the plus icon under an equipped item to search for and transfer items in that slot from anywhere in your inventory.
* Import a CSV file of items with tags and notes to bulk update the tags/notes for all of those items.
* CSV - Wrap ID in quotes such that its value is not rounded.

# 5.8.3 (2019-01-02)

* More fixes to popup swiping on Android.
* Fix perk searching in non-latin languages.
* Added a key for the ratings symbols.

# 5.8.2 (2019-01-01)

* Make it easier to swipe away the item popup on Android.

# 5.8.1 (2018-12-31)

* Fix a bug where some Android phones couldn't see weapon details.
* Fix a bug where the wrong item's details would show up in the item popup.
* Show "Make Room for Postmaster" if there's anything in the postmaster, not just if there's pullable items.

# 5.8.0 (2018-12-30)

* Add the option to sort inventory by tag in custom sort options.
* No longer showing community ratings for ornaments/catalysts.
* Fixed a long-standing bug where you couldn't transfer some stacks to a full inventory.
* Item popup is nicer on mobile.
* Wider item popups on desktop.
* Larger buttons for transfers.
* Wish lists allow you to create and import lists of items or perks that will be highlighted in your inventory.
* Dropped support for iOS 10.
* Prevent the vault from getting really narrow, at the expense of some scrolling.
* Armor in the vault is now organized by class, in the same order as your characters.
* Disabled pull-to-reload on Android.
* Improved treatment of expert mode wish list items.
* Fixed perk searches to keep the whole search term together, so "machine gun reserves" won't match "machine gun scavenger" anymore.

# 5.7.0 (2018-12-23)

* Show kill trackers for items with in-progress masterwork catalysts.
* You can specify item categories to be specific about your expert wish list items.
* Hide ratings on items with fewer than 3 reviews.
* Fix some DIM functionality in the Edge browser.

# 5.6.0 (2018-12-17)

* Updated Crucible and Gambit ranks to reflect new multi-stage ranks.
* DIM loads faster and uses less memory.
* Ratings are now displayed on item tiles as an icon indicating whether they are perfect rolls (star), good (arrow up), neutral (dash), or bad (arrow down). The exact rating is still available in the item popup.
* The mobile view now defaults to 4 items across (5 including equipped), which fits more on the screen at once. You can still choose other display options in Settings.
* Masterwork info is now included in the CSV exports.
* Added season info for Dawning items.
* Include non-selected perk options while searching perks.
* Load the new Simplified Chinese Destiny database when that language is selected.
* Show a warning when perks/mods are missing because of a Bungie.net deployment.

# 5.5.2 (2018-12-10)

* Changed search behavior of perk:. It now tries to match the start of all words.
* Added "expert mode" for more complex wish list expressions.
* Allow selecting text on the progress page.
* Some redacted items now have a picture and some description, pulled from their collection record.

# 5.5.1 (2018-12-09)

* Fixed display of stackables badges in D1.

# 5.5.0 (2018-12-09)

* New items, when enabled, now show a red dot instead of an animated shine.
* Fixed center column emblem color on Safari.
* Loadout and compare popups now use a draggable "Sheet" UI.

# 5.4.0 (2018-12-02)

* Moved is:yearX and is:seasonX searches to year:# and season:#.
* Fixed a bug where Inventory would not appear on mobile for non-current characters.
* On mobile, the search box is now full-width.
* Unopened engrams are shown in a small row similar to how they appear in-game, instead of looking like they are in the postmaster.
* Engrams no longer appear to be pullable from the postmaster.
* Shaders are now sorted by whats defined in the settings.
* Fixed the display of tag dropdowns.
* Support simplified Chinese (for DIM text only - Destiny items are still in Traditional).
* New loading animation.
* New look for the Vault tile.
* Light cap raised to 650 for Season of the Forge.

# 5.3.2 (2018-11-27)

* Fix crash on Progress page caused by redacted Triumphs.
* Fix URL not updating while navigating.
* Fix display of faction levels.
* Fix The Drifter showing an error because of a redacted item.
* Fix a case where the Google Drive data file would not be created.
* Prevent moving partial stacks of Ghost Fragments, because that doesn't work.
* Fix display of vendor checkmark.
* Fix horizontal scrolling slop on the mobile header.

# 5.3.1 (2018-11-26)

* Fix some settings that weren't quite working right.

# 5.3.0 (2018-11-25)

* Remove the ability to set a specific vault width. Vault always takes all remaining space.
* Inventory columns are shaded to match the equipped emblem.
* DIM has been darkened to provide better contrast with the items.
* Fit and finish changes to the new tiles and inventory display.
* Add id and hash column to exported csv for ghosts, armor, and weapons.
* Add event and season column to exported csv for Destiny 2.
* D2 subclasses now show which path, grenade, etc. are chosen.

# 5.2.1 (2018-11-20)

* Fix comparing masterworks

# 5.2.0 (2018-11-20)

* New item tiles that show more information and don't hide the picture.
* Updated storage settings to show Google Drive usage and signed in user.
* New D1 Vendors page that resembles the D2 Vendors page.

# 5.1.0 (2018-11-18)

* Fix display of exotic catalysts in the item popup.
* Restore kill tracker for all items.
* Loadouts now sort by type then name.
* Global loadouts are now indicated by a globe icon in the LoadoutPopup.
* Loadouts of the same type can no longer have a clashing name.
* Add count: filters to search for items you have a certain number (or more or less) of. i.e. count:>3 to find all your Edge Transits.
* Improve display of your Ranks.
* Show progress towards completing cache keys.
* Work around a memory leak bug in MS Edge.
* Update titles on item popups to display closer to what's in game.
* Added community curations (a way to look for god rolls).

# 4.77.0 (2018-11-11)

* Completed bounties now sort to the bottom of the Pursuits.
* Return mods to the compare view.
* Item popup background now indicates rarity rather than burn type.
* Triumphs are now displayed on the Progress page.
* Infusion dialog now separates out duplicate items.
* The Progress page now shows progress towards reset.
* Added some sources to the search dialog.
* source:
* edz, titan, nessus, io, mercury, mars, tangled, dreaming
* crucible, trials, ironbanner
* zavala, ikora, gunsmith, gambit, eververse, shipwright
* nm, do, fwc
* leviathan, lastwish, sos, eow, prestige, raid
* prophecy, nightfall, adventure
* In Chrome you can now Install DIM from the hamburger menu and use it as a standalone app. Chrome will support macOS later.

# 4.76.0 (2018-11-04)

# 4.75.0 (2018-10-28)

* DIM now supports searching by season, event and year in Destiny 2.
* is:season1, is:season2, is:season3, is:season4
* is:dawning, is:crimsondays, is:solstice, is:fotl
* Performance improvements

# 4.74.1 (2018-10-21)

* We no longer support searching D1 vendor items.
* Added support for showing ratings and reviews based on the item roll in Destiny 2.
* Fix for missing class names in the loadout builder in Firefox.
* Added item search to D2 vendors.
* Collections now include the in-game Collections.
* D2 Vendors and Progress page now have collapsible sections.
* Catalysts are sorted above Ornaments on the Collections page.
* Fix a bug that could accidentally erase loadouts. Don't forget you can restore your data from old Google Drive backups from the Settings page.
* is:hasmod now includes Backup Mag.
* is:ikelos now includes Sleeper Simulant.

# 4.74.0 (2018-10-14)

* Added negative search. Prefix any search term with `-` and it will match the opposite.
* Added `perk:"* **"` search filter to match any keywords against perks on an item
* Added some missing `stat:`
* Lock and unlock items matching your current search from the same menu you use for tagging them.
* Updated icons across the app.

# 4.73.0 (2018-10-07)

* Added `is:heroic` search filter for armor with heroic resistance.
* New option to manually sort your characters.
* No longer forgetting what perks we recommended.
* Fix mods/perks on items - there was a bug that affected both display and searches.
* Fix is:hasmod search to include some more mods.
* You can now drag items into the loadout drawer.
* D2 spreadsheet export (in settings) covers perks now.
* You can also export ghosts (with perks) for D1/D2.
* Filters can now be combined with "or" to match either filter. For example: "is:shotgun or is:handcannon".

# 4.72.0 (2018-09-30)

* Add searches `is:transmat`, `is:armormod`, `is:weaponmod`, and `is:transmat`, and removed D1 `is:primaryweaponengram`, `is:specialweaponengram`, and `is:heavyweaponengram`.
* Show daily gambit challenge and daily heroic adventure in milestones.

# 4.71.0 (2018-09-23)

* Removed a bunch of help popups.
* Added information about unique stacks.
* Added `is:maxpower` search to return highest light items.
* Added `is:modded` search to return items that have a mod applied.
* Bounties with expiration times are now shown, and are sorted in front in order of expiration time.
* Added masterwork tier range filter.
* Highlight the stat that is boosted by masterwork in item details.
* Masterwork mod hover now shows the type/name of masterwork.

# 4.70.2 (2018-09-17)

* Fix some instances where DIM wouldn't load.
* Fix the About and Backers pages.
* Hide classified pursuits.

# 4.70.1 (2018-09-17)

# 4.70.0 (2018-09-16)

* Display armor resistance type on item icon and include in search filters.
* Giving more weight to ratings with reviews than ratings alone. Also, hiding lone ratings.
* Custom loadouts now display below our special auto loadouts.
* Added inverse string search for items and perks (prefix with minus sign)
* Postmaster is now on top of the screen (but disappears when empty).
* Individual inventory buckets are no longer collapsible, but disappear when empty.
* D1 vault counts are removed from their section headers.
* Fixed an issue where the display would be messed up when colorblind mode is on.
* Restored the keyboard shortcut cheat sheet (press ?).
* The max light loadout prefers legendaries over rares.
* Unclaimed engrams are shown up in the Postmaster section.
* Infusion transfer button is now visible on mobile devices.

# 4.69.1 (2018-09-10)

* Max power value in 'Maximum Power' loadout is now calculated correctly.

# 4.69.0 (2018-09-09)

* Max power updated to 600 for Forsaken owners.
* Fixed Year 1 weapons not having an elemental damage type.
* Many bugfixes post-Forsaken launch.
* Add Infamy rank to progress page.
* Bounties now show their rewards on the Progress and Vendors pages.
* The Progress page has been cleaned up to better reflect the state of the game since Forsaken.
* Pursuits are sorted such that bounties are displayed together.
* Add "is:randomroll" search for items that have random rolls.
* Added "is:bow" and "is:machinegun" searches.
* Remove "is:powermod" and "basepower:" searches.
* Masterworks now have a gold border. Previously items with a power mod had a gold border, but there are no more power mods.
* Added Bow stats "Draw Time" and "Inventory Size".
* Disabled vendorengrams.xyz integration until they are back online.
* Review modes - say hello to Gambit (and goodbye to Trials, at least for a little while).
* Ratings platform selection changes made easier.
* Added Etheric Spiral and Etheric Helix to the list of reputation items.

# 4.68.3 (2018-09-03)

# 4.68.2 (2018-09-03)

# 4.68.1 (2018-09-03)

# 4.68.0 (2018-09-02)

* Fixed: Destiny 2 - Sort by character age.
* Item popup shows the ammo type of D2 weapons.
* New is:primary, is:special, and is:heavy search terms for ammo types.
* Add is:tracerifle and is:linearfusionrifle searches.
* Added Korean as a language option.
* We have a new Shop selling enamel pins and T-shirts.
* Ratings system understands random rolls in D2.
* Search help added for searching by # of ratings.

# 4.67.0 (2018-08-26)

# 4.66.0 (2018-08-19)

* DIM now refreshes your inventory automatically every 30 seconds, rather than every 5 minutes.
* Clicking "transfer items" in the Infusion tool will now always move them to the active character.
* The infusion tool will now include locked items as potential infusion targets even if the checkbox isn't checked (it still affects what can be a source item).
* If you are at maximum light, DIM now alerts you when vendors are selling maximum light gear and engrams, courtesy of VendorEngrams.xyz.

# 4.65.0 (2018-08-12)

# 4.64.0 (2018-08-05)

# 4.63.0 (2018-07-29)

* Fixed a bug that could cause iOS Safari to hang.

# 4.62.0 (2018-07-22)

* Xur has been removed from the header in D1. Find him in the Vendors page.

# 4.61.0 (2018-07-15)

* Fix a bug that would leave behind stackable items when moving certain loadouts like "Gather Reputation Items".
* The is:haspower search works once again.
* The is:cosmetic search will now work for Destiny 2.
* Added is:prophecy search which will return all prophecy weapons from CoO.
* Added is:ikelos search which will return all ikelos weapons from Warmind.

# 4.60.0 (2018-07-08)

* Farming mode won't try to move unmovable reputation tokens.
* Filters like stat:recovery:=0 now work (they couldn't match stat values of zero before).
* Checking with VendorEngrams.xyz to see if 380 drops may be right for you.

# 4.59.0 (2018-07-01)

* New iOS app icons when you add to home screen.
* Ornaments now show additional reasons why you can't equip them.
* The is:inloadout search works once again.
* Fix a bug where the item popup could hang iOS Safari in landscape view.
* Add a link to lowlines' Destiny map for collecting ghost scannables, latent memories, and sleeper nodes.

# 4.58.0 (2018-06-24)

* Factions now show seasonal rank instead of lifetime rank.
* Vendors show their faction rank next to their reward engrams.
* Factions in the progress page also link to their vendor.
* Quest keys in your Pursuits now show their quantity. They're still on the Progress page.

# 4.57.0 (2018-06-17)

* Item sizing setting works in Edge.
* Lock and unlock won't get "stuck" anymore.

# 4.56.5 (2018-06-11)

* Fix for item popups not working

# 4.56.0 (2018-06-10)

* Add "is:hasshader" search filter to select all items with shaders applied.
* Fixed some bugs in older Safari versions.
* Errors on Progress, Collections, and Vendors pages won't take out the whole page anymore, just the section with the error.
* Fix bugs where a stray "0" would show up in odd places.
* Align Progress columns better for accounts with fewer than 3 characters.

# 4.55.0 (2018-06-03)

* Displaying available rating data in spreadsheet export.
* Correctly display masterwork plug objectives - check the "Upgrade Masterwork" plug for catalyst updates.
* The Collections page now shows progress towards unlocking ornaments. Due to restrictions in the API, it can only show ornaments that go with items you already have.

# 4.54.0 (2018-05-27)

* Fix the display of crucible rank points.
* Fix faction rank progress bars on D1.
* Compare view includes perks and mods for D2 items.

# 4.53.0 (2018-05-20)

* Add previews for engrams and other preview-able items.
* Display Crucible ranks on the progress page.
* Add emotes back to the collections page.
* Remove masterwork objectives that never complete.
* Fix loading loadouts the first time you open a character menu.
* Fix exporting CSV inventories in Firefox.

# 4.52.0 (2018-05-13)

* Collection exotics are no longer duplicated. They are also sorted by name.
* Updated max power to 380.
* Vendors and collections will no longer show items exclusive to platforms other than the current account's platform.
* Fix masterworks not showing as masterworks.
* Set the max base power depending on which DLC you own.

# 4.51.2 (2018-05-09)

* Handle the Warmind API bug better, and provide helpful info on how to fix it.

# 4.51.1 (2018-05-08)

* Fix progress page not displaying after the Warmind update.

# 4.51.0 (2018-05-06)

* Fix a bug where having mods, shaders, or materials in the postmaster might make it impossible to move any mod/shader/material into or out of the vault.
* Add links to Ishtar Collective on items with lore.

# 4.50.0 (2018-04-30)

* The settings page now shows how much of your local storage quota is being used by DIM (if your browser supports it).
* Add search filters based on character location on dim (is:inleftchar / inmiddlechar / inrightchar) and for vault (is:invault) and current/last logged character (incurrentchar), that is marked with a yellow triangle.
* Fixed a bug where the "Restore Old Versions" tool wouldn't actually let you see and restore old versions.

# 4.49.1 (2018-04-23)

* Fix loadouts.

# 4.49.0 (2018-04-22)

* The DIM changelog popup has moved to a "What's New" page along with Bungie.net alerts and our Twitter feed. We also moved the "Update DIM" popup to the "What's New" link.
* Fix moving mods and shaders from the postmaster.
* Remove "Take" button from stackables in the postmaster.
* The Collections page now has a link to DestinySets.com.

# 4.48.0 (2018-04-15)

* You can specify game modes for reading and making ratings and reviews.
* Full General Vault, Mods, and Shaders buckets are highlighted in red.
* Adding DIM to your home screen on iOS was broken for iOS 11.3. It's fixed now!

# 4.47.0 (2018-04-09)

# 4.46.0 (2018-04-02)

* Added a page to browse and restore old revisions of Google Drive data.
* Emblems now show a preview of their nameplate in the item details popup.
* New Vendors page shows all the items you can buy from various vendors.
* New Collections page shows your exotics, emotes, and emblems kiosks.
* Engram previews from the faction display and vendors pages show what could be in an engram.
* Keyword search now includes item descriptions and socket perk names and descriptions.

# 4.45.0 (2018-03-26)

* Searching mods and perks in D2 now searches non-selected perks as well.
* Perks are in the correct order again (instead of the selected one being first always).
* Non-purchasable vendor items are displayed better.
* Storage settings break out loadouts and tags/notes between D1 and D2 items.
* A new revisions page allows you to restore old versions of settings from Google Drive.
* Emblems show a preview of the nameplate graphic.
* Fix "is:dupelower" to only affect Weapons/Armor
* Add armor stats to the "stat:" filter (in D2 only)
* Add ":=" comparison to the text complete tooltip

# 4.44.0 (2018-03-19)

* Fixed the "recommended perk" being wrong very often.
* Improved the display of perks, shaders, and mods on items. Improved the popup details for those items as well - this includes ornament unlock progress.
* Stackable items like mods and shaders have less chance of being left behind during search transfers.
* Put back "Make Room for Postmaster" in D1 - it was removed accidentally.
* Items matching a search are now more highlighted. Removed "Hide Unfiltered Items" setting.

# 4.43.0 (2018-03-12)

* Fix some cases where moving stacks of items would fail.
* Fix "Gather Reputation Items" from not gathering everything.
* More items can be successfully dragged out of the postmaster.

# 4.42.0 (2018-03-05)

* Compare tool shows ratings, and handles missing stats better.
* Fixed display of masterwork mod and ornaments.
* Remove Auras from inventory since they're part of Emblems now.
* Fancy new emblems show all their counters correctly.
* Improved moving mods, shaders, and consumables via search loadouts. They can now go to any character (not just the active one) and aren't limited to 9 items.
* Pausing over a drop zone to trigger the move-amount dialog works every time now, not just the first time.

# 4.41.1 (2018-02-19)

* Fix dupelower logic.
* Fixed bugs preventing DIM from loading in some browsers.
* See previews of the items you'll get from faction packages and Xur from links on the Progress page.

# 4.41.0 (2018-02-19)

* Mobile on portrait mode will be able to set the number of inventory columns (the icon size will be resized to accommodate).
* You can now check your emblem objectives.
* Armor mods show more info.
* Destiny 1 transfers are faster.
* DIM is better at equipping exotics when you already have exotic ghosts, sparrows, and ships equipped.
* Pulling an item from the postmaster updates the list of items quickly now.
* Navigation from "About" or "Backers" back to your inventory works.
* is:dupelower breaks ties more intelligently.

# 4.40.0 (2018-02-12)

# 4.39.0 (2018-02-05)

* Fixed random loadout feature taking you to a blank page.

# 4.38.0 (2018-01-31)

* Fixed display of Clan XP milestone.
* DIM's logic to automatically move aside items to make room for what you're moving is smarter - it'll leave put things you just moved, and it'll prefer items you've tagged as favorites.
* In D2, "Make room for Postmaster" has been replaced with "Collect Postmaster" which pulls all postmaster items we can onto your character. You can still make room by clicking "Space".
* Fix pull from postmaster to clear exactly enough space, not too many, but also not too few.
* Accounts with no characters will no longer show up in the account dropdown.
* Item tagging via keyboard should be a little more international-friendly. Calling the help menu (via shift+/) is too.
* Fixed XP required for well-rested perk after the latest Destiny update.

# 4.37.0 (2018-01-29)

* Masterwork differentiation between Vanguard / Crucible, highlight of stat being affected by MW.
* The "Well Rested" buff now appears as a Milestone on your Progress page.
* Nightfall modifiers are shown on the Progress page.
* Storage (Google Drive) settings have moved to the Settings page.
* You can configure a custom item sorting method from the Settings page.
* Improved display of the account selection dropdown.

# 4.36.1 (2018-01-22)

* Attempt to fix error on app.
* Moving an item from the postmaster will now only clear enough space for that one item.

# 4.36.0 (2018-01-22)

* Attempt to fix error on app.

# 4.35.0 (2018-01-22)

* The Settings page has been redesigned.
* Your character stats now update live when you change armor.
* New settings to help distinguish colors for colorblind users.
* DIM should load faster.
* DIM won't try to transfer Faction tokens anymore.

# 4.34.0 (2018-01-15)

* Sorting characters by age should be correct for D2 on PC.
* The infusion fuel finder now supports reverse lookups, so you can choose the best thing to infuse a particular item _into_.
* Labeled the Infusion Fuel Finder button.
* Trace Rifles are highlighted again on is:autorifle search.
* Factions that you can't turn in rewards to are now greyed out. We also show the vendor name, and the raw XP values have moved to a tooltip.
* The settings page has been cleaned up and moved to its own page.

# 4.33.1 (2018-01-09)

* Fix DIM loading on iOS 11.2.2.

# 4.33.0 (2018-01-08)

* A brand new Progress page for Destiny 2 displays your milestones, quests, and faction reputation all in one place. That information has been removed from the main inventory screen.
* We've changed around the effect for masterworks a bit more.

# 4.32.0 (2018-01-02)

* Added hotkey for search and clear (Shift+F).
* Masterworks show up with an orange glow like in the game, and gold borders are back to meaning "has power mod".
* Mercury reputation items are now handled by farming mode and gather reputation items.
* Tweak max base power / max light calculations to be slightly more accurate.
* Display D2 subclass talent trees. We can't show which ones are selected/unlocked yet.
* Moving items on Android should work better.
* Rotating to and from landscape and portrait should be faster.
* Fix quest steps showing up in the "haspower" search.
* Do a better job of figuring out what's infusable.
* Added a reverse lookup to Infusion Fuel Finder.

# 4.31.0 (2017-12-25)

* "is:complete" will find completed rare mod stacks in Destiny 2.

# 4.30.0 (2017-12-18)

* NEW - Revamped rating algorithm for D2 items.
* Fixed a bug trying to maximize power level (and sometimes transfer items) in Destiny 2.
* When hovering over an icon, the name and type will be displayed
* Allowing more exotic item types to be simultaneously equipped in Destiny 2
* Initial support for masterworks weapons.
* Fixed reporting reviews in Destiny 2.
* Fixed item filtering in Destiny 2.

# 4.29.0 (2017-12-13)

* Added Mercury reputation.
* Added Crimson Exotic Hand Canon.

# 4.28.0 (2017-12-11)

* NEW - Move items from the postmaster in DIM!

# 4.27.1 (2017-12-05)

* Key for perk hints in D2.
* Fixed bug loading items with Destiny 2 v1.1.0.

# 4.27.0 (2017-12-04)

* Added setting to pick relevant platforms for reviews.
* Fix review area not collapsing in popup.
* Fix display of option selector on reviews tab when detailed reviews are disabled.

# 4.26.0 (2017-11-27)

* Don't show community best rated perk tip if socket's plugged.
* is:haslevel/haspower (D1/D2) fix in cheatsheet.
* Fix mobile store pager width

# 4.25.1 (2017-11-22)

* Added Net Neutrality popup.

# 4.25.0 (2017-11-20)

# 4.24.1 (2017-11-13)

# 4.24.0 (2017-11-13)

* Bungie has reduced the throttling delay for moving items, so you may once again move items quickly.

# 4.23.0 (2017-11-06)

# 4.22.0 (2017-10-30)

* Add a 'bulk tag' button to the search filter.
* Add basepower: filter and is:goldborder filter.
* Fix filtering in D1.
* Add a button to clear the current search.
* Fix moving partial stacks of items.
* Fixed "transfer items" in the Infusion Fuel Finder.
* Giving hints about the community's favorite plugs on D2 items.

# 4.21.0 (2017-10-23)

* Community reviews (for weapons and armor) are in for Destiny 2 inventory.
* Charting weapon reviews.
* Fixed the shadow under the sticky characters bar on Chrome.
* Add an option to farming mode that stashes reputation items in the vault.
* Add a new smart loadout to gather reputation items for redemption.
* Scroll the loadout drawer on mobile.
* Show character level progression under level 20 for D2.
* Stacks of three or more rare mods now have a yellow border

# 4.20.1 (2017-10-16)

* Fixed an error when trying to space to move items.

# 4.20.0 (2017-10-16)

* Sort consumables, mods, and shaders in a more useful way (generally grouping same type together, alphabetical for shaders).
* Show the hidden recoil direction stat.
* Link to DestinyDB in your language instead of always English.
* Updated documentation for search filters.
* Fixed logic that makes room for items when your vault is full for D2.

# 4.19.2 (2017-10-11)

* Keyword searches now also search on mod subtitles, so `is:modifications helmet void` will bring only Helmet Mods for Void subclass.
* Add Iron Banner reputation.

# 4.19.1 (2017-10-10)

* Fix landscape orientation not working on mobile.
* Fix D1 stats in loadout builder and loadout editor.

# 4.19.0 (2017-10-09)

* Added `stack:` to search filters for easier maintenance of modifications.
* Add missing type filters for D2 (try `is:modifications`)!
* Bring back keyboard shortcuts for tagging (hit ? to see them all).
* The "Max Light" calculation is even more accurate now.
* Added `PowerMod` column to CSV export indicating whether or not a weapon or piece of armor has a power mod
* Support sorting by base power.
* Hide "split" and "take" button for D2 consumables.
* OK really really fix the vault count.
* Fix showing item popup for some D1 items.
* Changed how we do Google Drive log-in - it should be smoother on mobile.
* Completed objectives will now show as "complete".
* Bring back the yellow triangle for current character on mobile.
* Updated `is:dupelower` search filter for items to tie break by primary stat.

# 4.18.0 (2017-10-02)

* Updated `is:dupelower` search filter for items with the same/no power level.
* Fix some issues with Google Drive that might lead to lost data.
* Really fix vault counts this time!

# 4.17.0 (2017-09-29)

* Fix bug that prevented pinned apps in iOS from authenticating with Bungie.net.

# 4.16.2 (2017-09-29)

* Added `is:dupelower` to search filters for easier trashing.
* Added missing factions to the reputation section for Faction Rally.
* Fix in infusion calculator to correctly consider +5 mod
* Fix for CSV export (e.g.: First In, Last Out in 2 columns)

# 4.16.1 (2017-09-26)

* Bugfixes for iOS 10.0 - 10.2.

# 4.16.0 (2017-09-25)

* Added item type sort to settings group items by type (e.g. all Sniper Rifles together).
* Reputation emblems are the same size as items now, however you have item size set.
* Shaders show up in an item's mods now.
* Transfering search loadouts is more reliable.
* Fixed a serious bug with storage that may have deleted your tags and notes. It's fixed now, but hopefully you had a backup...
* Highlight mods that increase an item's power with a gold border. New 'is:powermod' search keyword can find them all.
* Phone mode should trigger even on really big phones.
* More places can be pressed to show a tooltip.
* Fixed showing quality for D1 items.
* D2 subclasses are diamonds instead of squares.
* Max Base Power, Mobility, Resilience, and Recovery are now shown for each character.
* Legendary shards have the right icon now.
* Fix newly created loadouts showing no items.
* Inventory (mods, shaders, and consumables) in your vault now show up separated into the vault, and you can transfer them to and from the vault.
* Search keywords are now case-insensitive.
* You can now lock and unlock D2 items.
* Equipping an exotic emote won't unequip your exotic sparrow and vice versa.
* Item popups aren't weirdly tall on Firefox anymore.
* Armor stats now match the order in the game.
* Infusion calculator now always gives you the full value of your infusion.
* Show a warning that your max light may be wrong if you have classified items.
* CSV export for D2 weapons and armor is back.
* Add text search for mods and perks.
* Add "Random Loadout" to D2. You gotta find it though...

# 4.15.0 (2017-09-18)

* D2 items with objectives now show them, and quests + milestones are displayed for your characters.
* Custom loadouts return for D2.
* D2 items now display their perks and mods.
* DIM won't log you out if you've been idle too long.
* Swipe left or right anywhere on the page in mobile mode to switch characters.
* If you have lots of inventory, it won't make the page scroll anymore.
* Power level will update when you change equipment again.
* Searches will stay searched when you reload info.
* Max light loadout won't try to use two exotics.
* Farming mode looks better on mobile.
* If you're viewing a non-current character in mobile, it won't mess up on reload anymore.
* You can tag and write notes on classified items to help remember which they are.
* The Infusion Fuel Finder is back for D2.
* The "Max Light" calculation is more accurate now.
* Mods now show more detail about what they do.

# 4.14.0 (2017-09-14)

* Added back in Reputation for D2.
* Max Light Loadout, Make Room for Postmaster, Farming Mode, and Search Loadout are all re-enabled for D2.
* Classified items can be transferred!
* Fixed search filters for D2.
* Show hidden stats on D2 items.
* D2 inventory (mods, shaders, etc) now take the full width of the screen.

# 4.13.0 (2017-09-09)

* DIM will remember whether you last used D2 or D1.
* Lots of DIM functionality is back for D2.
* We now highlight the perks from high community reviews that you don't have selected.

# 4.12.0 (2017-09-05)

* Early Destiny 2 support! We have really basic support for your Destiny 2 characters. Select your D2 account from the dropdown on the right. This support was built before we even got to start playing, so expect some rough edges.
* There's a new phone-optimized display for your inventory. See one character at a time, with larger items. Swipe between characters by dragging the character header directly.
* Info popups aren't gigantic on mobile anymore.
* Fix a case where changes to preferences may not be saved.

# 4.11.0 (2017-09-02)

* Fix a case where DIM wouldn't work because auth tokens had expired.

# 4.10.0 (2017-08-26)

* You can flag reviews for being offensive or arguing or whatever. Be helpful but also be nice.
* Remove the browser compatibility warning for Opera and prerelease Chrome versions.

# 4.9.0 (2017-08-19)

* No changes!

# 4.8.0 (2017-08-12)

* No changes!

# 4.7.0 (2017-08-05)

* Made loadout builder talent grids tiny again.
* If you autocomplete the entire filter name and hit enter, it will no longer hang the browser.
* Updated the About page and FAQ.
* Fixed a case where DIM would fail to load the latest version, or would load to a blank page unless force-reloaded.
* Added some helpful info for cases where DIM might fail to load or auth with Bungie.net.
* Added a warning when your browser is not supported by DIM.
* DIM no longer supports iOS 9.

# 4.6.0 (2017-07-29)

* Fix a bug where the popup for Xur items was below Xur's own popup.
* Hiding community rating for items with only one (non-highlighted) review.
* The first item in the search autocompleter is once again selected automatically.
* If you don't have the vault width set to "auto", the inventory is once again centered.

# 4.5.0 (2017-07-22)

* Added "reviewcount" filter to filter on the number of reviews on an item.
* Fix slight horizontal scroll on inventory view.
* On mobile, tapping outside of dialogs and dropdowns to dismiss them now works.
* The item detail popup now does a better job of fitting itself onto the screen - it may appear to the left or right of an item now!
* Press on a talent grid node to read its description. The same goes for the stats under your character.
* Subclasses now have the correct elemental type in their header color.
* Drag and drop should be much smoother now.
* You can select Destiny 2 accounts from the account dropdown now - but won't do much until Destiny 2 is released and we have a chance to update DIM to support it!

# 4.4.0 (2017-07-15)

* New filters for ornaments - is:ornament, is:ornamentmissing, is:ornamentunlocked
* Fixed a bug where item data would not respect your language settings.
* Weapon reviews now show up immediately, and can be edited.
  - If you have been less than friendly, now would be a very good time to edit yourself and put a better foot forward.
* Sorting reviews to support edits and highlighted reviews.
* Logging out now brings you to Bungie's auth page, where you can choose to change account or not.
* Fixed "Clear New Items" not working.
* Adjusted the UI a bunch to make it work better on mobile. Just a start - there's still a long way to go.
* The announcement about DIM being a website won't show more than once per app session.
* Google Drive syncing is a bit smoother.
* Fixed a case where you couldn't create a new class-specific loadout.
* On Firefox, the new-item shines don't extend past the item anymore.
* Do a better job of refreshing your authentication credentials - before, we'd sometimes show errors for a few minutes after you'd used DIM for a while.
* The filters help page has been localalized.
* Separate the light: and level: filters. level now returns items matching required item level, light returns items matching the light level.

# 4.3.0 (2017-07-08)

* DIM is now just a website - the extension now just sends you to our website. This gives us one, more cross-platform, place to focus on and enables features we couldn't do with just an extension. Don't forget to import your data from the storage page!
* Scrolling should be smoother overall.
* Vendor weapons now show reviews.
* Add a "sort by name" option for item sorting.
* In Google Chrome (and the next version of Firefox), your local DIM data won't be deleted by the browser in low storage situations if you visit DIM frequently.
* Ratings will no longer disappear from the item details popup the second time it is shown.
* Info popups should do a better job of hiding when you ask them to hide.

# 4.2.4 (2017-07-03)

* Work around a Chrome bug that marked the extension as "corrupted".

# 4.2.3 (2017-07-03)

* Fix log out button.
* Put back the accidentally removed hotkeys for setting tags on items.
* Fixed some visual goofs on Firefox.
* Fix a case where DIM would never finish loading.

# 4.2.2 (2017-07-02)

* Fix DIM being invisible on Firefox
* Fix a case where DIM would never finish loading.
* Put back the accidentally removed hotkeys for setting tags on items.

# 4.2.1 (2017-07-01)

* Actually turn on Google Drive in prod.

# 4.2.0 (2017-07-01)

* Exclude all variants of 'Husk of the Pit' from 'Item Leveling' loadout.
* Add a new storage page (under the floppy disk icon) for managing your DIM data. Import and export to a file, and set up Google Drive storage to sync across machines (website only). You can import your data from the Chrome extension into the website from this page as well.
* The settings page has been cleaned up and reworded.
* Added missing Trials emblems and shaders to the is:trials search.
* DIM should look more like an app if you add it to your home screen on Android.
* DIM will show service alerts from Bungie.

# 4.1.2 (2017-06-25)

* Add a "Log Out" button in settings.

# 4.1.1

* Fixed changelog popup too large to close.

# 4.1.0 (2017-06-24)

* Fixed the logic for deciding which items can be tagged.
* Fix "Make room for postmaster".
* Record books have been moved out of the inventory into their own page. Get a better look at your records, collapse old books, and narrow records down to only those left to complete.
* Fix changing new-item shine, item quality display, and show elemental damage icon preferences. They should apply immediately now, without a reload.x
* Localization updates.
* Fixed objective text in the record book floating above stuff.
* Fixed displaying record objectives that are time-based as time instead of just a number of seconds.
* When pinned to the iOS home screen, DIM now looks more like a regular browser than an app. The upside is you can now actually authorize it when it's pinned!
* Loadouts with a complete set of equipped armor now include a stat bar that will tell you the stat tiers of the equipped loadout pieces.
* Loadouts with non-equipping items now won't _de-equip_ those items if they're already equipped. #1567
* The count of items in your loadout is now more accurate.
* DIM is now better at figuring out which platforms you have Destiny accounts on.
* DIM is faster!
* Added Age of Triumph filters is:aot and is:triumph
* Add gunsmith filter is:gunsmith
* Updated filters to remove common items for specific filters (e.g. is:wotm no longer shows exotic items from xur, engrams, and planetary materials)
* Loadout Builder's equip button now operates on the selected character, not your last-played character.
* Loadout Builder no longer has equip and create loadout buttons for loadouts that include vendor items.
* Loadout Builder is faster.
* DIM has a new logo!
* Elemental damage color has been moved to a triangle in the upper-left corner of your weapon.
* See community weapon ratings in DIM, and submit your own! Weapon ratings can be turned on in Settings, and will show up on your individual weapons as well as in the details popup. You can submit your own reviews - each review is specific to the weapon roll you're looking at, so you know whether you've got the god roll.

# 3.17.1

* Fixed a bug with the display of the amount selection controls in the move popup for stackable items.
* Localization updates
* Moved the "VCR" controls for stackable item amount selection to their own row.

# 3.17.0

* Fixed the perk selection in Loadout Builder. #1453
* Integrated Trials-centric weapon reviews (and the ability to rate your own gear (and make comments about your gear)). Done in conjunction with destinytracker.com.
* Fixed the logic for artifact bonuses to compute the right number. #1477
* Restore some missing images from our build system changes.
* Don't allow engrams to be tagged. #1478
* Add home screen icons (and Safari tab icons, and Windows tile icons) for the website.
* Fixed "is:locked" filters to be consistent for engrams. #1489
* The Beta website is now updated automatically for every PR.
* If you're not logged in to the website, we show the login screen.
* Better error messages for when you have the wrong platform selected, plus the error doesn't cover the platform selector.
* Improved website compatibility with Firefox, Safari, and Edge.
* Many style fixes for Safari.
* Drag and drop is now supported on touch devices. Press and hold an item to drag it. #1499
* Armsday packages can no longer be dragged. #1512
* Add tags and notes to items! This has been in Beta forever but now it's official. Hit ? to see the keyboard shortcuts, and use "tag:" searches to find your tagged gear.
* Remove Materials Exchange from the beta.
* Vendors now show where they are, and are sorted better. All the cryptarchs now appear. Engrams waiting to be decrypted aren't shown in the vendor screen.
* Experimental iOS 9 Mobile Safari compatibility. May be removed in the future.
* Style updates to clean up DIM's look and make sure more screen space is being used for items.
* Gained the ability for us to fill in classified items, even if Bungie hasn't unclassified them. You still can't transfer them though.
* The "Hide Unfiltered Items while Filtering" preference now applies to vendor gear too. #1528
* When moving stacks of items through the popup, there are now buttons to max out the amount, and add and remove up to even stacks of items.
* Xur should disappear on Sundays again.

# 3.16.1

* Significantly increased the storage limit for tags and notes. It's still possible to go over (especially with long notes) but it should happen far less frequently - and it should notify you when it happens.

# 3.16.0

* Removed farming option to keep greens since they're disassembled by default now.
* Added stat search, for example: "stat:rof:>= 22"
* Fixed formatting for search loadouts when the search terms contain angle brackets.
* A new "Make room for Postmaster items" auto layout will clear out enough space on your character to pick up all the stuff you've accumulated at the Postmaster.
* Vendor items now explain what you need to do to get them.
* Xur looks like the other vendors, and correctly displays both heavies now.
* Compare tool styling updates.
* Compare tool shows attack/defense.
* In the compare tool, stats that are the same across all items are white instead of blue.
* There's now a picture of each item in the compare tool.
* Clicking the title of an item in the compare tool will scroll to that item and "pop" it so you know which one it is.
* Armor and items that don't match the equipping character will once again transfer in loadouts. You can still put multiple subclasses of the same damage type in a loadout.
* Empty space around talent grids has been eliminated.
* Memory of Felwinter's stat bar no longer overflows its container.

# 3.15.0

* Permit the same damage type of subclass in loadouts (#1067)
* Update record books to properly display time instead of a large number. (#1051)
* Moving an item into a full vault but an empty bucket (such as full General but the vault contains no Consumables) now works.
* Stacks of items are properly accounted for. They'll now combine as things are moved to make space - previously even a stack of 1 consumable would count as taking up the whole slot and would prevent a move of 2 more of that consumable.
* We now catch errors trying to move aside items and retry with a different item. You should see fewer failed moves!
* "Thrashing" in farming mode is fixed. When farming mode can't proceed (because moving anything off the character would result in something else being moved back on, because you're out of space), we now show a friendly info message. This message is throttled to show up no more than once a minute.
* Fixed a bug where a full vault would prevent farming mode from moving things to other characters.
* The move aside logic strongly prefers putting things on characters other than the original item's owner. This makes it much easier to move a bunch of stuff off of a character without other things bouncing right back in.
* Prefer putting engrams in the vault and not taking them out when choosing items to move aside.
* Farming mode now makes room to pick up artifacts, materials, and consumables.
* When making space in the "General" category or in Materials/Consumables buckets, we'll choose to move aside an item that can be combined with another stack somewhere without increasing the total number of stacks. This trends towards consolidation and can help free up a full vault, as well as getting rid of stray stacks.
* We swapped in "special ammo synth" and "primary ammo synth" instead of "motes of light" and "strange coins" for the farming mode quick gather buttons. They seemed more useful in the heat of battle.
* When dequipping an item, we try harder to find a good item to equip in its place. We also prefer replacing exotics with other exotics, and correctly handle The Life Exotic perk.
* Lots of new translations and localized strings.
* Vendors update when you reach a new level in their associated faction, or when you change faction alignment.
* Fixed a too-small perk selection box in the loadout builder, and properly handle when vendors are selling Memory of Felwinter.

# 3.14.1 (2016-12-06)

* Internationalization updates.
* Fix for Loadout Class Type bug.

# 3.14.0

* Compare Weapons and Armor side-by-side.
* Added `is:sublime` filter
* Added detailed information to the Trials of Osiris popup card.
* Added more detection for item years.
* The collapse button now no longer takes up the whole bucket height.
* Fixed marking which characters had access to vendor items.
* Fix tracking new items when the new-item shine is disabled.
* Added option to Farming Mode to not move weapons and armor to make space for engrams.
* About and Support pages are now translatable.
* Improved error handling and error messages.
* Vendors are collapsible.
* All vendor items (including duplicates with different rolls) will now show up.
* Added more translations.
* If you have more than one Memory of Felwinter, they are all excluded from loadout builder.
* Export correct quality rating for items in CSV.

# 3.13.0 (2016-10-31)

* The vendors page is back. It'll show all available vendors. It's now a lot faster, and combines vendor inventory across your characters. Consumables and Bounties are now shown. Item stats and quality will hopefully show up on 11/8.
* Loadout builder has option to load from equipped items.
* Added option to farm green engrams or not.
* When moving consumable stacks, you can now choose to fill up one stack's worth.
* Don't sort bounties (the API does not currently provide the in-game order.)
* Fix max-light rounding.
* Fix a bug in the new filters for source.
* Fix incognito mode launching
* More i18n.
* Classified items in the vault are now counted and shown.
* DIM is faster!
* Memory of Felwinter is now excluded from loadout builder by default.

# 3.11.1 (2016-10-04)

* Fixed an issue with farming mode where users without motes, 3oC, coins, or heavy could not use farming mode.
* Fixed an issue where classified items would not show up in the UI.

# 3.11.0 (2016-10-04)

##### New

* Added Quick Move items to farming mode.
* Farming mode now also moves glimmer items to vault.
* Added `is:inloadout` filter
* New filters: is:light, is:hasLight, is:weapon, is:armor, is:cosmetic, is:equipment, is:equippable, is:postmaster, is:inpostmaster, is:equipped, is:transferable, is:movable.
* New filters for items based on where they come from: is:year3, is:fwc, is:do, is:nm, is:speaker, is:variks, is:shipwright, is:vanguard, is:osiris, is:xur, is:shaxx, is:cq, is:eris, is:vanilla, is:trials, is:ib, is:qw, is:cd, is:srl, is:vog, is:ce, is:ttk, is:kf, is:roi, is:wotm, is:poe, is:coe, is:af.
* Added debug mode (ctrl+alt+shift+d) to view an item in the move-popup dialog.
* Added max light value to max light button in dropdown.
* Major loadout builder performance enhancements.
* Support rare (blue) items in loadout builder.

##### Tweaks

* Consumables and materials are now sorted by category.
* All other items in the General Bucket are sorted by Rarity.
* Move ornaments in between materials and emblems.
* Link to wiki for stat quality in the move-popup box.
* Full item details are shown in the move popup by default (they can still be turned off in settings).

##### Bugfixes

* Prevent double click to move item if loadout dialog is open.
* [#889](https://github.com/DestinyItemManager/DIM/issues/889) Fixed stats for Iron Banner and Trials of Osiris items.
* Fix infusion finder preview item not changing as you choose different fuel items. Also filter out year 1 items.
* Fix some green boots that would show up with a gold border.
* A bunch of consumables that can't be moved by the API (Treasure Keys, Splicer Keys, Wormsinger Runes, etc) now show up as non-transferable in DIM.
* Husk of the Pit will no longer be equipped by the Item Leveling loadout.
* Fixed equipping loadouts onto the current character from Loadout Builder.
* The default shader no longer counts as a duplicate item.
* DIM no longer tries to equip exotic faction class items where your character isn't aligned with the right faction.
* Fixed more cases where your loadouts wouldn't be applied because you already had an exotic equipped.
* Elemental Icons moved to bottom left to not cover the expansion symbol.
* Loadout builder no longer shows duplicate sets.
* Fix equip loadout builder equip to current character.

# 3.10.6 (2016-09-23)

* The DestinyTracker link in the item popup header now includes your perk rolls and selected perk. Share your roll easily!
* Fixed moving consumables in loadouts. Before, you would frequently get errors applying a loadout that included consumables. We also have a friendlier, more informative error message when you don't have enough of a consumable to fulfill your loadout.
* Fixed a bug where when moving stacks of items, the stack would disappear.
* The progress bar around the reputation diamonds is now more accurate.
* Enabled item quality.
* Item Quality is enabled by default for new installs.
* A new Record Books row in Progress has your Rise of Iron record book.
* Searches now work for all characters and the vault again.
* Can equip loadouts onto the current character from Loadout Builder.
* Added ability to feature toggle items between Beta + Release.

# 3.10.5

* Added Ornaments.

# 3.10.4

* We handle manifest download/cache errors better, by deleting the cached file and letting you retry.
* Date armor ratings end is on 9/20/2016 @ 2AM Pacific.
* Fixed issues with broken images by downloading from Bungie.net with https.
* Loadouts for multi-platform users will now save selected and equipped items for both platforms. Previously, when switching platforms, loadouts would remove items from the loadout for the opposite platform.

# 3.10.3

* Fixed a "move-canceled" message showing up sometimes when applying loadouts.
* Bugged items like Iron Shell no longer attempt to compute quality. They'll fix themselves when Bungie fixes them.
* Fixed "Aim assist" stat not showing up in CSV (and no stats showing up if your language wasn't English).
* We now catch manifest updates that don't update the manifest version - if you see broken images, try reloading DIM and it should pick up new info.
* Worked around a bug in the manifest data where Ornament nodes show up twice.
* DIM won't allow you to move rare Masks, because that'll destroy them.
* The "Random" auto loadout can now be un-done from the loadout menu.
* For non-variable items (emblems, shaders, ships, etc) in a loadout, DIM will use whichever copy is already on a character if it can, rather than moving a specific instance from another character.

# 3.10.2 (2016-09-10)

* Fixed error building talent grid for Hawkmoon.
* Don't attempt to build record books when advisors are not loaded.
* Dragged items now include their border and light level again.
* New-item overlays have been restored (enable in settings).
* Re-enable record book progress.
* Better handle errors when record book info isn't available.
* Show an error message if the manifest doesn't load.
* Fix an error when equipping loadouts.
* DIM usage tips will only show up once per session now. You can bring back previously hidden tips with a button in the settings page.

# 3.10.0

* Add ability to create loadouts by selecting sets of perks.
* [#823](https://github.com/DestinyItemManager/DIM/issues/823) Added 'current' property to stores.
* The DIM extension is now much smaller.
* DIM can now display item information in all supported Destiny languages. Choose your language in the settings then reload DIM.
* We now automatically pick up Destiny data updates, so DIM should work after patches without needing an update.
* The Reputation section should match the in-game logos better now.
* Disable new item overlays due to a bug.

# 3.9.2

* [#812](https://github.com/DestinyItemManager/DIM/issues/812) Removed rare masks from the items table used by the random item loadout.

# 3.9.1

* [#801](https://github.com/DestinyItemManager/DIM/issues/801) Resolved error with vendor page character sorting.
* [#792](https://github.com/DestinyItemManager/DIM/pull/792) Warning if user clicks on perks to notify them that they can only be changed in game.
* [#795](https://github.com/DestinyItemManager/DIM/pull/795) Updated strange coin icon for Xur.

# 3.9.0

* New glimmer-based filters, is:glimmeritem, is:glimmerboost, is:glimmersupply
* Add option for new item and its popup to be hidden
* Add ability to exclude items from loadout builder.
* Expand/collapse sections in DIM.
* Double clicking an item will equip it on the current character. 2x click on equipped, dequips.
* Show current vendor items being sold.
* Move popup won't pop up under the header anymore.
* If you have an open loadout, and you click "Create loadout", it switches to the new loadout now instead of leaving the previous loadout open.
* DIM is once again faster.
* The loadout editor won't stay visible when you change platforms.
* Fixed a lot of bugs that would show all your items as new.
* New-ness of items persists across reloads and syncs across your Chrome profile.
* New button to clear all new items. Keyboard shortcut is "x".
* Help dialog for keyboard shortcuts. Triggered with "?".
* When you have two characters of the same class, applying a loadout with a subclass will work all the time now.
* Item class requirements are part of the header ("Hunter Helmet") instead of in the stats area.
* You can search for the opposite of "is:" filters with "not:" filters. For example, "is:helmet not:hunter quality:>90".
* Clicking away from the Xur dialog will close any open item popups.
* Fixed an issue where you could not equip a loadout that included an exotic item when you already had an exotic equipped that was not going to be replaced by the loadout.
* Better handling of items with "The Life Exotic" perk.
* New aliases for rarity filters (is:white, is:green, is:blue, is:purple, is:yellow).
* An alternate option for the "Gather Engrams" loadout can exclude gathering exotic engrams.
* Removed popup notification for new items.
* #798 Keyword searches will now scan perk descriptions.
* #799 Randomize equipped items for current character. Don't look at us if you have to play a match using Thorn.

# 3.8.3

* Fix move popup not closing when drag-moving an item.
* Added ability to and filters for track or untrack quests and bounties.
* Fix issue where some sets would be missing from the loadout builder.
* Fixed #660 where postmaster items would not appear in the Postmaster section of DIM, ie Sterling Treasure after the reset.
* Fixed #697 where loadouts will no longer remove the loadouts for the opposite platform.
* Fix an issue where loadouts will not show any items, or transfer any items.
* Add option to show new item overlay animation

# 3.8.2

* Update filter list to include quality/percentage filters
* Add year column to CSV export scripts
* When you have filtered items with a search, you can select a new search loadout option in the loadout menu to transfer matching items.
* The screen no longer jumps around when clicking on items, and the item details popup should always be visible.
* Dialogs should be sized better now.
* Fix character order in move popup buttons.
* Restored the ability to set a maximum vault size. "Auto" (full width) is still an option, and is the default.
* Armor quality is shown in Xur, loadouts, and the infusion dialog if advanced stats is turned on.
* "Take" stackables works again.

# 3.8.1

* Added steps to Moments of Triumph popup (and other record books.)
* Fixed wobbly refresh icon.
* Fixed single item stat percentages.
* Fixed armor export script.
* Possible fix for loadout builder.

# 3.8.0

* Loadout builder redesign and major performance enchancements.
* Items in the postmaster now have quality ratings, can use the infusion fuel finder, show up in the infusion fuel finder, compare against currently equipped items, etc. They behave just like a normal item except you can't move them and they're in a different spot.
* The vault width preference has been removed - the vault now always takes up all the remaining space on the screen.
* Section headers don't repeat themselves anymore.
* Drop zones for items are larger.
* Returning from the min-max tool no longer greets you with a blank, item-less screen.
* Fixed a bug where loadouts were not properly restricted to the platform they were created for.
* Xur's menu item will properly disappear when he leaves for the week.
* New items are marked with a "shiny" animation, and there are notifications when new items appear.
* The loadout menu may expand to fill the height of the window, but no more. The scrollbar looks nicer too.
* Items can now be made larger (or smaller) in settings. Pick the perfect size for your screen!
* The item info popup has a new header design. Let us know what you think!
* Changing settings is faster.
* You can now download your weapon and armor data as spreadsheets for the true data nerds among us.
* The settings dialog is less spacious.
* Engrams and items in the postmaster can now be locked (and unlocked).
* The buttons on the move item popup are now grouped together by character.
* When the "Hide Unfiltered Items while Filtering" option is on, things look a lot nicer than they did.
* DIM is generally just a little bit snappier, especially when scrolling.
* Clicking the icon to open DIM will now switch to an active DIM tab if it's already running.
* Bungie.net will open in a new tab as a convenience for expired cookies.
* Items in the Postmaster are sorted by the order you got them, so you know what'll get bumped when your postmaster is full.
* Clicking the loadout builder button again, or the DIM logo, will take you back to the main screen.
* You may now order your characters by the reverse of the most recent, so the most recent character is next to the vault.

# 3.7.4

* Removed the option to hide or show the primary stat of items - it's always shown now.
* Add mode selection full/fast for users willing to wait for all best sets.
* Loadout menus are now scrollable for users with over 8 custom loadouts on a single character.
* Changing the character sort order now applies live, rather than requiring a refresh.
* Use most recently logged in player to start with loadout builder.
* Search queries will exclude the token `" and "` as some users were including that when chaining multiple filters.
* Fix UI issue on move popup dialog that had some numbers expanding outside the dialog.
* Consolidate beta icons to the icons folder.

# 3.7.3

* Fix rounding error that prevented some loadout sets from showing up.
* Added filter for quality rating, ex - quality:>90 or percentage:<=94

# 3.7.2

* Always show locked section in loadout builder.
* Fix NaN issue in loadout builder.
* Fix issues with 'create loadout' button in loadout builder.
* For item leveling don't prefer unlevelled equipped items on other characters.
* Various Loadout builder bug fixes and performance updates.

# 3.7.1

* Various Loadout builder bug fixes and performance updates.

# 3.7.0

* Added new armor/loadout tier builder.
* Fix for all numbers appearing red in comparison view.
* Updated to latest stat estimation formula.
* Use directive for percentage width.

# 3.6.5

* Fix an issue where warlocks would see loadouts for all the other classes.

# 3.6.2 & 3.6.3 (2016-05-23)

* Add warning if the lost items section of the postmaster has 20 items.
* Stat bars are more accurately sized.
* Add vendor progress
* Add prestige level with xp bar under characters to replace normal xp bar after level 40.
* It is no longer possible to choose column sizes that cause the vault to disappear.
* The Vault now has a character-style header, and can have loadouts applied to it. Full-ness of each vault is displayed below the vault header.
* New option to restore all the items that were in your inventory before applying a loadout, rather than just the equipped ones.
* You can now undo multiple loadouts, going backwards in time.

# 3.6.1

* Removed the "Only blues" option in the infusion fuel finder, because it wasn't necessary.
* Engram searches and the engram loadout features won't mistake Candy Engrams for real engrams.
* Items in the Postmaster include their type in the move popup, so they're easier to distinguish.
* Sometimes equipping loadouts would fail to equip one of your exotics. No more!
* Add an 'is:infusable' search filter.
* Add 'is:intellect', 'is:discipline', 'is:strength' search filters for armor.
* XP Progress on bar items

# 3.6.0 (2016-05-03)

* Bring back the infusion dialog as an Infusion Fuel Finder. It doesn't do as much as it used to, but now it's optimized for quickly finding eligable infusion items.
* Fix a bug where hovering over a drop zone with a consumable/material stack and waiting for the message to turn green still wouldn't trigger the partial move dialog.
* Added a new "Item Leveling" auto-loadout. This loadout finds items for you to dump XP into. It strongly favors locked items, and won't replace an incomplete item that you have equipped. Otherwise, it goes after items that already have the most XP (closest to completion), preferring exotics and legendaries if they are locked, and rares and legendaries if they're not locked (because you get more materials out of disassembling them that way).
* There's a new setting that will show elemental damage icons on your weapons. Elemental damage icons are now always shown in the title of the item popup.
* Elder's Sigil won't go above 100% completion for the score portion anymore.
* Added roll quality percentage indicator. You can now see how your intellect/discipline/strength stacks up against the maximum stat roll for your armor.
* DIM is smarter about what items it chooses to move aside, or to equip in the place of a dequipped item.
* Added a new "Gather Engrams" loadout that will pull all engrams to your character.

# 3.5.4

* We won't try to equip an item that is too high-level for your character when dequipping items.
* Fix a regression where subclasses wouldn't show up in Loadouts. They're still there, they just show up now!
* Fixed another bug that could prevent item popups from showing up.
* The vault can now be up to 12 items wide.
* Sterling Treasure, Junk Items, and SLR Record Book added to DIM.
* Manifest file updated.

# 3.5.3

* Fixed a bug that would prevent the loading of DIM if Spark of Light was in the postmaster.
* Fixed a bug that prevented the Xur dialog from rendering.

# 3.5.2

* Fix a bug where item details popups would show above the header.
* Fix showing Sterling Treasures in Messages.
* Better error handling when Bungie.net is down.
* Fix a bug where having items in the postmaster would confuse moves of the same item elsewhere.
* Fix a bug where item comparisons no longer worked.
* Added support for the classified shader "Walkabout".

# 3.5.1

* The Infusion Calculator has been removed, now that infusions are much more straightforward.
* Pressing the "i" key on the keyboard will toggle showing item details in the item popup.
* Add a menu item for when Xur is in town. This brings up a panel with Xur's wares, how much everything costs, how many strange coins you have, and lets you show the item details popup plus compare against any version of exotics you might already have to see if there's a better roll.

# 3.5 (2016-04-11)

* DIM will now go to great lengths to make sure your transfer will succeed, even if your target's inventory is full, or the vault is full. It does this by moving stuff aside to make space, automatically.
* Fixed a bug that would cause applying loadouts to fill up the vault and then fail.
* Fixed a bug where DIM would refuse to equip an exotic when dequipping something else, even if the exotic was OK to equip.
* When applying a loadout, DIM will now equip and dequip loadout items all at once, in order to speed up applying the loadout.
* The search box has a new style.
* Item moves and loadouts will now wait for each other, to prevent errors when they would collide. This means if you apply two loadouts, the second will wait for the first to complete before starting.
* Item details are now toggled by clicking the "i" icon on the item popup, rather than just by hovering over it.

# 3.4.1

* Bugfix to address an infinite loop while moving emotes.

# 3.4.0

* Moving and equipping items, especially many at a time (loadouts) is faster.
* When you save a loadout, it is now scoped to the platform it's created on, rather than applying across accounts. Loadouts created on one account used to show on both accounts, but wouldn't work on the wrong account.
* You can now move partial amounts of materials. There's a slider in the move popup, and holding "shift" or hovering over the drop area will pop up a dialog for draggers. You can choose to move more than one stack's worth of an item, up to the total amount on a character.
* New commands for materials to consolidate (move them all to this character) and distribute (divide evenly between all characters).
* Loadouts can now contain materials and consumables. Add or remove 5 at a time by holding shift while clicking. When the loadout is applied, we'll make sure your character has _at least_ that much of the consumable.
* Loadouts can now contain 10 weapons or armor of a single type, not just 9.
* When making space for a loadout, we'll prefer putting extra stuff in the vault rather than putting it on other characters. We'll also prefer moving aside non-equipped items of low rarity and light level.
* The is:engram search filter actually works.
* Fixed an error where DIM would not replace an equipped item with an instance of the same item hash. This would cause an error with loadouts and moving items. [448](https://github.com/DestinyItemManager/DIM/issues/448)
* Loadouts can now display more than one line of items, for you mega-loadout lovers.
* Items in the loadout editor are sorted according to your sort preference.

# 3.3.3 (2016-03-08)

* Infusion calculator performance enhancements
* Larger lock icon
* Completed segments of Intelligence, Discipline, and Strength are now colored orange.

# 3.3.2 (2016-03-04)

* If multiple items in the infusion calculator have the same light, but different XP completion percentage, favor suggesting the item with the least XP for infusion.
* Keyword search also searches perks on items.
* New search terms for is:engram, is:sword, is:artifact, is:ghost, is:consumable, is:material, etc.
* Items can be locked and unlocked by clicking the log icon next to their name.
* Display intellect/discipline/strength bars and cooldown for each character
* Loadouts have a "Save as New" button which will let you save your modified loadout as a new loadout without changing the loadout you started editing.
* Autocomplete for search filters.
* Comparing stats for armor now shows red and green better/worse bars correctly.
* Fixed showing magazine stat for weapons in the vault.
* Fixed infusion material cost for Ghosts and Artifacts (they cost motes of light).
* Fix a case where the item properties popup may be cut off above the top of the screen.
* Transfer/equip/dequip actions for edge cases will now succeed as expected without errors.
* Manifest file update.

# 3.3.1 (2016-02-19)

* Updated the manifest file.

# 3.3 (2016-02-15)

* Infusion auto calculator is much faster.
* Items in the infusion calculator don't grey out when a search is active anymore.
* Full cost of infusions is now shown, including exotic shards, weapon parts / armor materials, and glimmer.
* Show a better error message when trying to equip an item for the wrong class. Before it would say you weren't experienced enough.
* Add a button to the infusion calculator that moves the planned items to your character.
* Add a filter to the infusion calculator to limit the search to only rare (blue) items.
* The infusion auto calculator runs automatically, and now presents a list of different attack/defense values for you to choose from. Selecting one will show the best path to get to that light level.
* The infusion calculator greys out items that are already used or are too low light to use, rather than hiding them.
* The item move popup now has an entry for the infusion calculator, to make it easier to find.
* Hold Shift and click on items in the infusion calculator to prevent the calculator from using that item.
* If you have an exotic class item (with "The Life Exotic" perk) equipped, you can now equip another exotic without having the class item get automatically de-equipped. Previously, this worked only if you equipped the non-class-item exotic first.
* Armor, Artifacts, and Ghosts now show the difference in stats with your currently equipped item. Also, magazine/energy between swords and other heavy weapons compares correctly.
* The is:complete, is:incomplete, is:upgraded, is:xpincomplete, and is:xpcomplete search keywords all work again, and their meanings have been tweaked so they are all useful.
* The talent grid for an item are now shown in the item details, just like in the game, including XP per node.
* Subclasses show a talent grid as well!
* The item stats comparison will no longer be cleared if DIM reloads items while an item popup is open.
* Bounties and quests are now separated, and under their own "Progress" heading.
* Bounties, quests, and anything else that can have objectives (like test weapons and runes) now show their objectives and the progress towards them. As a result, completion percentages are also now accurate for those items.
* Descriptions are now shown for all items.
* Include hidden stats "Aim Assist" and "Equip Speed" for all weapons. You can still see all hidden stats by visiting DTR via the link at the top of item details.
* Weapon types are now included in their popup title.
* Removed Crimson Days theme. It will return.
* Fixed issue at starts up when DIM cannot resolve if the user is logged into Bungie.net.

# 3.2.3

* Updated Crimson Days Theme.
* Removed verge.js

# 3.2.2

* Updated Crimson Days Theme.

# 3.2.1 (2016-02-04)

* Crimson Days theme.
* Weapons and armor now show all activated perks (including scopes, etc), in the same order they are shown in the game.
* Only display the "more info" detail icon if there's something to show.
* If you try to move an item into a full inventory, we'll reload to see if you've already made space in the game, rather than failing the move immediately.
* The Infusion dialog now has a "Maximize Attack/Defense" button that figures out how to get the highest stats with the fewest number of infusions.
* You can now create a loadout based on what you've got equipped by selecting "From Equipped" in the "Create Loadout" menu item.
* After applying a loadout, a new pseudo-loadout called "Before 'Your Loadout'" appears that will put back the items you had equipped.

# 3.2

* In the "Loadouts" dropdown is a new "Maximize Light" auto-loadout that does what it says, pulling items from all your characters and the vault in order to maximize your character's light.
* Lots of performance improvements! Loading DIM, refreshing, moving items, and searching should all be faster.
* DIM will now refresh immediately when you switch back to its tab, or come back from screensaver, etc. It won't automatically update when it's in the background anymore. It still periodically updates itself when it is the focused tab.
* New "is:year1" and "is:year2" search filters.
* Artifacts now have the right class type (hunter, titan, etc).
* The reload and settings icons are easier to hit (remember you can also hit "R" to reload.
* The move popup closes immediately when you select a move, rather than waiting for the move to start.
* New sort option of "rarity, then primary stat".<|MERGE_RESOLUTION|>--- conflicted
+++ resolved
@@ -1,11 +1,8 @@
 # Next
 
 * Wish lists support integrating with DTR's item database URLs.
-<<<<<<< HEAD
 * Stats can be disabled in the Loadout Optimizer.
-=======
 * Added the ability to search for items that have notes. is:hasnotes
->>>>>>> 9f7186aa
 
 # 5.51.0 (2019-10-20)
 
