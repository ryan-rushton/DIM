# Next

<<<<<<< HEAD
* For ratings, platform selection has been updated for Shadowkeep - check the setting page to update your selection.
=======
* Ratings should be more standard across player inventories.
>>>>>>> ceda2c05

# 5.48.0 (2019-09-29)

* Our stat calculations are ever so slightly more accurate.
* Collections page now includes equipped/owned Weapon and Armor mods.
* UI fixes for shifting page content, subclasses, and some labels & alert messages.
* Drag and drop on mobile no should longer spawn a context menu.
* Emblems now display their selected variations.
* Filter by season names (i.e. `season:opulence`) and masterwork type (`masterwork:handling`)

# 5.47.0 (2019-09-22)

* New look and display options under TRIUMPHS: reveal "recommended hidden" triumphs, or hide triumphs you've completed
* BrayTech link on Progress now links to your current character.
* Prevent accounts from overlapping menu on phone landscape mode.
* Show the effects of mods on stat bars.
* Removed the stats comparison with the currently equipped weapon. Use the Compare tool to compare items.
* Dragging and dropping should be smoother.

# 5.46.0 (2019-09-15)

* The notification for bulk tagging now has an Undo button, in case you didn't mean to tag everything matching a search.
* The postmaster will highlight red when you have only 4 spaces left!
* Firefox for Android is now supported.
* Fixes for stats that could show >100.
* Show all Sword stats!
* The "tag:none" search works again.
* The header won't scroll on very narrow screens.
* The action bar is pinned to the bottom of the screen on mobile.

# 5.45.0 (2019-09-08)

* Milestones are more compact, like Pursuits (click them to see full details). They now show expiration times and clan engrams are broken out into individual items.
* The item popup for Pursuits will refresh automatically as you play, if you leave one open (this doesn't yet work for Milestones).
* Expiration times only light up red when they have less than an hour left.
* Added a new is:powerfulreward search that searches for powerful rewards.
* Fixed a bug moving certain items like emblems.
* Added a quick-jump sidebar to the settings page.
* Add win streak info to ranks on the Progress page.
* Include the effect of mods and perks on "hidden" stats like zoom, aim assistance, and recoil direction.
* Bonuses from perks and mods shown in their tooltips are now more accurate.
* Loadout Optimizer understands multiple kinds of perks/mods that can enhance an item.
* Recoil Direction's value has been moved next to the pie.
* Searches now ignore accented characters in item names.
* Unique stacked items now show the count, instead of just MAX, when they're full.

# 5.44.2 (2019-09-02)

* Fix Home Screen app warning for iPad.

# 5.44.1 (2019-09-02)

* Added upgrade warning for old iOS versions that don't support Home Screen apps.

# 5.44.0 (2019-09-01)

* Allow loadouts to be equipped without dismissing farming mode.
* Restore info to D1 ghosts.
* Add hotkeys to navigate between major pages (hit "?" to see them all)
* Fix move popup not updating amount on stackables when switching items.
* Remove Solstice of Heroes armor from Progress page.
* Prevent accidentally being able to tag non-taggable items with hotkeys.

# 5.43.1 (2019-08-26)

* Fix broken ammo icons.

# 5.43.0 (2019-08-25)

# 5.42.2 (2019-08-22)

* Fix D1 accounts disappearing when they were folded into a different platform for D2 cross save.

# 5.42.1 (2019-08-20)

* Changes to support preserving tags/notes data for Blizzard users who migrate to Steam.
* Fix searching Collections.

# 5.42.0 (2019-08-18)

* Power is yellow again.
* Remove ugly blur behind popups Windows. (It's still a nice blur on other platforms)

# 5.41.1 (2019-08-16)

* Fix overflowing text on ghosts.
* Fix crash related to wish lists.

# 5.41.0 (2019-08-11)

* Wish lists now support (optional) title and description.
* New header design. Your accounts are now in the menu.
* Ghosts have labels explaining where they are useful.
* Recoil direction stat is shown as a semicircular range of where shots may travel.
* Search boxes on item picker sheets now autofocus.
* Item counts will properly update when moving partial stacks of stacked items.
* Fix a case where the search autocompleter could hang around.

# 5.40.0 (2019-08-04)

* Fixed auto-scrolling links in Safari.
* Added the ability to lock items from the Compare tool.
* Add Solstice of Heroes to the Progress page.
* Show Special Orders under the Postmaster.
* Add a splash screen for the iOS app. You may have to delete the icon and re-add it.

# 5.39.0 (2019-07-28)

* Enabled PWA mode for "Add to Homescreen" in iOS Safari (Requires iOS 12.2 or later). If you already have it on your home screen, delete and re-add it.
* Show the amount of materials you have that Spider is selling for exchange on his vendor page.
* Updates to support Cross Save. The account menu now shows icons instead of text, and can support accounts that are linked to more than one platform.
* Fixed valor resets not showing correctly.

# 5.38.0 (2019-07-21)

* Add source:calus to highlight weapons which give "Calus-themed armor and weapons" credit in activities.
* Moved search help to an in-screen popup instead of a separate page.
* Added rank resets for the current season to ranks display.
* You can now swipe between characters anywhere in the page on the Progress and Vendors pages.
* Properly invert stat filters when they are prefixed with -.

# 5.37.1 (2019-07-16)

* Don't show the "not supported" banner for MS Edge.

# 5.37.0 (2019-07-14)

* Updated progress page pursuits to match in-game styling.
* Updated our shop link to point to our new store with DIM logo clothing and mugs.
* The Weekly Clan Engrams milestone will hide when all rewards have been redeemed.
* Moved raids below quests.
* Pursuits in the progress page now show exact progress numbers if the pursuit only has a single progress bar.
* Show tracked Triumph.
* Mark a wider variety of Chrome-based browsers as supported.
* Added Seals and Badges to Triumphs/Collections.

# 5.36.2 (2019-07-11)

* Fixed a crash viewing Bad Juju.
* Text search now also searches notes.
* Added new name: and description: searches.
* Subclasses no longer look masterworked.

# 5.36.1 (2019-07-09)

* Fixed the app on Microsoft Edge.
* Fixed an issue where iOS could see the "Update DIM" message over and over without updating.

# 5.36.0 (2019-07-07)

* Added raid info to the Progress page.
* Sort bounties and quests with expired at the end, tracked at the beginning.
* Use weapon icons in objective strings instead of text.
* Added perkname: search.
* Charge Time and Draw Time now compare correctly!
* Fixed: Classified items required some finesse.
* Updated is:modded to take into account for activity mods.
* Re-added is:curated as a filter for Bungie curated rolls.
* Bounty expiration timers are more compact.

# 5.35.0 (2019-06-30)

* Removed is:curated as an alias for is:wishlist.

# 5.34.0 (2019-06-23)

# 5.33.3 (2019-06-22)

* Fixed failing to show progress bar for bounty steps.
* Removed inline Item Objectives from the Progress page.

# 5.33.2 (2019-06-21)

* Fixed failing to show progress bar for bounty steps.

# 5.33.1 (2019-06-20)

* Fixed issue with item cards and farming mode were under the St Jude overlay.

# 5.33.0 (2019-06-16)

* The Progress page sports a new layout to help make sense of all the Pursuits we have to juggle. This is the first iteration of the new page - many improvements are still on their way!
* Fixed a bug where weapon mods were causing Banshee-44 wish list items to fail to highlight.
* Fixed a bug with expert mode wish lists and dealing with single digit item categories.
* CSV exports now include item sources. These match the DIM filter you can use to find the item.
* Include more items in the "filter to uncollected" search in Vendors.
* Added shader icons to the item details popup.

# 5.32.0 (2019-06-09)

* Fixed a crash when expanding catalysts under the progress tab.

# 5.31.0 (2019-06-02)

* Fix too-large item icons on mobile view in 3 column mode.
* Allow inventory to refresh in the Loadout Optimizer.
* Fix equipping loadouts directly from the Loadout Optimizer.
* Add icons to selected perks in Loadout Optimizer.

# 5.30.2 (2019-05-31)

* Add St. Jude donation banner.

# 5.30.1 (2019-05-27)

* Tweaked contrast on search bar.
* Added the ability to select multiple perks from the perk picker in Loadout Optimizer before closing the sheet. On desktop, the "Enter" key will accept your selection.

# 5.30.0 (2019-05-26)

* Brand new Loadout Optimizer with tons of improvements and fixes.
* Redesigned search bar.
* Updated DIM logos.
* Added Escape hotkey to close open item details dialog.

# 5.29.0 (2019-05-19)

* Items with notes now have a note icon on them.
* Fixed a bug where the hotkeys for tagging items broke if you clicked directly to another item.
* Removed a stray curly brace character from the item reviews on the item popup.

# 5.28.0 (2019-05-12)

# 5.27.0 (2019-05-05)

* Added a link to the About page to see the history of all actions made by DIM or other Destiny apps.
* The navigation menu better respects iPhone X screens.
* Stat values are now shown in the tooltip for perks. They might not be totally accurate...
* Added a hotkey (m) for toggling the menu.

# 5.26.0 (2019-04-28)

* Restored missing collectibles.

# 5.25.0 (2019-04-21)

* A redesigned Vendors page is easier to navigate, and includes a feature to show only those items you are missing from your collections. Searching on the vendors page also now searches the vendor names, and hides items that don't match the search.
* Loadout Optimizer on mobile lets you swipe between characters instead of wasting space showing all three at once.
* Xur has been removed from the Progress page.
* Reputation materials for a vendor's faction are now included in the Vendor page.
* Fixed a bug where DIM would cache a lot of data that wasn't needed.

# 5.24.0 (2019-04-14)

* Progress page changes to utilize more screen real-estate.

# 5.23.2 (2019-04-09)

* Fix Edge issues.

# 5.23.1 (2019-04-08)

* Fixed some crashes.

# 5.23.0 (2019-04-07)

* Loaded Wish Lists now persist between reloads, and will highlight new items as you get them. Use Wish Lists from expert players to find great items!
* Fix an issue where pulling consumables from the postmaster on characters other than the current one could lock up the browser.
* The compare tool's Archetypes feature will now use the intrinsic perk of the item rather than solely relying on the RPM.
* Item sort presets have been removed - you can choose your own sorting preferences by dragging and dropping sorting properties.
* Fixed reloading the page while on the Vendors tab.
* Fix search for blast radius (it was accidentally mapped to velocity).
* The Loadout Optimizer's perk search now updates when you change characters.
* Removed the option to pull from the postmaster into the vault when an item can't be pulled from postmaster at all.
* Removed the (broken) option to split a stack by hovering over the drop target.

# 5.22.0 (2019-04-01)

* Fix item ratings.
* Fix missing loadouts on PC.

# 5.21.0 (2019-03-31)

* You can now swipe between pages on the item popup.
* Fixed a bug where reviews failing to load would result in an infinite refresh spinner.
* Actually fixed the bug where Pull from Postmaster with full modulus reports would move all your other consumables to the vault.
* Ratings and reviews are now cached on your device for 24 hours, so they should load much faster after the first time.
* The ratings tab has a cleaned up design.
* All of the stat filters now show up in search autocomplete and the search help page.
* You can now move items from the postmaster directly to the vault or other characters.
* When adding all equipped items to a loadout, the class type for the loadout will be set to the class that can use the armor that's equipped.
* Fixed a rare bug where you could move an item while DIM was refreshing, and the item would pop back to its original location until the next refresh.
* Errors in the Loadout Optimizer now show on the page, instead of just freezing progress.
* Fixed the "Loadout Optimizer" button on the new Loadout editor.
* If you try to move an item in DIM that you've equipped in game but DIM doesn't know about, it'll now try to de-equip it to make it move, instead of throwing an error.


# 5.20.2 (2019-03-27)

* Fixed Pull from Postmaster.

# 5.20.1 (2019-03-26)

* Fixed: Pull from Postmaster better handling of unique stacks.
* The vendors page now highlights items that you have already unlocked in Collections.
* Don't try to move all your consumables to the vault if you add one to your loadout and check the "Move other items away" option.

# 5.20.0 (2019-03-24)

* Items in the postmaster now count towards your max possible light.
* DIM now correctly calculates how much space you have free for items that can't have multiple stacks (like Modulus Reports). This makes pulling from postmaster more reliable.
* The loadout creator/editor has been redesigned to be easier to use. Select items directly from inside the loadout editor, with search. You can still click items in the inventory to add them as well.
* Loadouts can now use an option to move all the items that are not in the loadout to the vault when applying the loadout.
* Made it clearer when inventory and item popups are collapsed.
* The Loadout Optimizer is out of beta! Use it to automatically calculate loadouts that include certain perks or hit your targets for specific stats.

# 5.19.0 (2019-03-17)

* Fixed: Export mobility value correctly in CSV export.

# 5.18.0 (2019-03-10)

* Added: is:revelry search.
* Added: source:gambitprime search.
* Fixed engrams wrapping to a second row on mobile in 3-column mode.

# 5.17.0 (2019-03-03)

* Add stat:handling as a synonym for stat:equipspeed, to match the name shown in displays.
* Remove Exotic Ornaments from Loadout Builder
* Fixed: 'NaN' could appear in Item Popup in certain situations.

# 5.16.0 (2019-02-24)

# 5.15.0 (2019-02-17)

* Remember the last direction the infusion fuel finder was left in.
* Remember the last option (equip or store) the "pull item" tool was left in.
* Updated notification style. You can still click the notification to dismiss it.
* Search filter will now show button to add matching filtered items to compare (if they're comparable)

# 5.14.0 (2019-02-10)

# 5.13.0 (2019-02-03)

* Fixed search queries that include the word "and".
* Updated inventory style to reduce the visual impact of category headers.
* Added is:reacquirable to show items that can potentially be pulled from your Collection
* Redesigned infusion fuel finder to work better on mobile, and support search filtering.

# 5.12.0 (2019-01-27)

# 5.11.0 (2019-01-20)

# 5.10.0 (2019-01-13)

* Move Random Loadout into the Loadout menu and add a "Random Weapons Only" option.
* Restyle the alternate options in the loadout menu.
* Removed the quick consolidate buttons and engram counter from D1 farming mode.
* Remove the setting to "Show full item details in the item popup". DIM now just remembers the last state of the popup, and you can expand/collapse with the arrow in the top right corner of the popup.
* Fix showing which perks are highly rated by the community.
* Fix for getting stuck on the reviews tab when clicking on items that can't be reviewed.
* Fix highlighting of subclass perks.
* Add source:blackarmory & source:scourge.
* Fix CSV to always include the masterwork column.
* Add id: and hash: searches.
* Improve the performance of the notes field and fix a bug where sometimes a note from another item would show up.
* Fix some cases where the manifest wouldn't load.
* Fix crash when searching is:inloadout with no loadouts.

# 5.9.0 (2019-01-06)

* Click the plus icon under an equipped item to search for and transfer items in that slot from anywhere in your inventory.
* Import a CSV file of items with tags and notes to bulk update the tags/notes for all of those items.
* CSV - Wrap ID in quotes such that its value is not rounded.

# 5.8.3 (2019-01-02)

* More fixes to popup swiping on Android.
* Fix perk searching in non-latin languages.
* Added a key for the ratings symbols.

# 5.8.2 (2019-01-01)

* Make it easier to swipe away the item popup on Android.

# 5.8.1 (2018-12-31)

* Fix a bug where some Android phones couldn't see weapon details.
* Fix a bug where the wrong item's details would show up in the item popup.
* Show "Make Room for Postmaster" if there's anything in the postmaster, not just if there's pullable items.

# 5.8.0 (2018-12-30)

* Add the option to sort inventory by tag in custom sort options.
* No longer showing community ratings for ornaments/catalysts.
* Fixed a long-standing bug where you couldn't transfer some stacks to a full inventory.
* Item popup is nicer on mobile.
* Wider item popups on desktop.
* Larger buttons for transfers.
* Wish lists allow you to create and import lists of items or perks that will be highlighted in your inventory.
* Dropped support for iOS 10.
* Prevent the vault from getting really narrow, at the expense of some scrolling.
* Armor in the vault is now organized by class, in the same order as your characters.
* Disabled pull-to-reload on Android.
* Improved treatment of expert mode wish list items.
* Fixed perk searches to keep the whole search term together, so "machine gun reserves" won't match "machine gun scavenger" anymore.

# 5.7.0 (2018-12-23)

* Show kill trackers for items with in-progress masterwork catalysts.
* You can specify item categories to be specific about your expert wish list items.
* Hide ratings on items with fewer than 3 reviews.
* Fix some DIM functionality in the Edge browser.

# 5.6.0 (2018-12-17)

* Updated Crucible and Gambit ranks to reflect new multi-stage ranks.
* DIM loads faster and uses less memory.
* Ratings are now displayed on item tiles as an icon indicating whether they are perfect rolls (star), good (arrow up), neutral (dash), or bad (arrow down). The exact rating is still available in the item popup.
* The mobile view now defaults to 4 items across (5 including equipped), which fits more on the screen at once. You can still choose other display options in Settings.
* Masterwork info is now included in the CSV exports.
* Added season info for Dawning items.
* Include non-selected perk options while searching perks.
* Load the new Simplified Chinese Destiny database when that language is selected.
* Show a warning when perks/mods are missing because of a Bungie.net deployment.

# 5.5.2 (2018-12-10)

* Changed search behavior of perk:. It now tries to match the start of all words.
* Added "expert mode" for more complex wish list expressions.
* Allow selecting text on the progress page.
* Some redacted items now have a picture and some description, pulled from their collection record.

# 5.5.1 (2018-12-09)

* Fixed display of stackables badges in D1.

# 5.5.0 (2018-12-09)

* New items, when enabled, now show a red dot instead of an animated shine.
* Fixed center column emblem color on Safari.
* Loadout and compare popups now use a draggable "Sheet" UI.

# 5.4.0 (2018-12-02)

* Moved is:yearX and is:seasonX searches to year:# and season:#.
* Fixed a bug where Inventory would not appear on mobile for non-current characters.
* On mobile, the search box is now full-width.
* Unopened engrams are shown in a small row similar to how they appear in-game, instead of looking like they are in the postmaster.
* Engrams no longer appear to be pullable from the postmaster.
* Shaders are now sorted by whats defined in the settings.
* Fixed the display of tag dropdowns.
* Support simplified Chinese (for DIM text only - Destiny items are still in Traditional).
* New loading animation.
* New look for the Vault tile.
* Light cap raised to 650 for Season of the Forge.

# 5.3.2 (2018-11-27)

* Fix crash on Progress page caused by redacted Triumphs.
* Fix URL not updating while navigating.
* Fix display of faction levels.
* Fix The Drifter showing an error because of a redacted item.
* Fix a case where the Google Drive data file would not be created.
* Prevent moving partial stacks of Ghost Fragments, because that doesn't work.
* Fix display of vendor checkmark.
* Fix horizontal scrolling slop on the mobile header.

# 5.3.1 (2018-11-26)

* Fix some settings that weren't quite working right.

# 5.3.0 (2018-11-25)

* Remove the ability to set a specific vault width. Vault always takes all remaining space.
* Inventory columns are shaded to match the equipped emblem.
* DIM has been darkened to provide better contrast with the items.
* Fit and finish changes to the new tiles and inventory display.
* Add id and hash column to exported csv for ghosts, armor, and weapons.
* Add event and season column to exported csv for Destiny 2.
* D2 subclasses now show which path, grenade, etc. are chosen.

# 5.2.1 (2018-11-20)

* Fix comparing masterworks

# 5.2.0 (2018-11-20)

* New item tiles that show more information and don't hide the picture.
* Updated storage settings to show Google Drive usage and signed in user.
* New D1 Vendors page that resembles the D2 Vendors page.

# 5.1.0 (2018-11-18)

* Fix display of exotic catalysts in the item popup.
* Restore kill tracker for all items.
* Loadouts now sort by type then name.
* Global loadouts are now indicated by a globe icon in the LoadoutPopup.
* Loadouts of the same type can no longer have a clashing name.
* Add count: filters to search for items you have a certain number (or more or less) of. i.e. count:>3 to find all your Edge Transits.
* Improve display of your Ranks.
* Show progress towards completing cache keys.
* Work around a memory leak bug in MS Edge.
* Update titles on item popups to display closer to what's in game.
* Added community curations (a way to look for god rolls).

# 4.77.0 (2018-11-11)

* Completed bounties now sort to the bottom of the Pursuits.
* Return mods to the compare view.
* Item popup background now indicates rarity rather than burn type.
* Triumphs are now displayed on the Progress page.
* Infusion dialog now separates out duplicate items.
* The Progress page now shows progress towards reset.
* Added some sources to the search dialog.
* source:
* edz, titan, nessus, io, mercury, mars, tangled, dreaming
* crucible, trials, ironbanner
* zavala, ikora, gunsmith, gambit, eververse, shipwright
* nm, do, fwc
* leviathan, lastwish, sos, eow, prestige, raid
* prophecy, nightfall, adventure
* In Chrome you can now Install DIM from the hamburger menu and use it as a standalone app. Chrome will support macOS later.

# 4.76.0 (2018-11-04)

# 4.75.0 (2018-10-28)

* DIM now supports searching by season, event and year in Destiny 2.
* is:season1, is:season2, is:season3, is:season4
* is:dawning, is:crimsondays, is:solstice, is:fotl
* Performance improvements

# 4.74.1 (2018-10-21)

* We no longer support searching D1 vendor items.
* Added support for showing ratings and reviews based on the item roll in Destiny 2.
* Fix for missing class names in the loadout builder in Firefox.
* Added item search to D2 vendors.
* Collections now include the in-game Collections.
* D2 Vendors and Progress page now have collapsible sections.
* Catalysts are sorted above Ornaments on the Collections page.
* Fix a bug that could accidentally erase loadouts. Don't forget you can restore your data from old Google Drive backups from the Settings page.
* is:hasmod now includes Backup Mag.
* is:ikelos now includes Sleeper Simulant.

# 4.74.0 (2018-10-14)

* Added negative search. Prefix any search term with `-` and it will match the opposite.
* Added `perk:"* **"` search filter to match any keywords against perks on an item
* Added some missing `stat:`
* Lock and unlock items matching your current search from the same menu you use for tagging them.
* Updated icons across the app.

# 4.73.0 (2018-10-07)

* Added `is:heroic` search filter for armor with heroic resistance.
* New option to manually sort your characters.
* No longer forgetting what perks we recommended.
* Fix mods/perks on items - there was a bug that affected both display and searches.
* Fix is:hasmod search to include some more mods.
* You can now drag items into the loadout drawer.
* D2 spreadsheet export (in settings) covers perks now.
* You can also export ghosts (with perks) for D1/D2.
* Filters can now be combined with "or" to match either filter. For example: "is:shotgun or is:handcannon".

# 4.72.0 (2018-09-30)

* Add searches `is:transmat`, `is:armormod`, `is:weaponmod`, and `is:transmat`, and removed D1 `is:primaryweaponengram`, `is:specialweaponengram`, and `is:heavyweaponengram`.
* Show daily gambit challenge and daily heroic adventure in milestones.

# 4.71.0 (2018-09-23)

* Removed a bunch of help popups.
* Added information about unique stacks.
* Added `is:maxpower` search to return highest light items.
* Added `is:modded` search to return items that have a mod applied.
* Bounties with expiration times are now shown, and are sorted in front in order of expiration time.
* Added masterwork tier range filter.
* Highlight the stat that is boosted by masterwork in item details.
* Masterwork mod hover now shows the type/name of masterwork.

# 4.70.2 (2018-09-17)

* Fix some instances where DIM wouldn't load.
* Fix the About and Backers pages.
* Hide classified pursuits.

# 4.70.1 (2018-09-17)

# 4.70.0 (2018-09-16)

* Display armor resistance type on item icon and include in search filters.
* Giving more weight to ratings with reviews than ratings alone. Also, hiding lone ratings.
* Custom loadouts now display below our special auto loadouts.
* Added inverse string search for items and perks (prefix with minus sign)
* Postmaster is now on top of the screen (but disappears when empty).
* Individual inventory buckets are no longer collapsible, but disappear when empty.
* D1 vault counts are removed from their section headers.
* Fixed an issue where the display would be messed up when colorblind mode is on.
* Restored the keyboard shortcut cheat sheet (press ?).
* The max light loadout prefers legendaries over rares.
* Unclaimed engrams are shown up in the Postmaster section.
* Infusion transfer button is now visible on mobile devices.

# 4.69.1 (2018-09-10)

* Max power value in 'Maximum Power' loadout is now calculated correctly.

# 4.69.0 (2018-09-09)

* Max power updated to 600 for Forsaken owners.
* Fixed Year 1 weapons not having an elemental damage type.
* Many bugfixes post-Forsaken launch.
* Add Infamy rank to progress page.
* Bounties now show their rewards on the Progress and Vendors pages.
* The Progress page has been cleaned up to better reflect the state of the game since Forsaken.
* Pursuits are sorted such that bounties are displayed together.
* Add "is:randomroll" search for items that have random rolls.
* Added "is:bow" and "is:machinegun" searches.
* Remove "is:powermod" and "basepower:" searches.
* Masterworks now have a gold border. Previously items with a power mod had a gold border, but there are no more power mods.
* Added Bow stats "Draw Time" and "Inventory Size".
* Disabled vendorengrams.xyz integration until they are back online.
* Review modes - say hello to Gambit (and goodbye to Trials, at least for a little while).
* Ratings platform selection changes made easier.
* Added Etheric Spiral and Etheric Helix to the list of reputation items.

# 4.68.3 (2018-09-03)

# 4.68.2 (2018-09-03)

# 4.68.1 (2018-09-03)

# 4.68.0 (2018-09-02)

* Fixed: Destiny 2 - Sort by character age.
* Item popup shows the ammo type of D2 weapons.
* New is:primary, is:special, and is:heavy search terms for ammo types.
* Add is:tracerifle and is:linearfusionrifle searches.
* Added Korean as a language option.
* We have a new Shop selling enamel pins and T-shirts.
* Ratings system understands random rolls in D2.
* Search help added for searching by # of ratings.

# 4.67.0 (2018-08-26)

# 4.66.0 (2018-08-19)

* DIM now refreshes your inventory automatically every 30 seconds, rather than every 5 minutes.
* Clicking "transfer items" in the Infusion tool will now always move them to the active character.
* The infusion tool will now include locked items as potential infusion targets even if the checkbox isn't checked (it still affects what can be a source item).
* If you are at maximum light, DIM now alerts you when vendors are selling maximum light gear and engrams, courtesy of VendorEngrams.xyz.

# 4.65.0 (2018-08-12)

# 4.64.0 (2018-08-05)

# 4.63.0 (2018-07-29)

* Fixed a bug that could cause iOS Safari to hang.

# 4.62.0 (2018-07-22)

* Xur has been removed from the header in D1. Find him in the Vendors page.

# 4.61.0 (2018-07-15)

* Fix a bug that would leave behind stackable items when moving certain loadouts like "Gather Reputation Items".
* The is:haspower search works once again.
* The is:cosmetic search will now work for Destiny 2.
* Added is:prophecy search which will return all prophecy weapons from CoO.
* Added is:ikelos search which will return all ikelos weapons from Warmind.

# 4.60.0 (2018-07-08)

* Farming mode won't try to move unmovable reputation tokens.
* Filters like stat:recovery:=0 now work (they couldn't match stat values of zero before).
* Checking with VendorEngrams.xyz to see if 380 drops may be right for you.

# 4.59.0 (2018-07-01)

* New iOS app icons when you add to home screen.
* Ornaments now show additional reasons why you can't equip them.
* The is:inloadout search works once again.
* Fix a bug where the item popup could hang iOS Safari in landscape view.
* Add a link to lowlines' Destiny map for collecting ghost scannables, latent memories, and sleeper nodes.

# 4.58.0 (2018-06-24)

* Factions now show seasonal rank instead of lifetime rank.
* Vendors show their faction rank next to their reward engrams.
* Factions in the progress page also link to their vendor.
* Quest keys in your Pursuits now show their quantity. They're still on the Progress page.

# 4.57.0 (2018-06-17)

* Item sizing setting works in Edge.
* Lock and unlock won't get "stuck" anymore.

# 4.56.5 (2018-06-11)

* Fix for item popups not working

# 4.56.0 (2018-06-10)

* Add "is:hasshader" search filter to select all items with shaders applied.
* Fixed some bugs in older Safari versions.
* Errors on Progress, Collections, and Vendors pages won't take out the whole page anymore, just the section with the error.
* Fix bugs where a stray "0" would show up in odd places.
* Align Progress columns better for accounts with fewer than 3 characters.

# 4.55.0 (2018-06-03)

* Displaying available rating data in spreadsheet export.
* Correctly display masterwork plug objectives - check the "Upgrade Masterwork" plug for catalyst updates.
* The Collections page now shows progress towards unlocking ornaments. Due to restrictions in the API, it can only show ornaments that go with items you already have.

# 4.54.0 (2018-05-27)

* Fix the display of crucible rank points.
* Fix faction rank progress bars on D1.
* Compare view includes perks and mods for D2 items.

# 4.53.0 (2018-05-20)

* Add previews for engrams and other preview-able items.
* Display Crucible ranks on the progress page.
* Add emotes back to the collections page.
* Remove masterwork objectives that never complete.
* Fix loading loadouts the first time you open a character menu.
* Fix exporting CSV inventories in Firefox.

# 4.52.0 (2018-05-13)

* Collection exotics are no longer duplicated. They are also sorted by name.
* Updated max power to 380.
* Vendors and collections will no longer show items exclusive to platforms other than the current account's platform.
* Fix masterworks not showing as masterworks.
* Set the max base power depending on which DLC you own.

# 4.51.2 (2018-05-09)

* Handle the Warmind API bug better, and provide helpful info on how to fix it.

# 4.51.1 (2018-05-08)

* Fix progress page not displaying after the Warmind update.

# 4.51.0 (2018-05-06)

* Fix a bug where having mods, shaders, or materials in the postmaster might make it impossible to move any mod/shader/material into or out of the vault.
* Add links to Ishtar Collective on items with lore.

# 4.50.0 (2018-04-30)

* The settings page now shows how much of your local storage quota is being used by DIM (if your browser supports it).
* Add search filters based on character location on dim (is:inleftchar / inmiddlechar / inrightchar) and for vault (is:invault) and current/last logged character (incurrentchar), that is marked with a yellow triangle.
* Fixed a bug where the "Restore Old Versions" tool wouldn't actually let you see and restore old versions.

# 4.49.1 (2018-04-23)

* Fix loadouts.

# 4.49.0 (2018-04-22)

* The DIM changelog popup has moved to a "What's New" page along with Bungie.net alerts and our Twitter feed. We also moved the "Update DIM" popup to the "What's New" link.
* Fix moving mods and shaders from the postmaster.
* Remove "Take" button from stackables in the postmaster.
* The Collections page now has a link to DestinySets.com.

# 4.48.0 (2018-04-15)

* You can specify game modes for reading and making ratings and reviews.
* Full General Vault, Mods, and Shaders buckets are highlighted in red.
* Adding DIM to your home screen on iOS was broken for iOS 11.3. It's fixed now!

# 4.47.0 (2018-04-09)

# 4.46.0 (2018-04-02)

* Added a page to browse and restore old revisions of Google Drive data.
* Emblems now show a preview of their nameplate in the item details popup.
* New Vendors page shows all the items you can buy from various vendors.
* New Collections page shows your exotics, emotes, and emblems kiosks.
* Engram previews from the faction display and vendors pages show what could be in an engram.
* Keyword search now includes item descriptions and socket perk names and descriptions.

# 4.45.0 (2018-03-26)

* Searching mods and perks in D2 now searches non-selected perks as well.
* Perks are in the correct order again (instead of the selected one being first always).
* Non-purchasable vendor items are displayed better.
* Storage settings break out loadouts and tags/notes between D1 and D2 items.
* A new revisions page allows you to restore old versions of settings from Google Drive.
* Emblems show a preview of the nameplate graphic.
* Fix "is:dupelower" to only affect Weapons/Armor
* Add armor stats to the "stat:" filter (in D2 only)
* Add ":=" comparison to the text complete tooltip

# 4.44.0 (2018-03-19)

* Fixed the "recommended perk" being wrong very often.
* Improved the display of perks, shaders, and mods on items. Improved the popup details for those items as well - this includes ornament unlock progress.
* Stackable items like mods and shaders have less chance of being left behind during search transfers.
* Put back "Make Room for Postmaster" in D1 - it was removed accidentally.
* Items matching a search are now more highlighted. Removed "Hide Unfiltered Items" setting.

# 4.43.0 (2018-03-12)

* Fix some cases where moving stacks of items would fail.
* Fix "Gather Reputation Items" from not gathering everything.
* More items can be successfully dragged out of the postmaster.

# 4.42.0 (2018-03-05)

* Compare tool shows ratings, and handles missing stats better.
* Fixed display of masterwork mod and ornaments.
* Remove Auras from inventory since they're part of Emblems now.
* Fancy new emblems show all their counters correctly.
* Improved moving mods, shaders, and consumables via search loadouts. They can now go to any character (not just the active one) and aren't limited to 9 items.
* Pausing over a drop zone to trigger the move-amount dialog works every time now, not just the first time.

# 4.41.1 (2018-02-19)

* Fix dupelower logic.
* Fixed bugs preventing DIM from loading in some browsers.
* See previews of the items you'll get from faction packages and Xur from links on the Progress page.

# 4.41.0 (2018-02-19)

* Mobile on portrait mode will be able to set the number of inventory columns (the icon size will be resized to accommodate).
* You can now check your emblem objectives.
* Armor mods show more info.
* Destiny 1 transfers are faster.
* DIM is better at equipping exotics when you already have exotic ghosts, sparrows, and ships equipped.
* Pulling an item from the postmaster updates the list of items quickly now.
* Navigation from "About" or "Backers" back to your inventory works.
* is:dupelower breaks ties more intelligently.

# 4.40.0 (2018-02-12)

# 4.39.0 (2018-02-05)

* Fixed random loadout feature taking you to a blank page.

# 4.38.0 (2018-01-31)

* Fixed display of Clan XP milestone.
* DIM's logic to automatically move aside items to make room for what you're moving is smarter - it'll leave put things you just moved, and it'll prefer items you've tagged as favorites.
* In D2, "Make room for Postmaster" has been replaced with "Collect Postmaster" which pulls all postmaster items we can onto your character. You can still make room by clicking "Space".
* Fix pull from postmaster to clear exactly enough space, not too many, but also not too few.
* Accounts with no characters will no longer show up in the account dropdown.
* Item tagging via keyboard should be a little more international-friendly. Calling the help menu (via shift+/) is too.
* Fixed XP required for well-rested perk after the latest Destiny update.

# 4.37.0 (2018-01-29)

* Masterwork differentiation between Vanguard / Crucible, highlight of stat being affected by MW.
* The "Well Rested" buff now appears as a Milestone on your Progress page.
* Nightfall modifiers are shown on the Progress page.
* Storage (Google Drive) settings have moved to the Settings page.
* You can configure a custom item sorting method from the Settings page.
* Improved display of the account selection dropdown.

# 4.36.1 (2018-01-22)

* Attempt to fix error on app.
* Moving an item from the postmaster will now only clear enough space for that one item.

# 4.36.0 (2018-01-22)

* Attempt to fix error on app.

# 4.35.0 (2018-01-22)

* The Settings page has been redesigned.
* Your character stats now update live when you change armor.
* New settings to help distinguish colors for colorblind users.
* DIM should load faster.
* DIM won't try to transfer Faction tokens anymore.

# 4.34.0 (2018-01-15)

* Sorting characters by age should be correct for D2 on PC.
* The infusion fuel finder now supports reverse lookups, so you can choose the best thing to infuse a particular item _into_.
* Labeled the Infusion Fuel Finder button.
* Trace Rifles are highlighted again on is:autorifle search.
* Factions that you can't turn in rewards to are now greyed out. We also show the vendor name, and the raw XP values have moved to a tooltip.
* The settings page has been cleaned up and moved to its own page.

# 4.33.1 (2018-01-09)

* Fix DIM loading on iOS 11.2.2.

# 4.33.0 (2018-01-08)

* A brand new Progress page for Destiny 2 displays your milestones, quests, and faction reputation all in one place. That information has been removed from the main inventory screen.
* We've changed around the effect for masterworks a bit more.

# 4.32.0 (2018-01-02)

* Added hotkey for search and clear (Shift+F).
* Masterworks show up with an orange glow like in the game, and gold borders are back to meaning "has power mod".
* Mercury reputation items are now handled by farming mode and gather reputation items.
* Tweak max base power / max light calculations to be slightly more accurate.
* Display D2 subclass talent trees. We can't show which ones are selected/unlocked yet.
* Moving items on Android should work better.
* Rotating to and from landscape and portrait should be faster.
* Fix quest steps showing up in the "haspower" search.
* Do a better job of figuring out what's infusable.
* Added a reverse lookup to Infusion Fuel Finder.

# 4.31.0 (2017-12-25)

* "is:complete" will find completed rare mod stacks in Destiny 2.

# 4.30.0 (2017-12-18)

* NEW - Revamped rating algorithm for D2 items.
* Fixed a bug trying to maximize power level (and sometimes transfer items) in Destiny 2.
* When hovering over an icon, the name and type will be displayed
* Allowing more exotic item types to be simultaneously equipped in Destiny 2
* Initial support for masterworks weapons.
* Fixed reporting reviews in Destiny 2.
* Fixed item filtering in Destiny 2.

# 4.29.0 (2017-12-13)

* Added Mercury reputation.
* Added Crimson Exotic Hand Canon.

# 4.28.0 (2017-12-11)

* NEW - Move items from the postmaster in DIM!

# 4.27.1 (2017-12-05)

* Key for perk hints in D2.
* Fixed bug loading items with Destiny 2 v1.1.0.

# 4.27.0 (2017-12-04)

* Added setting to pick relevant platforms for reviews.
* Fix review area not collapsing in popup.
* Fix display of option selector on reviews tab when detailed reviews are disabled.

# 4.26.0 (2017-11-27)

* Don't show community best rated perk tip if socket's plugged.
* is:haslevel/haspower (D1/D2) fix in cheatsheet.
* Fix mobile store pager width

# 4.25.1 (2017-11-22)

* Added Net Neutrality popup.

# 4.25.0 (2017-11-20)

# 4.24.1 (2017-11-13)

# 4.24.0 (2017-11-13)

* Bungie has reduced the throttling delay for moving items, so you may once again move items quickly.

# 4.23.0 (2017-11-06)

# 4.22.0 (2017-10-30)

* Add a 'bulk tag' button to the search filter.
* Add basepower: filter and is:goldborder filter.
* Fix filtering in D1.
* Add a button to clear the current search.
* Fix moving partial stacks of items.
* Fixed "transfer items" in the Infusion Fuel Finder.
* Giving hints about the community's favorite plugs on D2 items.

# 4.21.0 (2017-10-23)

* Community reviews (for weapons and armor) are in for Destiny 2 inventory.
* Charting weapon reviews.
* Fixed the shadow under the sticky characters bar on Chrome.
* Add an option to farming mode that stashes reputation items in the vault.
* Add a new smart loadout to gather reputation items for redemption.
* Scroll the loadout drawer on mobile.
* Show character level progression under level 20 for D2.
* Stacks of three or more rare mods now have a yellow border

# 4.20.1 (2017-10-16)

* Fixed an error when trying to space to move items.

# 4.20.0 (2017-10-16)

* Sort consumables, mods, and shaders in a more useful way (generally grouping same type together, alphabetical for shaders).
* Show the hidden recoil direction stat.
* Link to DestinyDB in your language instead of always English.
* Updated documentation for search filters.
* Fixed logic that makes room for items when your vault is full for D2.

# 4.19.2 (2017-10-11)

* Keyword searches now also search on mod subtitles, so `is:modifications helmet void` will bring only Helmet Mods for Void subclass.
* Add Iron Banner reputation.

# 4.19.1 (2017-10-10)

* Fix landscape orientation not working on mobile.
* Fix D1 stats in loadout builder and loadout editor.

# 4.19.0 (2017-10-09)

* Added `stack:` to search filters for easier maintenance of modifications.
* Add missing type filters for D2 (try `is:modifications`)!
* Bring back keyboard shortcuts for tagging (hit ? to see them all).
* The "Max Light" calculation is even more accurate now.
* Added `PowerMod` column to CSV export indicating whether or not a weapon or piece of armor has a power mod
* Support sorting by base power.
* Hide "split" and "take" button for D2 consumables.
* OK really really fix the vault count.
* Fix showing item popup for some D1 items.
* Changed how we do Google Drive log-in - it should be smoother on mobile.
* Completed objectives will now show as "complete".
* Bring back the yellow triangle for current character on mobile.
* Updated `is:dupelower` search filter for items to tie break by primary stat.

# 4.18.0 (2017-10-02)

* Updated `is:dupelower` search filter for items with the same/no power level.
* Fix some issues with Google Drive that might lead to lost data.
* Really fix vault counts this time!

# 4.17.0 (2017-09-29)

* Fix bug that prevented pinned apps in iOS from authenticating with Bungie.net.

# 4.16.2 (2017-09-29)

* Added `is:dupelower` to search filters for easier trashing.
* Added missing factions to the reputation section for Faction Rally.
* Fix in infusion calculator to correctly consider +5 mod
* Fix for CSV export (e.g.: First In, Last Out in 2 columns)

# 4.16.1 (2017-09-26)

* Bugfixes for iOS 10.0 - 10.2.

# 4.16.0 (2017-09-25)

* Added item type sort to settings group items by type (e.g. all Sniper Rifles together).
* Reputation emblems are the same size as items now, however you have item size set.
* Shaders show up in an item's mods now.
* Transfering search loadouts is more reliable.
* Fixed a serious bug with storage that may have deleted your tags and notes. It's fixed now, but hopefully you had a backup...
* Highlight mods that increase an item's power with a gold border. New 'is:powermod' search keyword can find them all.
* Phone mode should trigger even on really big phones.
* More places can be pressed to show a tooltip.
* Fixed showing quality for D1 items.
* D2 subclasses are diamonds instead of squares.
* Max Base Power, Mobility, Resilience, and Recovery are now shown for each character.
* Legendary shards have the right icon now.
* Fix newly created loadouts showing no items.
* Inventory (mods, shaders, and consumables) in your vault now show up separated into the vault, and you can transfer them to and from the vault.
* Search keywords are now case-insensitive.
* You can now lock and unlock D2 items.
* Equipping an exotic emote won't unequip your exotic sparrow and vice versa.
* Item popups aren't weirdly tall on Firefox anymore.
* Armor stats now match the order in the game.
* Infusion calculator now always gives you the full value of your infusion.
* Show a warning that your max light may be wrong if you have classified items.
* CSV export for D2 weapons and armor is back.
* Add text search for mods and perks.
* Add "Random Loadout" to D2. You gotta find it though...

# 4.15.0 (2017-09-18)

* D2 items with objectives now show them, and quests + milestones are displayed for your characters.
* Custom loadouts return for D2.
* D2 items now display their perks and mods.
* DIM won't log you out if you've been idle too long.
* Swipe left or right anywhere on the page in mobile mode to switch characters.
* If you have lots of inventory, it won't make the page scroll anymore.
* Power level will update when you change equipment again.
* Searches will stay searched when you reload info.
* Max light loadout won't try to use two exotics.
* Farming mode looks better on mobile.
* If you're viewing a non-current character in mobile, it won't mess up on reload anymore.
* You can tag and write notes on classified items to help remember which they are.
* The Infusion Fuel Finder is back for D2.
* The "Max Light" calculation is more accurate now.
* Mods now show more detail about what they do.

# 4.14.0 (2017-09-14)

* Added back in Reputation for D2.
* Max Light Loadout, Make Room for Postmaster, Farming Mode, and Search Loadout are all re-enabled for D2.
* Classified items can be transferred!
* Fixed search filters for D2.
* Show hidden stats on D2 items.
* D2 inventory (mods, shaders, etc) now take the full width of the screen.

# 4.13.0 (2017-09-09)

* DIM will remember whether you last used D2 or D1.
* Lots of DIM functionality is back for D2.
* We now highlight the perks from high community reviews that you don't have selected.

# 4.12.0 (2017-09-05)

* Early Destiny 2 support! We have really basic support for your Destiny 2 characters. Select your D2 account from the dropdown on the right. This support was built before we even got to start playing, so expect some rough edges.
* There's a new phone-optimized display for your inventory. See one character at a time, with larger items. Swipe between characters by dragging the character header directly.
* Info popups aren't gigantic on mobile anymore.
* Fix a case where changes to preferences may not be saved.

# 4.11.0 (2017-09-02)

* Fix a case where DIM wouldn't work because auth tokens had expired.

# 4.10.0 (2017-08-26)

* You can flag reviews for being offensive or arguing or whatever. Be helpful but also be nice.
* Remove the browser compatibility warning for Opera and prerelease Chrome versions.

# 4.9.0 (2017-08-19)

* No changes!

# 4.8.0 (2017-08-12)

* No changes!

# 4.7.0 (2017-08-05)

* Made loadout builder talent grids tiny again.
* If you autocomplete the entire filter name and hit enter, it will no longer hang the browser.
* Updated the About page and FAQ.
* Fixed a case where DIM would fail to load the latest version, or would load to a blank page unless force-reloaded.
* Added some helpful info for cases where DIM might fail to load or auth with Bungie.net.
* Added a warning when your browser is not supported by DIM.
* DIM no longer supports iOS 9.

# 4.6.0 (2017-07-29)

* Fix a bug where the popup for Xur items was below Xur's own popup.
* Hiding community rating for items with only one (non-highlighted) review.
* The first item in the search autocompleter is once again selected automatically.
* If you don't have the vault width set to "auto", the inventory is once again centered.

# 4.5.0 (2017-07-22)

* Added "reviewcount" filter to filter on the number of reviews on an item.
* Fix slight horizontal scroll on inventory view.
* On mobile, tapping outside of dialogs and dropdowns to dismiss them now works.
* The item detail popup now does a better job of fitting itself onto the screen - it may appear to the left or right of an item now!
* Press on a talent grid node to read its description. The same goes for the stats under your character.
* Subclasses now have the correct elemental type in their header color.
* Drag and drop should be much smoother now.
* You can select Destiny 2 accounts from the account dropdown now - but won't do much until Destiny 2 is released and we have a chance to update DIM to support it!

# 4.4.0 (2017-07-15)

* New filters for ornaments - is:ornament, is:ornamentmissing, is:ornamentunlocked
* Fixed a bug where item data would not respect your language settings.
* Weapon reviews now show up immediately, and can be edited.
  - If you have been less than friendly, now would be a very good time to edit yourself and put a better foot forward.
* Sorting reviews to support edits and highlighted reviews.
* Logging out now brings you to Bungie's auth page, where you can choose to change account or not.
* Fixed "Clear New Items" not working.
* Adjusted the UI a bunch to make it work better on mobile. Just a start - there's still a long way to go.
* The announcement about DIM being a website won't show more than once per app session.
* Google Drive syncing is a bit smoother.
* Fixed a case where you couldn't create a new class-specific loadout.
* On Firefox, the new-item shines don't extend past the item anymore.
* Do a better job of refreshing your authentication credentials - before, we'd sometimes show errors for a few minutes after you'd used DIM for a while.
* The filters help page has been localalized.
* Separate the light: and level: filters. level now returns items matching required item level, light returns items matching the light level.

# 4.3.0 (2017-07-08)

* DIM is now just a website - the extension now just sends you to our website. This gives us one, more cross-platform, place to focus on and enables features we couldn't do with just an extension. Don't forget to import your data from the storage page!
* Scrolling should be smoother overall.
* Vendor weapons now show reviews.
* Add a "sort by name" option for item sorting.
* In Google Chrome (and the next version of Firefox), your local DIM data won't be deleted by the browser in low storage situations if you visit DIM frequently.
* Ratings will no longer disappear from the item details popup the second time it is shown.
* Info popups should do a better job of hiding when you ask them to hide.

# 4.2.4 (2017-07-03)

* Work around a Chrome bug that marked the extension as "corrupted".

# 4.2.3 (2017-07-03)

* Fix log out button.
* Put back the accidentally removed hotkeys for setting tags on items.
* Fixed some visual goofs on Firefox.
* Fix a case where DIM would never finish loading.

# 4.2.2 (2017-07-02)

* Fix DIM being invisible on Firefox
* Fix a case where DIM would never finish loading.
* Put back the accidentally removed hotkeys for setting tags on items.

# 4.2.1 (2017-07-01)

* Actually turn on Google Drive in prod.

# 4.2.0 (2017-07-01)

* Exclude all variants of 'Husk of the Pit' from 'Item Leveling' loadout.
* Add a new storage page (under the floppy disk icon) for managing your DIM data. Import and export to a file, and set up Google Drive storage to sync across machines (website only). You can import your data from the Chrome extension into the website from this page as well.
* The settings page has been cleaned up and reworded.
* Added missing Trials emblems and shaders to the is:trials search.
* DIM should look more like an app if you add it to your home screen on Android.
* DIM will show service alerts from Bungie.

# 4.1.2 (2017-06-25)

* Add a "Log Out" button in settings.

# 4.1.1

* Fixed changelog popup too large to close.

# 4.1.0 (2017-06-24)

* Fixed the logic for deciding which items can be tagged.
* Fix "Make room for postmaster".
* Record books have been moved out of the inventory into their own page. Get a better look at your records, collapse old books, and narrow records down to only those left to complete.
* Fix changing new-item shine, item quality display, and show elemental damage icon preferences. They should apply immediately now, without a reload.x
* Localization updates.
* Fixed objective text in the record book floating above stuff.
* Fixed displaying record objectives that are time-based as time instead of just a number of seconds.
* When pinned to the iOS home screen, DIM now looks more like a regular browser than an app. The upside is you can now actually authorize it when it's pinned!
* Loadouts with a complete set of equipped armor now include a stat bar that will tell you the stat tiers of the equipped loadout pieces.
* Loadouts with non-equipping items now won't _de-equip_ those items if they're already equipped. #1567
* The count of items in your loadout is now more accurate.
* DIM is now better at figuring out which platforms you have Destiny accounts on.
* DIM is faster!
* Added Age of Triumph filters is:aot and is:triumph
* Add gunsmith filter is:gunsmith
* Updated filters to remove common items for specific filters (e.g. is:wotm no longer shows exotic items from xur, engrams, and planetary materials)
* Loadout Builder's equip button now operates on the selected character, not your last-played character.
* Loadout Builder no longer has equip and create loadout buttons for loadouts that include vendor items.
* Loadout Builder is faster.
* DIM has a new logo!
* Elemental damage color has been moved to a triangle in the upper-left corner of your weapon.
* See community weapon ratings in DIM, and submit your own! Weapon ratings can be turned on in Settings, and will show up on your individual weapons as well as in the details popup. You can submit your own reviews - each review is specific to the weapon roll you're looking at, so you know whether you've got the god roll.

# 3.17.1

* Fixed a bug with the display of the amount selection controls in the move popup for stackable items.
* Localization updates
* Moved the "VCR" controls for stackable item amount selection to their own row.

# 3.17.0

* Fixed the perk selection in Loadout Builder. #1453
* Integrated Trials-centric weapon reviews (and the ability to rate your own gear (and make comments about your gear)). Done in conjunction with destinytracker.com.
* Fixed the logic for artifact bonuses to compute the right number. #1477
* Restore some missing images from our build system changes.
* Don't allow engrams to be tagged. #1478
* Add home screen icons (and Safari tab icons, and Windows tile icons) for the website.
* Fixed "is:locked" filters to be consistent for engrams. #1489
* The Beta website is now updated automatically for every PR.
* If you're not logged in to the website, we show the login screen.
* Better error messages for when you have the wrong platform selected, plus the error doesn't cover the platform selector.
* Improved website compatibility with Firefox, Safari, and Edge.
* Many style fixes for Safari.
* Drag and drop is now supported on touch devices. Press and hold an item to drag it. #1499
* Armsday packages can no longer be dragged. #1512
* Add tags and notes to items! This has been in Beta forever but now it's official. Hit ? to see the keyboard shortcuts, and use "tag:" searches to find your tagged gear.
* Remove Materials Exchange from the beta.
* Vendors now show where they are, and are sorted better. All the cryptarchs now appear. Engrams waiting to be decrypted aren't shown in the vendor screen.
* Experimental iOS 9 Mobile Safari compatibility. May be removed in the future.
* Style updates to clean up DIM's look and make sure more screen space is being used for items.
* Gained the ability for us to fill in classified items, even if Bungie hasn't unclassified them. You still can't transfer them though.
* The "Hide Unfiltered Items while Filtering" preference now applies to vendor gear too. #1528
* When moving stacks of items through the popup, there are now buttons to max out the amount, and add and remove up to even stacks of items.
* Xur should disappear on Sundays again.

# 3.16.1

* Significantly increased the storage limit for tags and notes. It's still possible to go over (especially with long notes) but it should happen far less frequently - and it should notify you when it happens.

# 3.16.0

* Removed farming option to keep greens since they're disassembled by default now.
* Added stat search, for example: "stat:rof:>= 22"
* Fixed formatting for search loadouts when the search terms contain angle brackets.
* A new "Make room for Postmaster items" auto layout will clear out enough space on your character to pick up all the stuff you've accumulated at the Postmaster.
* Vendor items now explain what you need to do to get them.
* Xur looks like the other vendors, and correctly displays both heavies now.
* Compare tool styling updates.
* Compare tool shows attack/defense.
* In the compare tool, stats that are the same across all items are white instead of blue.
* There's now a picture of each item in the compare tool.
* Clicking the title of an item in the compare tool will scroll to that item and "pop" it so you know which one it is.
* Armor and items that don't match the equipping character will once again transfer in loadouts. You can still put multiple subclasses of the same damage type in a loadout.
* Empty space around talent grids has been eliminated.
* Memory of Felwinter's stat bar no longer overflows its container.

# 3.15.0

* Permit the same damage type of subclass in loadouts (#1067)
* Update record books to properly display time instead of a large number. (#1051)
* Moving an item into a full vault but an empty bucket (such as full General but the vault contains no Consumables) now works.
* Stacks of items are properly accounted for. They'll now combine as things are moved to make space - previously even a stack of 1 consumable would count as taking up the whole slot and would prevent a move of 2 more of that consumable.
* We now catch errors trying to move aside items and retry with a different item. You should see fewer failed moves!
* "Thrashing" in farming mode is fixed. When farming mode can't proceed (because moving anything off the character would result in something else being moved back on, because you're out of space), we now show a friendly info message. This message is throttled to show up no more than once a minute.
* Fixed a bug where a full vault would prevent farming mode from moving things to other characters.
* The move aside logic strongly prefers putting things on characters other than the original item's owner. This makes it much easier to move a bunch of stuff off of a character without other things bouncing right back in.
* Prefer putting engrams in the vault and not taking them out when choosing items to move aside.
* Farming mode now makes room to pick up artifacts, materials, and consumables.
* When making space in the "General" category or in Materials/Consumables buckets, we'll choose to move aside an item that can be combined with another stack somewhere without increasing the total number of stacks. This trends towards consolidation and can help free up a full vault, as well as getting rid of stray stacks.
* We swapped in "special ammo synth" and "primary ammo synth" instead of "motes of light" and "strange coins" for the farming mode quick gather buttons. They seemed more useful in the heat of battle.
* When dequipping an item, we try harder to find a good item to equip in its place. We also prefer replacing exotics with other exotics, and correctly handle The Life Exotic perk.
* Lots of new translations and localized strings.
* Vendors update when you reach a new level in their associated faction, or when you change faction alignment.
* Fixed a too-small perk selection box in the loadout builder, and properly handle when vendors are selling Memory of Felwinter.

# 3.14.1 (2016-12-06)

* Internationalization updates.
* Fix for Loadout Class Type bug.

# 3.14.0

* Compare Weapons and Armor side-by-side.
* Added `is:sublime` filter
* Added detailed information to the Trials of Osiris popup card.
* Added more detection for item years.
* The collapse button now no longer takes up the whole bucket height.
* Fixed marking which characters had access to vendor items.
* Fix tracking new items when the new-item shine is disabled.
* Added option to Farming Mode to not move weapons and armor to make space for engrams.
* About and Support pages are now translatable.
* Improved error handling and error messages.
* Vendors are collapsible.
* All vendor items (including duplicates with different rolls) will now show up.
* Added more translations.
* If you have more than one Memory of Felwinter, they are all excluded from loadout builder.
* Export correct quality rating for items in CSV.

# 3.13.0 (2016-10-31)

* The vendors page is back. It'll show all available vendors. It's now a lot faster, and combines vendor inventory across your characters. Consumables and Bounties are now shown. Item stats and quality will hopefully show up on 11/8.
* Loadout builder has option to load from equipped items.
* Added option to farm green engrams or not.
* When moving consumable stacks, you can now choose to fill up one stack's worth.
* Don't sort bounties (the API does not currently provide the in-game order.)
* Fix max-light rounding.
* Fix a bug in the new filters for source.
* Fix incognito mode launching
* More i18n.
* Classified items in the vault are now counted and shown.
* DIM is faster!
* Memory of Felwinter is now excluded from loadout builder by default.

# 3.11.1 (2016-10-04)

* Fixed an issue with farming mode where users without motes, 3oC, coins, or heavy could not use farming mode.
* Fixed an issue where classified items would not show up in the UI.

# 3.11.0 (2016-10-04)

##### New

* Added Quick Move items to farming mode.
* Farming mode now also moves glimmer items to vault.
* Added `is:inloadout` filter
* New filters: is:light, is:hasLight, is:weapon, is:armor, is:cosmetic, is:equipment, is:equippable, is:postmaster, is:inpostmaster, is:equipped, is:transferable, is:movable.
* New filters for items based on where they come from: is:year3, is:fwc, is:do, is:nm, is:speaker, is:variks, is:shipwright, is:vanguard, is:osiris, is:xur, is:shaxx, is:cq, is:eris, is:vanilla, is:trials, is:ib, is:qw, is:cd, is:srl, is:vog, is:ce, is:ttk, is:kf, is:roi, is:wotm, is:poe, is:coe, is:af.
* Added debug mode (ctrl+alt+shift+d) to view an item in the move-popup dialog.
* Added max light value to max light button in dropdown.
* Major loadout builder performance enhancements.
* Support rare (blue) items in loadout builder.

##### Tweaks

* Consumables and materials are now sorted by category.
* All other items in the General Bucket are sorted by Rarity.
* Move ornaments in between materials and emblems.
* Link to wiki for stat quality in the move-popup box.
* Full item details are shown in the move popup by default (they can still be turned off in settings).

##### Bugfixes

* Prevent double click to move item if loadout dialog is open.
* [#889](https://github.com/DestinyItemManager/DIM/issues/889) Fixed stats for Iron Banner and Trials of Osiris items.
* Fix infusion finder preview item not changing as you choose different fuel items. Also filter out year 1 items.
* Fix some green boots that would show up with a gold border.
* A bunch of consumables that can't be moved by the API (Treasure Keys, Splicer Keys, Wormsinger Runes, etc) now show up as non-transferable in DIM.
* Husk of the Pit will no longer be equipped by the Item Leveling loadout.
* Fixed equipping loadouts onto the current character from Loadout Builder.
* The default shader no longer counts as a duplicate item.
* DIM no longer tries to equip exotic faction class items where your character isn't aligned with the right faction.
* Fixed more cases where your loadouts wouldn't be applied because you already had an exotic equipped.
* Elemental Icons moved to bottom left to not cover the expansion symbol.
* Loadout builder no longer shows duplicate sets.
* Fix equip loadout builder equip to current character.

# 3.10.6 (2016-09-23)

* The DestinyTracker link in the item popup header now includes your perk rolls and selected perk. Share your roll easily!
* Fixed moving consumables in loadouts. Before, you would frequently get errors applying a loadout that included consumables. We also have a friendlier, more informative error message when you don't have enough of a consumable to fulfill your loadout.
* Fixed a bug where when moving stacks of items, the stack would disappear.
* The progress bar around the reputation diamonds is now more accurate.
* Enabled item quality.
* Item Quality is enabled by default for new installs.
* A new Record Books row in Progress has your Rise of Iron record book.
* Searches now work for all characters and the vault again.
* Can equip loadouts onto the current character from Loadout Builder.
* Added ability to feature toggle items between Beta + Release.

# 3.10.5

* Added Ornaments.

# 3.10.4

* We handle manifest download/cache errors better, by deleting the cached file and letting you retry.
* Date armor ratings end is on 9/20/2016 @ 2AM Pacific.
* Fixed issues with broken images by downloading from Bungie.net with https.
* Loadouts for multi-platform users will now save selected and equipped items for both platforms. Previously, when switching platforms, loadouts would remove items from the loadout for the opposite platform.

# 3.10.3

* Fixed a "move-canceled" message showing up sometimes when applying loadouts.
* Bugged items like Iron Shell no longer attempt to compute quality. They'll fix themselves when Bungie fixes them.
* Fixed "Aim assist" stat not showing up in CSV (and no stats showing up if your language wasn't English).
* We now catch manifest updates that don't update the manifest version - if you see broken images, try reloading DIM and it should pick up new info.
* Worked around a bug in the manifest data where Ornament nodes show up twice.
* DIM won't allow you to move rare Masks, because that'll destroy them.
* The "Random" auto loadout can now be un-done from the loadout menu.
* For non-variable items (emblems, shaders, ships, etc) in a loadout, DIM will use whichever copy is already on a character if it can, rather than moving a specific instance from another character.

# 3.10.2 (2016-09-10)

* Fixed error building talent grid for Hawkmoon.
* Don't attempt to build record books when advisors are not loaded.
* Dragged items now include their border and light level again.
* New-item overlays have been restored (enable in settings).
* Re-enable record book progress.
* Better handle errors when record book info isn't available.
* Show an error message if the manifest doesn't load.
* Fix an error when equipping loadouts.
* DIM usage tips will only show up once per session now. You can bring back previously hidden tips with a button in the settings page.

# 3.10.0

* Add ability to create loadouts by selecting sets of perks.
* [#823](https://github.com/DestinyItemManager/DIM/issues/823) Added 'current' property to stores.
* The DIM extension is now much smaller.
* DIM can now display item information in all supported Destiny languages. Choose your language in the settings then reload DIM.
* We now automatically pick up Destiny data updates, so DIM should work after patches without needing an update.
* The Reputation section should match the in-game logos better now.
* Disable new item overlays due to a bug.

# 3.9.2

* [#812](https://github.com/DestinyItemManager/DIM/issues/812) Removed rare masks from the items table used by the random item loadout.

# 3.9.1

* [#801](https://github.com/DestinyItemManager/DIM/issues/801) Resolved error with vendor page character sorting.
* [#792](https://github.com/DestinyItemManager/DIM/pull/792) Warning if user clicks on perks to notify them that they can only be changed in game.
* [#795](https://github.com/DestinyItemManager/DIM/pull/795) Updated strange coin icon for Xur.

# 3.9.0

* New glimmer-based filters, is:glimmeritem, is:glimmerboost, is:glimmersupply
* Add option for new item and its popup to be hidden
* Add ability to exclude items from loadout builder.
* Expand/collapse sections in DIM.
* Double clicking an item will equip it on the current character. 2x click on equipped, dequips.
* Show current vendor items being sold.
* Move popup won't pop up under the header anymore.
* If you have an open loadout, and you click "Create loadout", it switches to the new loadout now instead of leaving the previous loadout open.
* DIM is once again faster.
* The loadout editor won't stay visible when you change platforms.
* Fixed a lot of bugs that would show all your items as new.
* New-ness of items persists across reloads and syncs across your Chrome profile.
* New button to clear all new items. Keyboard shortcut is "x".
* Help dialog for keyboard shortcuts. Triggered with "?".
* When you have two characters of the same class, applying a loadout with a subclass will work all the time now.
* Item class requirements are part of the header ("Hunter Helmet") instead of in the stats area.
* You can search for the opposite of "is:" filters with "not:" filters. For example, "is:helmet not:hunter quality:>90".
* Clicking away from the Xur dialog will close any open item popups.
* Fixed an issue where you could not equip a loadout that included an exotic item when you already had an exotic equipped that was not going to be replaced by the loadout.
* Better handling of items with "The Life Exotic" perk.
* New aliases for rarity filters (is:white, is:green, is:blue, is:purple, is:yellow).
* An alternate option for the "Gather Engrams" loadout can exclude gathering exotic engrams.
* Removed popup notification for new items.
* #798 Keyword searches will now scan perk descriptions.
* #799 Randomize equipped items for current character. Don't look at us if you have to play a match using Thorn.

# 3.8.3

* Fix move popup not closing when drag-moving an item.
* Added ability to and filters for track or untrack quests and bounties.
* Fix issue where some sets would be missing from the loadout builder.
* Fixed #660 where postmaster items would not appear in the Postmaster section of DIM, ie Sterling Treasure after the reset.
* Fixed #697 where loadouts will no longer remove the loadouts for the opposite platform.
* Fix an issue where loadouts will not show any items, or transfer any items.
* Add option to show new item overlay animation

# 3.8.2

* Update filter list to include quality/percentage filters
* Add year column to CSV export scripts
* When you have filtered items with a search, you can select a new search loadout option in the loadout menu to transfer matching items.
* The screen no longer jumps around when clicking on items, and the item details popup should always be visible.
* Dialogs should be sized better now.
* Fix character order in move popup buttons.
* Restored the ability to set a maximum vault size. "Auto" (full width) is still an option, and is the default.
* Armor quality is shown in Xur, loadouts, and the infusion dialog if advanced stats is turned on.
* "Take" stackables works again.

# 3.8.1

* Added steps to Moments of Triumph popup (and other record books.)
* Fixed wobbly refresh icon.
* Fixed single item stat percentages.
* Fixed armor export script.
* Possible fix for loadout builder.

# 3.8.0

* Loadout builder redesign and major performance enchancements.
* Items in the postmaster now have quality ratings, can use the infusion fuel finder, show up in the infusion fuel finder, compare against currently equipped items, etc. They behave just like a normal item except you can't move them and they're in a different spot.
* The vault width preference has been removed - the vault now always takes up all the remaining space on the screen.
* Section headers don't repeat themselves anymore.
* Drop zones for items are larger.
* Returning from the min-max tool no longer greets you with a blank, item-less screen.
* Fixed a bug where loadouts were not properly restricted to the platform they were created for.
* Xur's menu item will properly disappear when he leaves for the week.
* New items are marked with a "shiny" animation, and there are notifications when new items appear.
* The loadout menu may expand to fill the height of the window, but no more. The scrollbar looks nicer too.
* Items can now be made larger (or smaller) in settings. Pick the perfect size for your screen!
* The item info popup has a new header design. Let us know what you think!
* Changing settings is faster.
* You can now download your weapon and armor data as spreadsheets for the true data nerds among us.
* The settings dialog is less spacious.
* Engrams and items in the postmaster can now be locked (and unlocked).
* The buttons on the move item popup are now grouped together by character.
* When the "Hide Unfiltered Items while Filtering" option is on, things look a lot nicer than they did.
* DIM is generally just a little bit snappier, especially when scrolling.
* Clicking the icon to open DIM will now switch to an active DIM tab if it's already running.
* Bungie.net will open in a new tab as a convenience for expired cookies.
* Items in the Postmaster are sorted by the order you got them, so you know what'll get bumped when your postmaster is full.
* Clicking the loadout builder button again, or the DIM logo, will take you back to the main screen.
* You may now order your characters by the reverse of the most recent, so the most recent character is next to the vault.

# 3.7.4

* Removed the option to hide or show the primary stat of items - it's always shown now.
* Add mode selection full/fast for users willing to wait for all best sets.
* Loadout menus are now scrollable for users with over 8 custom loadouts on a single character.
* Changing the character sort order now applies live, rather than requiring a refresh.
* Use most recently logged in player to start with loadout builder.
* Search queries will exclude the token `" and "` as some users were including that when chaining multiple filters.
* Fix UI issue on move popup dialog that had some numbers expanding outside the dialog.
* Consolidate beta icons to the icons folder.

# 3.7.3

* Fix rounding error that prevented some loadout sets from showing up.
* Added filter for quality rating, ex - quality:>90 or percentage:<=94

# 3.7.2

* Always show locked section in loadout builder.
* Fix NaN issue in loadout builder.
* Fix issues with 'create loadout' button in loadout builder.
* For item leveling don't prefer unlevelled equipped items on other characters.
* Various Loadout builder bug fixes and performance updates.

# 3.7.1

* Various Loadout builder bug fixes and performance updates.

# 3.7.0

* Added new armor/loadout tier builder.
* Fix for all numbers appearing red in comparison view.
* Updated to latest stat estimation formula.
* Use directive for percentage width.

# 3.6.5

* Fix an issue where warlocks would see loadouts for all the other classes.

# 3.6.2 & 3.6.3 (2016-05-23)

* Add warning if the lost items section of the postmaster has 20 items.
* Stat bars are more accurately sized.
* Add vendor progress
* Add prestige level with xp bar under characters to replace normal xp bar after level 40.
* It is no longer possible to choose column sizes that cause the vault to disappear.
* The Vault now has a character-style header, and can have loadouts applied to it. Full-ness of each vault is displayed below the vault header.
* New option to restore all the items that were in your inventory before applying a loadout, rather than just the equipped ones.
* You can now undo multiple loadouts, going backwards in time.

# 3.6.1

* Removed the "Only blues" option in the infusion fuel finder, because it wasn't necessary.
* Engram searches and the engram loadout features won't mistake Candy Engrams for real engrams.
* Items in the Postmaster include their type in the move popup, so they're easier to distinguish.
* Sometimes equipping loadouts would fail to equip one of your exotics. No more!
* Add an 'is:infusable' search filter.
* Add 'is:intellect', 'is:discipline', 'is:strength' search filters for armor.
* XP Progress on bar items

# 3.6.0 (2016-05-03)

* Bring back the infusion dialog as an Infusion Fuel Finder. It doesn't do as much as it used to, but now it's optimized for quickly finding eligable infusion items.
* Fix a bug where hovering over a drop zone with a consumable/material stack and waiting for the message to turn green still wouldn't trigger the partial move dialog.
* Added a new "Item Leveling" auto-loadout. This loadout finds items for you to dump XP into. It strongly favors locked items, and won't replace an incomplete item that you have equipped. Otherwise, it goes after items that already have the most XP (closest to completion), preferring exotics and legendaries if they are locked, and rares and legendaries if they're not locked (because you get more materials out of disassembling them that way).
* There's a new setting that will show elemental damage icons on your weapons. Elemental damage icons are now always shown in the title of the item popup.
* Elder's Sigil won't go above 100% completion for the score portion anymore.
* Added roll quality percentage indicator. You can now see how your intellect/discipline/strength stacks up against the maximum stat roll for your armor.
* DIM is smarter about what items it chooses to move aside, or to equip in the place of a dequipped item.
* Added a new "Gather Engrams" loadout that will pull all engrams to your character.

# 3.5.4

* We won't try to equip an item that is too high-level for your character when dequipping items.
* Fix a regression where subclasses wouldn't show up in Loadouts. They're still there, they just show up now!
* Fixed another bug that could prevent item popups from showing up.
* The vault can now be up to 12 items wide.
* Sterling Treasure, Junk Items, and SLR Record Book added to DIM.
* Manifest file updated.

# 3.5.3

* Fixed a bug that would prevent the loading of DIM if Spark of Light was in the postmaster.
* Fixed a bug that prevented the Xur dialog from rendering.

# 3.5.2

* Fix a bug where item details popups would show above the header.
* Fix showing Sterling Treasures in Messages.
* Better error handling when Bungie.net is down.
* Fix a bug where having items in the postmaster would confuse moves of the same item elsewhere.
* Fix a bug where item comparisons no longer worked.
* Added support for the classified shader "Walkabout".

# 3.5.1

* The Infusion Calculator has been removed, now that infusions are much more straightforward.
* Pressing the "i" key on the keyboard will toggle showing item details in the item popup.
* Add a menu item for when Xur is in town. This brings up a panel with Xur's wares, how much everything costs, how many strange coins you have, and lets you show the item details popup plus compare against any version of exotics you might already have to see if there's a better roll.

# 3.5 (2016-04-11)

* DIM will now go to great lengths to make sure your transfer will succeed, even if your target's inventory is full, or the vault is full. It does this by moving stuff aside to make space, automatically.
* Fixed a bug that would cause applying loadouts to fill up the vault and then fail.
* Fixed a bug where DIM would refuse to equip an exotic when dequipping something else, even if the exotic was OK to equip.
* When applying a loadout, DIM will now equip and dequip loadout items all at once, in order to speed up applying the loadout.
* The search box has a new style.
* Item moves and loadouts will now wait for each other, to prevent errors when they would collide. This means if you apply two loadouts, the second will wait for the first to complete before starting.
* Item details are now toggled by clicking the "i" icon on the item popup, rather than just by hovering over it.

# 3.4.1

* Bugfix to address an infinite loop while moving emotes.

# 3.4.0

* Moving and equipping items, especially many at a time (loadouts) is faster.
* When you save a loadout, it is now scoped to the platform it's created on, rather than applying across accounts. Loadouts created on one account used to show on both accounts, but wouldn't work on the wrong account.
* You can now move partial amounts of materials. There's a slider in the move popup, and holding "shift" or hovering over the drop area will pop up a dialog for draggers. You can choose to move more than one stack's worth of an item, up to the total amount on a character.
* New commands for materials to consolidate (move them all to this character) and distribute (divide evenly between all characters).
* Loadouts can now contain materials and consumables. Add or remove 5 at a time by holding shift while clicking. When the loadout is applied, we'll make sure your character has _at least_ that much of the consumable.
* Loadouts can now contain 10 weapons or armor of a single type, not just 9.
* When making space for a loadout, we'll prefer putting extra stuff in the vault rather than putting it on other characters. We'll also prefer moving aside non-equipped items of low rarity and light level.
* The is:engram search filter actually works.
* Fixed an error where DIM would not replace an equipped item with an instance of the same item hash. This would cause an error with loadouts and moving items. [448](https://github.com/DestinyItemManager/DIM/issues/448)
* Loadouts can now display more than one line of items, for you mega-loadout lovers.
* Items in the loadout editor are sorted according to your sort preference.

# 3.3.3 (2016-03-08)

* Infusion calculator performance enhancements
* Larger lock icon
* Completed segments of Intelligence, Discipline, and Strength are now colored orange.

# 3.3.2 (2016-03-04)

* If multiple items in the infusion calculator have the same light, but different XP completion percentage, favor suggesting the item with the least XP for infusion.
* Keyword search also searches perks on items.
* New search terms for is:engram, is:sword, is:artifact, is:ghost, is:consumable, is:material, etc.
* Items can be locked and unlocked by clicking the log icon next to their name.
* Display intellect/discipline/strength bars and cooldown for each character
* Loadouts have a "Save as New" button which will let you save your modified loadout as a new loadout without changing the loadout you started editing.
* Autocomplete for search filters.
* Comparing stats for armor now shows red and green better/worse bars correctly.
* Fixed showing magazine stat for weapons in the vault.
* Fixed infusion material cost for Ghosts and Artifacts (they cost motes of light).
* Fix a case where the item properties popup may be cut off above the top of the screen.
* Transfer/equip/dequip actions for edge cases will now succeed as expected without errors.
* Manifest file update.

# 3.3.1 (2016-02-19)

* Updated the manifest file.

# 3.3 (2016-02-15)

* Infusion auto calculator is much faster.
* Items in the infusion calculator don't grey out when a search is active anymore.
* Full cost of infusions is now shown, including exotic shards, weapon parts / armor materials, and glimmer.
* Show a better error message when trying to equip an item for the wrong class. Before it would say you weren't experienced enough.
* Add a button to the infusion calculator that moves the planned items to your character.
* Add a filter to the infusion calculator to limit the search to only rare (blue) items.
* The infusion auto calculator runs automatically, and now presents a list of different attack/defense values for you to choose from. Selecting one will show the best path to get to that light level.
* The infusion calculator greys out items that are already used or are too low light to use, rather than hiding them.
* The item move popup now has an entry for the infusion calculator, to make it easier to find.
* Hold Shift and click on items in the infusion calculator to prevent the calculator from using that item.
* If you have an exotic class item (with "The Life Exotic" perk) equipped, you can now equip another exotic without having the class item get automatically de-equipped. Previously, this worked only if you equipped the non-class-item exotic first.
* Armor, Artifacts, and Ghosts now show the difference in stats with your currently equipped item. Also, magazine/energy between swords and other heavy weapons compares correctly.
* The is:complete, is:incomplete, is:upgraded, is:xpincomplete, and is:xpcomplete search keywords all work again, and their meanings have been tweaked so they are all useful.
* The talent grid for an item are now shown in the item details, just like in the game, including XP per node.
* Subclasses show a talent grid as well!
* The item stats comparison will no longer be cleared if DIM reloads items while an item popup is open.
* Bounties and quests are now separated, and under their own "Progress" heading.
* Bounties, quests, and anything else that can have objectives (like test weapons and runes) now show their objectives and the progress towards them. As a result, completion percentages are also now accurate for those items.
* Descriptions are now shown for all items.
* Include hidden stats "Aim Assist" and "Equip Speed" for all weapons. You can still see all hidden stats by visiting DTR via the link at the top of item details.
* Weapon types are now included in their popup title.
* Removed Crimson Days theme. It will return.
* Fixed issue at starts up when DIM cannot resolve if the user is logged into Bungie.net.

# 3.2.3

* Updated Crimson Days Theme.
* Removed verge.js

# 3.2.2

* Updated Crimson Days Theme.

# 3.2.1 (2016-02-04)

* Crimson Days theme.
* Weapons and armor now show all activated perks (including scopes, etc), in the same order they are shown in the game.
* Only display the "more info" detail icon if there's something to show.
* If you try to move an item into a full inventory, we'll reload to see if you've already made space in the game, rather than failing the move immediately.
* The Infusion dialog now has a "Maximize Attack/Defense" button that figures out how to get the highest stats with the fewest number of infusions.
* You can now create a loadout based on what you've got equipped by selecting "From Equipped" in the "Create Loadout" menu item.
* After applying a loadout, a new pseudo-loadout called "Before 'Your Loadout'" appears that will put back the items you had equipped.

# 3.2

* In the "Loadouts" dropdown is a new "Maximize Light" auto-loadout that does what it says, pulling items from all your characters and the vault in order to maximize your character's light.
* Lots of performance improvements! Loading DIM, refreshing, moving items, and searching should all be faster.
* DIM will now refresh immediately when you switch back to its tab, or come back from screensaver, etc. It won't automatically update when it's in the background anymore. It still periodically updates itself when it is the focused tab.
* New "is:year1" and "is:year2" search filters.
* Artifacts now have the right class type (hunter, titan, etc).
* The reload and settings icons are easier to hit (remember you can also hit "R" to reload.
* The move popup closes immediately when you select a move, rather than waiting for the move to start.
* New sort option of "rarity, then primary stat".<|MERGE_RESOLUTION|>--- conflicted
+++ resolved
@@ -1,10 +1,7 @@
 # Next
 
-<<<<<<< HEAD
 * For ratings, platform selection has been updated for Shadowkeep - check the setting page to update your selection.
-=======
 * Ratings should be more standard across player inventories.
->>>>>>> ceda2c05
 
 # 5.48.0 (2019-09-29)
 
