# Next

<<<<<<< HEAD
* Enabled PWA mode for "Add to Homescreen" in iOS Safari (Requires iOS 12.2 or later)
=======
# 5.38.0 (2019-07-21)

* Add source:calus to highlight weapons which give "Calus-themed armor and weapons" credit in activities.
* Moved search help to an in-screen popup instead of a separate page.
* Added rank resets for the current season to ranks display.
* You can now swipe between characters anywhere in the page on the Progress and Vendors pages.
* Properly invert stat filters when they are prefixed with -.

# 5.37.1 (2019-07-16)

* Don't show the "not supported" banner for MS Edge.

# 5.37.0 (2019-07-14)

* Updated progress page pursuits to match in-game styling.
* Updated our shop link to point to our new store with DIM logo clothing and mugs.
* The Weekly Clan Engrams milestone will hide when all rewards have been redeemed.
* Moved raids below quests.
* Pursuits in the progress page now show exact progress numbers if the pursuit only has a single progress bar.
* Show tracked Triumph.
* Mark a wider variety of Chrome-based browsers as supported.
* Added Seals and Badges to Triumphs/Collections.
>>>>>>> c5f00a07

# 5.36.2 (2019-07-11)

* Fixed a crash viewing Bad Juju.
* Text search now also searches notes.
* Added new name: and description: searches.
* Subclasses no longer look masterworked.

# 5.36.1 (2019-07-09)

* Fixed the app on Microsoft Edge.
* Fixed an issue where iOS could see the "Update DIM" message over and over without updating.

# 5.36.0 (2019-07-07)

* Added raid info to the Progress page.
* Sort bounties and quests with expired at the end, tracked at the beginning.
* Use weapon icons in objective strings instead of text.
* Added perkname: search.
* Charge Time and Draw Time now compare correctly!
* Fixed: Classified items required some finesse.
* Updated is:modded to take into account for activity mods.
* Re-added is:curated as a filter for Bungie curated rolls.
* Bounty expiration timers are more compact.

# 5.35.0 (2019-06-30)

* Removed is:curated as an alias for is:wishlist.

# 5.34.0 (2019-06-23)

# 5.33.3 (2019-06-22)

* Fixed failing to show progress bar for bounty steps.
* Removed inline Item Objectives from the Progress page.

# 5.33.2 (2019-06-21)

* Fixed failing to show progress bar for bounty steps.

# 5.33.1 (2019-06-20)

* Fixed issue with item cards and farming mode were under the St Jude overlay.

# 5.33.0 (2019-06-16)

* The Progress page sports a new layout to help make sense of all the Pursuits we have to juggle. This is the first iteration of the new page - many improvements are still on their way!
* Fixed a bug where weapon mods were causing Banshee-44 wish list items to fail to highlight.
* Fixed a bug with expert mode wish lists and dealing with single digit item categories.
* CSV exports now include item sources. These match the DIM filter you can use to find the item.
* Include more items in the "filter to uncollected" search in Vendors.
* Added shader icons to the item details popup.

# 5.32.0 (2019-06-09)

* Fixed a crash when expanding catalysts under the progress tab.

# 5.31.0 (2019-06-02)

* Fix too-large item icons on mobile view in 3 column mode.
* Allow inventory to refresh in the Loadout Optimizer.
* Fix equipping loadouts directly from the Loadout Optimizer.
* Add icons to selected perks in Loadout Optimizer.

# 5.30.2 (2019-05-31)

* Add St. Jude donation banner.

# 5.30.1 (2019-05-27)

* Tweaked contrast on search bar.
* Added the ability to select multiple perks from the perk picker in Loadout Optimizer before closing the sheet. On desktop, the "Enter" key will accept your selection.

# 5.30.0 (2019-05-26)

* Brand new Loadout Optimizer with tons of improvements and fixes.
* Redesigned search bar.
* Updated DIM logos.
* Added Escape hotkey to close open item details dialog.

# 5.29.0 (2019-05-19)

* Items with notes now have a note icon on them.
* Fixed a bug where the hotkeys for tagging items broke if you clicked directly to another item.
* Removed a stray curly brace character from the item reviews on the item popup.

# 5.28.0 (2019-05-12)

# 5.27.0 (2019-05-05)

* Added a link to the About page to see the history of all actions made by DIM or other Destiny apps.
* The navigation menu better respects iPhone X screens.
* Stat values are now shown in the tooltip for perks. They might not be totally accurate...
* Added a hotkey (m) for toggling the menu.

# 5.26.0 (2019-04-28)

* Restored missing collectibles.

# 5.25.0 (2019-04-21)

* A redesigned Vendors page is easier to navigate, and includes a feature to show only those items you are missing from your collections. Searching on the vendors page also now searches the vendor names, and hides items that don't match the search.
* Loadout Optimizer on mobile lets you swipe between characters instead of wasting space showing all three at once.
* Xur has been removed from the Progress page.
* Reputation materials for a vendor's faction are now included in the Vendor page.
* Fixed a bug where DIM would cache a lot of data that wasn't needed.

# 5.24.0 (2019-04-14)

* Progress page changes to utilize more screen real-estate.

# 5.23.2 (2019-04-09)

* Fix Edge issues.

# 5.23.1 (2019-04-08)

* Fixed some crashes.

# 5.23.0 (2019-04-07)

* Loaded Wish Lists now persist between reloads, and will highlight new items as you get them. Use Wish Lists from expert players to find great items!
* Fix an issue where pulling consumables from the postmaster on characters other than the current one could lock up the browser.
* The compare tool's Archetypes feature will now use the intrinsic perk of the item rather than solely relying on the RPM.
* Item sort presets have been removed - you can choose your own sorting preferences by dragging and dropping sorting properties.
* Fixed reloading the page while on the Vendors tab.
* Fix search for blast radius (it was accidentally mapped to velocity).
* The Loadout Optimizer's perk search now updates when you change characters.
* Removed the option to pull from the postmaster into the vault when an item can't be pulled from postmaster at all.
* Removed the (broken) option to split a stack by hovering over the drop target.

# 5.22.0 (2019-04-01)

* Fix item ratings.
* Fix missing loadouts on PC.

# 5.21.0 (2019-03-31)

* You can now swipe between pages on the item popup.
* Fixed a bug where reviews failing to load would result in an infinite refresh spinner.
* Actually fixed the bug where Pull from Postmaster with full modulus reports would move all your other consumables to the vault.
* Ratings and reviews are now cached on your device for 24 hours, so they should load much faster after the first time.
* The ratings tab has a cleaned up design.
* All of the stat filters now show up in search autocomplete and the search help page.
* You can now move items from the postmaster directly to the vault or other characters.
* When adding all equipped items to a loadout, the class type for the loadout will be set to the class that can use the armor that's equipped.
* Fixed a rare bug where you could move an item while DIM was refreshing, and the item would pop back to its original location until the next refresh.
* Errors in the Loadout Optimizer now show on the page, instead of just freezing progress.
* Fixed the "Loadout Optimizer" button on the new Loadout editor.
* If you try to move an item in DIM that you've equipped in game but DIM doesn't know about, it'll now try to de-equip it to make it move, instead of throwing an error.


# 5.20.2 (2019-03-27)

* Fixed Pull from Postmaster.

# 5.20.1 (2019-03-26)

* Fixed: Pull from Postmaster better handling of unique stacks.
* The vendors page now highlights items that you have already unlocked in Collections.
* Don't try to move all your consumables to the vault if you add one to your loadout and check the "Move other items away" option.

# 5.20.0 (2019-03-24)

* Items in the postmaster now count towards your max possible light.
* DIM now correctly calculates how much space you have free for items that can't have multiple stacks (like Modulus Reports). This makes pulling from postmaster more reliable.
* The loadout creator/editor has been redesigned to be easier to use. Select items directly from inside the loadout editor, with search. You can still click items in the inventory to add them as well.
* Loadouts can now use an option to move all the items that are not in the loadout to the vault when applying the loadout.
* Made it clearer when inventory and item popups are collapsed.
* The Loadout Optimizer is out of beta! Use it to automatically calculate loadouts that include certain perks or hit your targets for specific stats.

# 5.19.0 (2019-03-17)

* Fixed: Export mobility value correctly in CSV export.

# 5.18.0 (2019-03-10)

* Added: is:revelry search.
* Added: source:gambitprime search.
* Fixed engrams wrapping to a second row on mobile in 3-column mode.

# 5.17.0 (2019-03-03)

* Add stat:handling as a synonym for stat:equipspeed, to match the name shown in displays.
* Remove Exotic Ornaments from Loadout Builder
* Fixed: 'NaN' could appear in Item Popup in certain situations.

# 5.16.0 (2019-02-24)

# 5.15.0 (2019-02-17)

* Remember the last direction the infusion fuel finder was left in.
* Remember the last option (equip or store) the "pull item" tool was left in.
* Updated notification style. You can still click the notification to dismiss it.
* Search filter will now show button to add matching filtered items to compare (if they're comparable)

# 5.14.0 (2019-02-10)

# 5.13.0 (2019-02-03)

* Fixed search queries that include the word "and".
* Updated inventory style to reduce the visual impact of category headers.
* Added is:reacquirable to show items that can potentially be pulled from your Collection
* Redesigned infusion fuel finder to work better on mobile, and support search filtering.

# 5.12.0 (2019-01-27)

# 5.11.0 (2019-01-20)

# 5.10.0 (2019-01-13)

* Move Random Loadout into the Loadout menu and add a "Random Weapons Only" option.
* Restyle the alternate options in the loadout menu.
* Removed the quick consolidate buttons and engram counter from D1 farming mode.
* Remove the setting to "Show full item details in the item popup". DIM now just remembers the last state of the popup, and you can expand/collapse with the arrow in the top right corner of the popup.
* Fix showing which perks are highly rated by the community.
* Fix for getting stuck on the reviews tab when clicking on items that can't be reviewed.
* Fix highlighting of subclass perks.
* Add source:blackarmory & source:scourge.
* Fix CSV to always include the masterwork column.
* Add id: and hash: searches.
* Improve the performance of the notes field and fix a bug where sometimes a note from another item would show up.
* Fix some cases where the manifest wouldn't load.
* Fix crash when searching is:inloadout with no loadouts.

# 5.9.0 (2019-01-06)

* Click the plus icon under an equipped item to search for and transfer items in that slot from anywhere in your inventory.
* Import a CSV file of items with tags and notes to bulk update the tags/notes for all of those items.
* CSV - Wrap ID in quotes such that its value is not rounded.

# 5.8.3 (2019-01-02)

* More fixes to popup swiping on Android.
* Fix perk searching in non-latin languages.
* Added a key for the ratings symbols.

# 5.8.2 (2019-01-01)

* Make it easier to swipe away the item popup on Android.

# 5.8.1 (2018-12-31)

* Fix a bug where some Android phones couldn't see weapon details.
* Fix a bug where the wrong item's details would show up in the item popup.
* Show "Make Room for Postmaster" if there's anything in the postmaster, not just if there's pullable items.

# 5.8.0 (2018-12-30)

* Add the option to sort inventory by tag in custom sort options.
* No longer showing community ratings for ornaments/catalysts.
* Fixed a long-standing bug where you couldn't transfer some stacks to a full inventory.
* Item popup is nicer on mobile.
* Wider item popups on desktop.
* Larger buttons for transfers.
* Wish lists allow you to create and import lists of items or perks that will be highlighted in your inventory.
* Dropped support for iOS 10.
* Prevent the vault from getting really narrow, at the expense of some scrolling.
* Armor in the vault is now organized by class, in the same order as your characters.
* Disabled pull-to-reload on Android.
* Improved treatment of expert mode wish list items.
* Fixed perk searches to keep the whole search term together, so "machine gun reserves" won't match "machine gun scavenger" anymore.

# 5.7.0 (2018-12-23)

* Show kill trackers for items with in-progress masterwork catalysts.
* You can specify item categories to be specific about your expert wish list items.
* Hide ratings on items with fewer than 3 reviews.
* Fix some DIM functionality in the Edge browser.

# 5.6.0 (2018-12-17)

* Updated Crucible and Gambit ranks to reflect new multi-stage ranks.
* DIM loads faster and uses less memory.
* Ratings are now displayed on item tiles as an icon indicating whether they are perfect rolls (star), good (arrow up), neutral (dash), or bad (arrow down). The exact rating is still available in the item popup.
* The mobile view now defaults to 4 items across (5 including equipped), which fits more on the screen at once. You can still choose other display options in Settings.
* Masterwork info is now included in the CSV exports.
* Added season info for Dawning items.
* Include non-selected perk options while searching perks.
* Load the new Simplified Chinese Destiny database when that language is selected.
* Show a warning when perks/mods are missing because of a Bungie.net deployment.

# 5.5.2 (2018-12-10)

* Changed search behavior of perk:. It now tries to match the start of all words.
* Added "expert mode" for more complex wish list expressions.
* Allow selecting text on the progress page.
* Some redacted items now have a picture and some description, pulled from their collection record.

# 5.5.1 (2018-12-09)

* Fixed display of stackables badges in D1.

# 5.5.0 (2018-12-09)

* New items, when enabled, now show a red dot instead of an animated shine.
* Fixed center column emblem color on Safari.
* Loadout and compare popups now use a draggable "Sheet" UI.

# 5.4.0 (2018-12-02)

* Moved is:yearX and is:seasonX searches to year:# and season:#.
* Fixed a bug where Inventory would not appear on mobile for non-current characters.
* On mobile, the search box is now full-width.
* Unopened engrams are shown in a small row similar to how they appear in-game, instead of looking like they are in the postmaster.
* Engrams no longer appear to be pullable from the postmaster.
* Shaders are now sorted by whats defined in the settings.
* Fixed the display of tag dropdowns.
* Support simplified Chinese (for DIM text only - Destiny items are still in Traditional).
* New loading animation.
* New look for the Vault tile.
* Light cap raised to 650 for Season of the Forge.

# 5.3.2 (2018-11-27)

* Fix crash on Progress page caused by redacted Triumphs.
* Fix URL not updating while navigating.
* Fix display of faction levels.
* Fix The Drifter showing an error because of a redacted item.
* Fix a case where the Google Drive data file would not be created.
* Prevent moving partial stacks of Ghost Fragments, because that doesn't work.
* Fix display of vendor checkmark.
* Fix horizontal scrolling slop on the mobile header.

# 5.3.1 (2018-11-26)

* Fix some settings that weren't quite working right.

# 5.3.0 (2018-11-25)

* Remove the ability to set a specific vault width. Vault always takes all remaining space.
* Inventory columns are shaded to match the equipped emblem.
* DIM has been darkened to provide better contrast with the items.
* Fit and finish changes to the new tiles and inventory display.
* Add id and hash column to exported csv for ghosts, armor, and weapons.
* Add event and season column to exported csv for Destiny 2.
* D2 subclasses now show which path, grenade, etc. are chosen.

# 5.2.1 (2018-11-20)

* Fix comparing masterworks

# 5.2.0 (2018-11-20)

* New item tiles that show more information and don't hide the picture.
* Updated storage settings to show Google Drive usage and signed in user.
* New D1 Vendors page that resembles the D2 Vendors page.

# 5.1.0 (2018-11-18)

* Fix display of exotic catalysts in the item popup.
* Restore kill tracker for all items.
* Loadouts now sort by type then name.
* Global loadouts are now indicated by a globe icon in the LoadoutPopup.
* Loadouts of the same type can no longer have a clashing name.
* Add count: filters to search for items you have a certain number (or more or less) of. i.e. count:>3 to find all your Edge Transits.
* Improve display of your Ranks.
* Show progress towards completing cache keys.
* Work around a memory leak bug in MS Edge.
* Update titles on item popups to display closer to what's in game.
* Added community curations (a way to look for god rolls).

# 4.77.0 (2018-11-11)

* Completed bounties now sort to the bottom of the Pursuits.
* Return mods to the compare view.
* Item popup background now indicates rarity rather than burn type.
* Triumphs are now displayed on the Progress page.
* Infusion dialog now separates out duplicate items.
* The Progress page now shows progress towards reset.
* Added some sources to the search dialog.
* source:
* edz, titan, nessus, io, mercury, mars, tangled, dreaming
* crucible, trials, ironbanner
* zavala, ikora, gunsmith, gambit, eververse, shipwright
* nm, do, fwc
* leviathan, lastwish, sos, eow, prestige, raid
* prophecy, nightfall, adventure
* In Chrome you can now Install DIM from the hamburger menu and use it as a standalone app. Chrome will support macOS later.

# 4.76.0 (2018-11-04)

# 4.75.0 (2018-10-28)

* DIM now supports searching by season, event and year in Destiny 2.
* is:season1, is:season2, is:season3, is:season4
* is:dawning, is:crimsondays, is:solstice, is:fotl
* Performance improvements

# 4.74.1 (2018-10-21)

* We no longer support searching D1 vendor items.
* Added support for showing ratings and reviews based on the item roll in Destiny 2.
* Fix for missing class names in the loadout builder in Firefox.
* Added item search to D2 vendors.
* Collections now include the in-game Collections.
* D2 Vendors and Progress page now have collapsible sections.
* Catalysts are sorted above Ornaments on the Collections page.
* Fix a bug that could accidentally erase loadouts. Don't forget you can restore your data from old Google Drive backups from the Settings page.
* is:hasmod now includes Backup Mag.
* is:ikelos now includes Sleeper Simulant.

# 4.74.0 (2018-10-14)

* Added negative search. Prefix any search term with `-` and it will match the opposite.
* Added `perk:"* **"` search filter to match any keywords against perks on an item
* Added some missing `stat:`
* Lock and unlock items matching your current search from the same menu you use for tagging them.
* Updated icons across the app.

# 4.73.0 (2018-10-07)

* Added `is:heroic` search filter for armor with heroic resistance.
* New option to manually sort your characters.
* No longer forgetting what perks we recommended.
* Fix mods/perks on items - there was a bug that affected both display and searches.
* Fix is:hasmod search to include some more mods.
* You can now drag items into the loadout drawer.
* D2 spreadsheet export (in settings) covers perks now.
* You can also export ghosts (with perks) for D1/D2.
* Filters can now be combined with "or" to match either filter. For example: "is:shotgun or is:handcannon".

# 4.72.0 (2018-09-30)

* Add searches `is:transmat`, `is:armormod`, `is:weaponmod`, and `is:transmat`, and removed D1 `is:primaryweaponengram`, `is:specialweaponengram`, and `is:heavyweaponengram`.
* Show daily gambit challenge and daily heroic adventure in milestones.

# 4.71.0 (2018-09-23)

* Removed a bunch of help popups.
* Added information about unique stacks.
* Added `is:maxpower` search to return highest light items.
* Added `is:modded` search to return items that have a mod applied.
* Bounties with expiration times are now shown, and are sorted in front in order of expiration time.
* Added masterwork tier range filter.
* Highlight the stat that is boosted by masterwork in item details.
* Masterwork mod hover now shows the type/name of masterwork.

# 4.70.2 (2018-09-17)

* Fix some instances where DIM wouldn't load.
* Fix the About and Backers pages.
* Hide classified pursuits.

# 4.70.1 (2018-09-17)

# 4.70.0 (2018-09-16)

* Display armor resistance type on item icon and include in search filters.
* Giving more weight to ratings with reviews than ratings alone. Also, hiding lone ratings.
* Custom loadouts now display below our special auto loadouts.
* Added inverse string search for items and perks (prefix with minus sign)
* Postmaster is now on top of the screen (but disappears when empty).
* Individual inventory buckets are no longer collapsible, but disappear when empty.
* D1 vault counts are removed from their section headers.
* Fixed an issue where the display would be messed up when colorblind mode is on.
* Restored the keyboard shortcut cheat sheet (press ?).
* The max light loadout prefers legendaries over rares.
* Unclaimed engrams are shown up in the Postmaster section.
* Infusion transfer button is now visible on mobile devices.

# 4.69.1 (2018-09-10)

* Max power value in 'Maximum Power' loadout is now calculated correctly.

# 4.69.0 (2018-09-09)

* Max power updated to 600 for Forsaken owners.
* Fixed Year 1 weapons not having an elemental damage type.
* Many bugfixes post-Forsaken launch.
* Add Infamy rank to progress page.
* Bounties now show their rewards on the Progress and Vendors pages.
* The Progress page has been cleaned up to better reflect the state of the game since Forsaken.
* Pursuits are sorted such that bounties are displayed together.
* Add "is:randomroll" search for items that have random rolls.
* Added "is:bow" and "is:machinegun" searches.
* Remove "is:powermod" and "basepower:" searches.
* Masterworks now have a gold border. Previously items with a power mod had a gold border, but there are no more power mods.
* Added Bow stats "Draw Time" and "Inventory Size".
* Disabled vendorengrams.xyz integration until they are back online.
* Review modes - say hello to Gambit (and goodbye to Trials, at least for a little while).
* Ratings platform selection changes made easier.
* Added Etheric Spiral and Etheric Helix to the list of reputation items.

# 4.68.3 (2018-09-03)

# 4.68.2 (2018-09-03)

# 4.68.1 (2018-09-03)

# 4.68.0 (2018-09-02)

* Fixed: Destiny 2 - Sort by character age.
* Item popup shows the ammo type of D2 weapons.
* New is:primary, is:special, and is:heavy search terms for ammo types.
* Add is:tracerifle and is:linearfusionrifle searches.
* Added Korean as a language option.
* We have a new Shop selling enamel pins and T-shirts.
* Ratings system understands random rolls in D2.
* Search help added for searching by # of ratings.

# 4.67.0 (2018-08-26)

# 4.66.0 (2018-08-19)

* DIM now refreshes your inventory automatically every 30 seconds, rather than every 5 minutes.
* Clicking "transfer items" in the Infusion tool will now always move them to the active character.
* The infusion tool will now include locked items as potential infusion targets even if the checkbox isn't checked (it still affects what can be a source item).
* If you are at maximum light, DIM now alerts you when vendors are selling maximum light gear and engrams, courtesy of VendorEngrams.xyz.

# 4.65.0 (2018-08-12)

# 4.64.0 (2018-08-05)

# 4.63.0 (2018-07-29)

* Fixed a bug that could cause iOS Safari to hang.

# 4.62.0 (2018-07-22)

* Xur has been removed from the header in D1. Find him in the Vendors page.

# 4.61.0 (2018-07-15)

* Fix a bug that would leave behind stackable items when moving certain loadouts like "Gather Reputation Items".
* The is:haspower search works once again.
* The is:cosmetic search will now work for Destiny 2.
* Added is:prophecy search which will return all prophecy weapons from CoO.
* Added is:ikelos search which will return all ikelos weapons from Warmind.

# 4.60.0 (2018-07-08)

* Farming mode won't try to move unmovable reputation tokens.
* Filters like stat:recovery:=0 now work (they couldn't match stat values of zero before).
* Checking with VendorEngrams.xyz to see if 380 drops may be right for you.

# 4.59.0 (2018-07-01)

* New iOS app icons when you add to home screen.
* Ornaments now show additional reasons why you can't equip them.
* The is:inloadout search works once again.
* Fix a bug where the item popup could hang iOS Safari in landscape view.
* Add a link to lowlines' Destiny map for collecting ghost scannables, latent memories, and sleeper nodes.

# 4.58.0 (2018-06-24)

* Factions now show seasonal rank instead of lifetime rank.
* Vendors show their faction rank next to their reward engrams.
* Factions in the progress page also link to their vendor.
* Quest keys in your Pursuits now show their quantity. They're still on the Progress page.

# 4.57.0 (2018-06-17)

* Item sizing setting works in Edge.
* Lock and unlock won't get "stuck" anymore.

# 4.56.5 (2018-06-11)

* Fix for item popups not working

# 4.56.0 (2018-06-10)

* Add "is:hasshader" search filter to select all items with shaders applied.
* Fixed some bugs in older Safari versions.
* Errors on Progress, Collections, and Vendors pages won't take out the whole page anymore, just the section with the error.
* Fix bugs where a stray "0" would show up in odd places.
* Align Progress columns better for accounts with fewer than 3 characters.

# 4.55.0 (2018-06-03)

* Displaying available rating data in spreadsheet export.
* Correctly display masterwork plug objectives - check the "Upgrade Masterwork" plug for catalyst updates.
* The Collections page now shows progress towards unlocking ornaments. Due to restrictions in the API, it can only show ornaments that go with items you already have.

# 4.54.0 (2018-05-27)

* Fix the display of crucible rank points.
* Fix faction rank progress bars on D1.
* Compare view includes perks and mods for D2 items.

# 4.53.0 (2018-05-20)

* Add previews for engrams and other preview-able items.
* Display Crucible ranks on the progress page.
* Add emotes back to the collections page.
* Remove masterwork objectives that never complete.
* Fix loading loadouts the first time you open a character menu.
* Fix exporting CSV inventories in Firefox.

# 4.52.0 (2018-05-13)

* Collection exotics are no longer duplicated. They are also sorted by name.
* Updated max power to 380.
* Vendors and collections will no longer show items exclusive to platforms other than the current account's platform.
* Fix masterworks not showing as masterworks.
* Set the max base power depending on which DLC you own.

# 4.51.2 (2018-05-09)

* Handle the Warmind API bug better, and provide helpful info on how to fix it.

# 4.51.1 (2018-05-08)

* Fix progress page not displaying after the Warmind update.

# 4.51.0 (2018-05-06)

* Fix a bug where having mods, shaders, or materials in the postmaster might make it impossible to move any mod/shader/material into or out of the vault.
* Add links to Ishtar Collective on items with lore.

# 4.50.0 (2018-04-30)

* The settings page now shows how much of your local storage quota is being used by DIM (if your browser supports it).
* Add search filters based on character location on dim (is:inleftchar / inmiddlechar / inrightchar) and for vault (is:invault) and current/last logged character (incurrentchar), that is marked with a yellow triangle.
* Fixed a bug where the "Restore Old Versions" tool wouldn't actually let you see and restore old versions.

# 4.49.1 (2018-04-23)

* Fix loadouts.

# 4.49.0 (2018-04-22)

* The DIM changelog popup has moved to a "What's New" page along with Bungie.net alerts and our Twitter feed. We also moved the "Update DIM" popup to the "What's New" link.
* Fix moving mods and shaders from the postmaster.
* Remove "Take" button from stackables in the postmaster.
* The Collections page now has a link to DestinySets.com.

# 4.48.0 (2018-04-15)

* You can specify game modes for reading and making ratings and reviews.
* Full General Vault, Mods, and Shaders buckets are highlighted in red.
* Adding DIM to your home screen on iOS was broken for iOS 11.3. It's fixed now!

# 4.47.0 (2018-04-09)

# 4.46.0 (2018-04-02)

* Added a page to browse and restore old revisions of Google Drive data.
* Emblems now show a preview of their nameplate in the item details popup.
* New Vendors page shows all the items you can buy from various vendors.
* New Collections page shows your exotics, emotes, and emblems kiosks.
* Engram previews from the faction display and vendors pages show what could be in an engram.
* Keyword search now includes item descriptions and socket perk names and descriptions.

# 4.45.0 (2018-03-26)

* Searching mods and perks in D2 now searches non-selected perks as well.
* Perks are in the correct order again (instead of the selected one being first always).
* Non-purchasable vendor items are displayed better.
* Storage settings break out loadouts and tags/notes between D1 and D2 items.
* A new revisions page allows you to restore old versions of settings from Google Drive.
* Emblems show a preview of the nameplate graphic.
* Fix "is:dupelower" to only affect Weapons/Armor
* Add armor stats to the "stat:" filter (in D2 only)
* Add ":=" comparison to the text complete tooltip

# 4.44.0 (2018-03-19)

* Fixed the "recommended perk" being wrong very often.
* Improved the display of perks, shaders, and mods on items. Improved the popup details for those items as well - this includes ornament unlock progress.
* Stackable items like mods and shaders have less chance of being left behind during search transfers.
* Put back "Make Room for Postmaster" in D1 - it was removed accidentally.
* Items matching a search are now more highlighted. Removed "Hide Unfiltered Items" setting.

# 4.43.0 (2018-03-12)

* Fix some cases where moving stacks of items would fail.
* Fix "Gather Reputation Items" from not gathering everything.
* More items can be successfully dragged out of the postmaster.

# 4.42.0 (2018-03-05)

* Compare tool shows ratings, and handles missing stats better.
* Fixed display of masterwork mod and ornaments.
* Remove Auras from inventory since they're part of Emblems now.
* Fancy new emblems show all their counters correctly.
* Improved moving mods, shaders, and consumables via search loadouts. They can now go to any character (not just the active one) and aren't limited to 9 items.
* Pausing over a drop zone to trigger the move-amount dialog works every time now, not just the first time.

# 4.41.1 (2018-02-19)

* Fix dupelower logic.
* Fixed bugs preventing DIM from loading in some browsers.
* See previews of the items you'll get from faction packages and Xur from links on the Progress page.

# 4.41.0 (2018-02-19)

* Mobile on portrait mode will be able to set the number of inventory columns (the icon size will be resized to accommodate).
* You can now check your emblem objectives.
* Armor mods show more info.
* Destiny 1 transfers are faster.
* DIM is better at equipping exotics when you already have exotic ghosts, sparrows, and ships equipped.
* Pulling an item from the postmaster updates the list of items quickly now.
* Navigation from "About" or "Backers" back to your inventory works.
* is:dupelower breaks ties more intelligently.

# 4.40.0 (2018-02-12)

# 4.39.0 (2018-02-05)

* Fixed random loadout feature taking you to a blank page.

# 4.38.0 (2018-01-31)

* Fixed display of Clan XP milestone.
* DIM's logic to automatically move aside items to make room for what you're moving is smarter - it'll leave put things you just moved, and it'll prefer items you've tagged as favorites.
* In D2, "Make room for Postmaster" has been replaced with "Collect Postmaster" which pulls all postmaster items we can onto your character. You can still make room by clicking "Space".
* Fix pull from postmaster to clear exactly enough space, not too many, but also not too few.
* Accounts with no characters will no longer show up in the account dropdown.
* Item tagging via keyboard should be a little more international-friendly. Calling the help menu (via shift+/) is too.
* Fixed XP required for well-rested perk after the latest Destiny update.

# 4.37.0 (2018-01-29)

* Masterwork differentiation between Vanguard / Crucible, highlight of stat being affected by MW.
* The "Well Rested" buff now appears as a Milestone on your Progress page.
* Nightfall modifiers are shown on the Progress page.
* Storage (Google Drive) settings have moved to the Settings page.
* You can configure a custom item sorting method from the Settings page.
* Improved display of the account selection dropdown.

# 4.36.1 (2018-01-22)

* Attempt to fix error on app.
* Moving an item from the postmaster will now only clear enough space for that one item.

# 4.36.0 (2018-01-22)

* Attempt to fix error on app.

# 4.35.0 (2018-01-22)

* The Settings page has been redesigned.
* Your character stats now update live when you change armor.
* New settings to help distinguish colors for colorblind users.
* DIM should load faster.
* DIM won't try to transfer Faction tokens anymore.

# 4.34.0 (2018-01-15)

* Sorting characters by age should be correct for D2 on PC.
* The infusion fuel finder now supports reverse lookups, so you can choose the best thing to infuse a particular item _into_.
* Labeled the Infusion Fuel Finder button.
* Trace Rifles are highlighted again on is:autorifle search.
* Factions that you can't turn in rewards to are now greyed out. We also show the vendor name, and the raw XP values have moved to a tooltip.
* The settings page has been cleaned up and moved to its own page.

# 4.33.1 (2018-01-09)

* Fix DIM loading on iOS 11.2.2.

# 4.33.0 (2018-01-08)

* A brand new Progress page for Destiny 2 displays your milestones, quests, and faction reputation all in one place. That information has been removed from the main inventory screen.
* We've changed around the effect for masterworks a bit more.

# 4.32.0 (2018-01-02)

* Added hotkey for search and clear (Shift+F).
* Masterworks show up with an orange glow like in the game, and gold borders are back to meaning "has power mod".
* Mercury reputation items are now handled by farming mode and gather reputation items.
* Tweak max base power / max light calculations to be slightly more accurate.
* Display D2 subclass talent trees. We can't show which ones are selected/unlocked yet.
* Moving items on Android should work better.
* Rotating to and from landscape and portrait should be faster.
* Fix quest steps showing up in the "haspower" search.
* Do a better job of figuring out what's infusable.
* Added a reverse lookup to Infusion Fuel Finder.

# 4.31.0 (2017-12-25)

* "is:complete" will find completed rare mod stacks in Destiny 2.

# 4.30.0 (2017-12-18)

* NEW - Revamped rating algorithm for D2 items.
* Fixed a bug trying to maximize power level (and sometimes transfer items) in Destiny 2.
* When hovering over an icon, the name and type will be displayed
* Allowing more exotic item types to be simultaneously equipped in Destiny 2
* Initial support for masterworks weapons.
* Fixed reporting reviews in Destiny 2.
* Fixed item filtering in Destiny 2.

# 4.29.0 (2017-12-13)

* Added Mercury reputation.
* Added Crimson Exotic Hand Canon.

# 4.28.0 (2017-12-11)

* NEW - Move items from the postmaster in DIM!

# 4.27.1 (2017-12-05)

* Key for perk hints in D2.
* Fixed bug loading items with Destiny 2 v1.1.0.

# 4.27.0 (2017-12-04)

* Added setting to pick relevant platforms for reviews.
* Fix review area not collapsing in popup.
* Fix display of option selector on reviews tab when detailed reviews are disabled.

# 4.26.0 (2017-11-27)

* Don't show community best rated perk tip if socket's plugged.
* is:haslevel/haspower (D1/D2) fix in cheatsheet.
* Fix mobile store pager width

# 4.25.1 (2017-11-22)

* Added Net Neutrality popup.

# 4.25.0 (2017-11-20)

# 4.24.1 (2017-11-13)

# 4.24.0 (2017-11-13)

* Bungie has reduced the throttling delay for moving items, so you may once again move items quickly.

# 4.23.0 (2017-11-06)

# 4.22.0 (2017-10-30)

* Add a 'bulk tag' button to the search filter.
* Add basepower: filter and is:goldborder filter.
* Fix filtering in D1.
* Add a button to clear the current search.
* Fix moving partial stacks of items.
* Fixed "transfer items" in the Infusion Fuel Finder.
* Giving hints about the community's favorite plugs on D2 items.

# 4.21.0 (2017-10-23)

* Community reviews (for weapons and armor) are in for Destiny 2 inventory.
* Charting weapon reviews.
* Fixed the shadow under the sticky characters bar on Chrome.
* Add an option to farming mode that stashes reputation items in the vault.
* Add a new smart loadout to gather reputation items for redemption.
* Scroll the loadout drawer on mobile.
* Show character level progression under level 20 for D2.
* Stacks of three or more rare mods now have a yellow border

# 4.20.1 (2017-10-16)

* Fixed an error when trying to space to move items.

# 4.20.0 (2017-10-16)

* Sort consumables, mods, and shaders in a more useful way (generally grouping same type together, alphabetical for shaders).
* Show the hidden recoil direction stat.
* Link to DestinyDB in your language instead of always English.
* Updated documentation for search filters.
* Fixed logic that makes room for items when your vault is full for D2.

# 4.19.2 (2017-10-11)

* Keyword searches now also search on mod subtitles, so `is:modifications helmet void` will bring only Helmet Mods for Void subclass.
* Add Iron Banner reputation.

# 4.19.1 (2017-10-10)

* Fix landscape orientation not working on mobile.
* Fix D1 stats in loadout builder and loadout editor.

# 4.19.0 (2017-10-09)

* Added `stack:` to search filters for easier maintenance of modifications.
* Add missing type filters for D2 (try `is:modifications`)!
* Bring back keyboard shortcuts for tagging (hit ? to see them all).
* The "Max Light" calculation is even more accurate now.
* Added `PowerMod` column to CSV export indicating whether or not a weapon or piece of armor has a power mod
* Support sorting by base power.
* Hide "split" and "take" button for D2 consumables.
* OK really really fix the vault count.
* Fix showing item popup for some D1 items.
* Changed how we do Google Drive log-in - it should be smoother on mobile.
* Completed objectives will now show as "complete".
* Bring back the yellow triangle for current character on mobile.
* Updated `is:dupelower` search filter for items to tie break by primary stat.

# 4.18.0 (2017-10-02)

* Updated `is:dupelower` search filter for items with the same/no power level.
* Fix some issues with Google Drive that might lead to lost data.
* Really fix vault counts this time!

# 4.17.0 (2017-09-29)

* Fix bug that prevented pinned apps in iOS from authenticating with Bungie.net.

# 4.16.2 (2017-09-29)

* Added `is:dupelower` to search filters for easier trashing.
* Added missing factions to the reputation section for Faction Rally.
* Fix in infusion calculator to correctly consider +5 mod
* Fix for CSV export (e.g.: First In, Last Out in 2 columns)

# 4.16.1 (2017-09-26)

* Bugfixes for iOS 10.0 - 10.2.

# 4.16.0 (2017-09-25)

* Added item type sort to settings group items by type (e.g. all Sniper Rifles together).
* Reputation emblems are the same size as items now, however you have item size set.
* Shaders show up in an item's mods now.
* Transfering search loadouts is more reliable.
* Fixed a serious bug with storage that may have deleted your tags and notes. It's fixed now, but hopefully you had a backup...
* Highlight mods that increase an item's power with a gold border. New 'is:powermod' search keyword can find them all.
* Phone mode should trigger even on really big phones.
* More places can be pressed to show a tooltip.
* Fixed showing quality for D1 items.
* D2 subclasses are diamonds instead of squares.
* Max Base Power, Mobility, Resilience, and Recovery are now shown for each character.
* Legendary shards have the right icon now.
* Fix newly created loadouts showing no items.
* Inventory (mods, shaders, and consumables) in your vault now show up separated into the vault, and you can transfer them to and from the vault.
* Search keywords are now case-insensitive.
* You can now lock and unlock D2 items.
* Equipping an exotic emote won't unequip your exotic sparrow and vice versa.
* Item popups aren't weirdly tall on Firefox anymore.
* Armor stats now match the order in the game.
* Infusion calculator now always gives you the full value of your infusion.
* Show a warning that your max light may be wrong if you have classified items.
* CSV export for D2 weapons and armor is back.
* Add text search for mods and perks.
* Add "Random Loadout" to D2. You gotta find it though...

# 4.15.0 (2017-09-18)

* D2 items with objectives now show them, and quests + milestones are displayed for your characters.
* Custom loadouts return for D2.
* D2 items now display their perks and mods.
* DIM won't log you out if you've been idle too long.
* Swipe left or right anywhere on the page in mobile mode to switch characters.
* If you have lots of inventory, it won't make the page scroll anymore.
* Power level will update when you change equipment again.
* Searches will stay searched when you reload info.
* Max light loadout won't try to use two exotics.
* Farming mode looks better on mobile.
* If you're viewing a non-current character in mobile, it won't mess up on reload anymore.
* You can tag and write notes on classified items to help remember which they are.
* The Infusion Fuel Finder is back for D2.
* The "Max Light" calculation is more accurate now.
* Mods now show more detail about what they do.

# 4.14.0 (2017-09-14)

* Added back in Reputation for D2.
* Max Light Loadout, Make Room for Postmaster, Farming Mode, and Search Loadout are all re-enabled for D2.
* Classified items can be transferred!
* Fixed search filters for D2.
* Show hidden stats on D2 items.
* D2 inventory (mods, shaders, etc) now take the full width of the screen.

# 4.13.0 (2017-09-09)

* DIM will remember whether you last used D2 or D1.
* Lots of DIM functionality is back for D2.
* We now highlight the perks from high community reviews that you don't have selected.

# 4.12.0 (2017-09-05)

* Early Destiny 2 support! We have really basic support for your Destiny 2 characters. Select your D2 account from the dropdown on the right. This support was built before we even got to start playing, so expect some rough edges.
* There's a new phone-optimized display for your inventory. See one character at a time, with larger items. Swipe between characters by dragging the character header directly.
* Info popups aren't gigantic on mobile anymore.
* Fix a case where changes to preferences may not be saved.

# 4.11.0 (2017-09-02)

* Fix a case where DIM wouldn't work because auth tokens had expired.

# 4.10.0 (2017-08-26)

* You can flag reviews for being offensive or arguing or whatever. Be helpful but also be nice.
* Remove the browser compatibility warning for Opera and prerelease Chrome versions.

# 4.9.0 (2017-08-19)

* No changes!

# 4.8.0 (2017-08-12)

* No changes!

# 4.7.0 (2017-08-05)

* Made loadout builder talent grids tiny again.
* If you autocomplete the entire filter name and hit enter, it will no longer hang the browser.
* Updated the About page and FAQ.
* Fixed a case where DIM would fail to load the latest version, or would load to a blank page unless force-reloaded.
* Added some helpful info for cases where DIM might fail to load or auth with Bungie.net.
* Added a warning when your browser is not supported by DIM.
* DIM no longer supports iOS 9.

# 4.6.0 (2017-07-29)

* Fix a bug where the popup for Xur items was below Xur's own popup.
* Hiding community rating for items with only one (non-highlighted) review.
* The first item in the search autocompleter is once again selected automatically.
* If you don't have the vault width set to "auto", the inventory is once again centered.

# 4.5.0 (2017-07-22)

* Added "reviewcount" filter to filter on the number of reviews on an item.
* Fix slight horizontal scroll on inventory view.
* On mobile, tapping outside of dialogs and dropdowns to dismiss them now works.
* The item detail popup now does a better job of fitting itself onto the screen - it may appear to the left or right of an item now!
* Press on a talent grid node to read its description. The same goes for the stats under your character.
* Subclasses now have the correct elemental type in their header color.
* Drag and drop should be much smoother now.
* You can select Destiny 2 accounts from the account dropdown now - but won't do much until Destiny 2 is released and we have a chance to update DIM to support it!

# 4.4.0 (2017-07-15)

* New filters for ornaments - is:ornament, is:ornamentmissing, is:ornamentunlocked
* Fixed a bug where item data would not respect your language settings.
* Weapon reviews now show up immediately, and can be edited.
  - If you have been less than friendly, now would be a very good time to edit yourself and put a better foot forward.
* Sorting reviews to support edits and highlighted reviews.
* Logging out now brings you to Bungie's auth page, where you can choose to change account or not.
* Fixed "Clear New Items" not working.
* Adjusted the UI a bunch to make it work better on mobile. Just a start - there's still a long way to go.
* The announcement about DIM being a website won't show more than once per app session.
* Google Drive syncing is a bit smoother.
* Fixed a case where you couldn't create a new class-specific loadout.
* On Firefox, the new-item shines don't extend past the item anymore.
* Do a better job of refreshing your authentication credentials - before, we'd sometimes show errors for a few minutes after you'd used DIM for a while.
* The filters help page has been localalized.
* Separate the light: and level: filters. level now returns items matching required item level, light returns items matching the light level.

# 4.3.0 (2017-07-08)

* DIM is now just a website - the extension now just sends you to our website. This gives us one, more cross-platform, place to focus on and enables features we couldn't do with just an extension. Don't forget to import your data from the storage page!
* Scrolling should be smoother overall.
* Vendor weapons now show reviews.
* Add a "sort by name" option for item sorting.
* In Google Chrome (and the next version of Firefox), your local DIM data won't be deleted by the browser in low storage situations if you visit DIM frequently.
* Ratings will no longer disappear from the item details popup the second time it is shown.
* Info popups should do a better job of hiding when you ask them to hide.

# 4.2.4 (2017-07-03)

* Work around a Chrome bug that marked the extension as "corrupted".

# 4.2.3 (2017-07-03)

* Fix log out button.
* Put back the accidentally removed hotkeys for setting tags on items.
* Fixed some visual goofs on Firefox.
* Fix a case where DIM would never finish loading.

# 4.2.2 (2017-07-02)

* Fix DIM being invisible on Firefox
* Fix a case where DIM would never finish loading.
* Put back the accidentally removed hotkeys for setting tags on items.

# 4.2.1 (2017-07-01)

* Actually turn on Google Drive in prod.

# 4.2.0 (2017-07-01)

* Exclude all variants of 'Husk of the Pit' from 'Item Leveling' loadout.
* Add a new storage page (under the floppy disk icon) for managing your DIM data. Import and export to a file, and set up Google Drive storage to sync across machines (website only). You can import your data from the Chrome extension into the website from this page as well.
* The settings page has been cleaned up and reworded.
* Added missing Trials emblems and shaders to the is:trials search.
* DIM should look more like an app if you add it to your home screen on Android.
* DIM will show service alerts from Bungie.

# 4.1.2 (2017-06-25)

* Add a "Log Out" button in settings.

# 4.1.1

* Fixed changelog popup too large to close.

# 4.1.0 (2017-06-24)

* Fixed the logic for deciding which items can be tagged.
* Fix "Make room for postmaster".
* Record books have been moved out of the inventory into their own page. Get a better look at your records, collapse old books, and narrow records down to only those left to complete.
* Fix changing new-item shine, item quality display, and show elemental damage icon preferences. They should apply immediately now, without a reload.x
* Localization updates.
* Fixed objective text in the record book floating above stuff.
* Fixed displaying record objectives that are time-based as time instead of just a number of seconds.
* When pinned to the iOS home screen, DIM now looks more like a regular browser than an app. The upside is you can now actually authorize it when it's pinned!
* Loadouts with a complete set of equipped armor now include a stat bar that will tell you the stat tiers of the equipped loadout pieces.
* Loadouts with non-equipping items now won't _de-equip_ those items if they're already equipped. #1567
* The count of items in your loadout is now more accurate.
* DIM is now better at figuring out which platforms you have Destiny accounts on.
* DIM is faster!
* Added Age of Triumph filters is:aot and is:triumph
* Add gunsmith filter is:gunsmith
* Updated filters to remove common items for specific filters (e.g. is:wotm no longer shows exotic items from xur, engrams, and planetary materials)
* Loadout Builder's equip button now operates on the selected character, not your last-played character.
* Loadout Builder no longer has equip and create loadout buttons for loadouts that include vendor items.
* Loadout Builder is faster.
* DIM has a new logo!
* Elemental damage color has been moved to a triangle in the upper-left corner of your weapon.
* See community weapon ratings in DIM, and submit your own! Weapon ratings can be turned on in Settings, and will show up on your individual weapons as well as in the details popup. You can submit your own reviews - each review is specific to the weapon roll you're looking at, so you know whether you've got the god roll.

# 3.17.1

* Fixed a bug with the display of the amount selection controls in the move popup for stackable items.
* Localization updates
* Moved the "VCR" controls for stackable item amount selection to their own row.

# 3.17.0

* Fixed the perk selection in Loadout Builder. #1453
* Integrated Trials-centric weapon reviews (and the ability to rate your own gear (and make comments about your gear)). Done in conjunction with destinytracker.com.
* Fixed the logic for artifact bonuses to compute the right number. #1477
* Restore some missing images from our build system changes.
* Don't allow engrams to be tagged. #1478
* Add home screen icons (and Safari tab icons, and Windows tile icons) for the website.
* Fixed "is:locked" filters to be consistent for engrams. #1489
* The Beta website is now updated automatically for every PR.
* If you're not logged in to the website, we show the login screen.
* Better error messages for when you have the wrong platform selected, plus the error doesn't cover the platform selector.
* Improved website compatibility with Firefox, Safari, and Edge.
* Many style fixes for Safari.
* Drag and drop is now supported on touch devices. Press and hold an item to drag it. #1499
* Armsday packages can no longer be dragged. #1512
* Add tags and notes to items! This has been in Beta forever but now it's official. Hit ? to see the keyboard shortcuts, and use "tag:" searches to find your tagged gear.
* Remove Materials Exchange from the beta.
* Vendors now show where they are, and are sorted better. All the cryptarchs now appear. Engrams waiting to be decrypted aren't shown in the vendor screen.
* Experimental iOS 9 Mobile Safari compatibility. May be removed in the future.
* Style updates to clean up DIM's look and make sure more screen space is being used for items.
* Gained the ability for us to fill in classified items, even if Bungie hasn't unclassified them. You still can't transfer them though.
* The "Hide Unfiltered Items while Filtering" preference now applies to vendor gear too. #1528
* When moving stacks of items through the popup, there are now buttons to max out the amount, and add and remove up to even stacks of items.
* Xur should disappear on Sundays again.

# 3.16.1

* Significantly increased the storage limit for tags and notes. It's still possible to go over (especially with long notes) but it should happen far less frequently - and it should notify you when it happens.

# 3.16.0

* Removed farming option to keep greens since they're disassembled by default now.
* Added stat search, for example: "stat:rof:>= 22"
* Fixed formatting for search loadouts when the search terms contain angle brackets.
* A new "Make room for Postmaster items" auto layout will clear out enough space on your character to pick up all the stuff you've accumulated at the Postmaster.
* Vendor items now explain what you need to do to get them.
* Xur looks like the other vendors, and correctly displays both heavies now.
* Compare tool styling updates.
* Compare tool shows attack/defense.
* In the compare tool, stats that are the same across all items are white instead of blue.
* There's now a picture of each item in the compare tool.
* Clicking the title of an item in the compare tool will scroll to that item and "pop" it so you know which one it is.
* Armor and items that don't match the equipping character will once again transfer in loadouts. You can still put multiple subclasses of the same damage type in a loadout.
* Empty space around talent grids has been eliminated.
* Memory of Felwinter's stat bar no longer overflows its container.

# 3.15.0

* Permit the same damage type of subclass in loadouts (#1067)
* Update record books to properly display time instead of a large number. (#1051)
* Moving an item into a full vault but an empty bucket (such as full General but the vault contains no Consumables) now works.
* Stacks of items are properly accounted for. They'll now combine as things are moved to make space - previously even a stack of 1 consumable would count as taking up the whole slot and would prevent a move of 2 more of that consumable.
* We now catch errors trying to move aside items and retry with a different item. You should see fewer failed moves!
* "Thrashing" in farming mode is fixed. When farming mode can't proceed (because moving anything off the character would result in something else being moved back on, because you're out of space), we now show a friendly info message. This message is throttled to show up no more than once a minute.
* Fixed a bug where a full vault would prevent farming mode from moving things to other characters.
* The move aside logic strongly prefers putting things on characters other than the original item's owner. This makes it much easier to move a bunch of stuff off of a character without other things bouncing right back in.
* Prefer putting engrams in the vault and not taking them out when choosing items to move aside.
* Farming mode now makes room to pick up artifacts, materials, and consumables.
* When making space in the "General" category or in Materials/Consumables buckets, we'll choose to move aside an item that can be combined with another stack somewhere without increasing the total number of stacks. This trends towards consolidation and can help free up a full vault, as well as getting rid of stray stacks.
* We swapped in "special ammo synth" and "primary ammo synth" instead of "motes of light" and "strange coins" for the farming mode quick gather buttons. They seemed more useful in the heat of battle.
* When dequipping an item, we try harder to find a good item to equip in its place. We also prefer replacing exotics with other exotics, and correctly handle The Life Exotic perk.
* Lots of new translations and localized strings.
* Vendors update when you reach a new level in their associated faction, or when you change faction alignment.
* Fixed a too-small perk selection box in the loadout builder, and properly handle when vendors are selling Memory of Felwinter.

# 3.14.1 (2016-12-06)

* Internationalization updates.
* Fix for Loadout Class Type bug.

# 3.14.0

* Compare Weapons and Armor side-by-side.
* Added `is:sublime` filter
* Added detailed information to the Trials of Osiris popup card.
* Added more detection for item years.
* The collapse button now no longer takes up the whole bucket height.
* Fixed marking which characters had access to vendor items.
* Fix tracking new items when the new-item shine is disabled.
* Added option to Farming Mode to not move weapons and armor to make space for engrams.
* About and Support pages are now translatable.
* Improved error handling and error messages.
* Vendors are collapsible.
* All vendor items (including duplicates with different rolls) will now show up.
* Added more translations.
* If you have more than one Memory of Felwinter, they are all excluded from loadout builder.
* Export correct quality rating for items in CSV.

# 3.13.0 (2016-10-31)

* The vendors page is back. It'll show all available vendors. It's now a lot faster, and combines vendor inventory across your characters. Consumables and Bounties are now shown. Item stats and quality will hopefully show up on 11/8.
* Loadout builder has option to load from equipped items.
* Added option to farm green engrams or not.
* When moving consumable stacks, you can now choose to fill up one stack's worth.
* Don't sort bounties (the API does not currently provide the in-game order.)
* Fix max-light rounding.
* Fix a bug in the new filters for source.
* Fix incognito mode launching
* More i18n.
* Classified items in the vault are now counted and shown.
* DIM is faster!
* Memory of Felwinter is now excluded from loadout builder by default.

# 3.11.1 (2016-10-04)

* Fixed an issue with farming mode where users without motes, 3oC, coins, or heavy could not use farming mode.
* Fixed an issue where classified items would not show up in the UI.

# 3.11.0 (2016-10-04)

##### New

* Added Quick Move items to farming mode.
* Farming mode now also moves glimmer items to vault.
* Added `is:inloadout` filter
* New filters: is:light, is:hasLight, is:weapon, is:armor, is:cosmetic, is:equipment, is:equippable, is:postmaster, is:inpostmaster, is:equipped, is:transferable, is:movable.
* New filters for items based on where they come from: is:year3, is:fwc, is:do, is:nm, is:speaker, is:variks, is:shipwright, is:vanguard, is:osiris, is:xur, is:shaxx, is:cq, is:eris, is:vanilla, is:trials, is:ib, is:qw, is:cd, is:srl, is:vog, is:ce, is:ttk, is:kf, is:roi, is:wotm, is:poe, is:coe, is:af.
* Added debug mode (ctrl+alt+shift+d) to view an item in the move-popup dialog.
* Added max light value to max light button in dropdown.
* Major loadout builder performance enhancements.
* Support rare (blue) items in loadout builder.

##### Tweaks

* Consumables and materials are now sorted by category.
* All other items in the General Bucket are sorted by Rarity.
* Move ornaments in between materials and emblems.
* Link to wiki for stat quality in the move-popup box.
* Full item details are shown in the move popup by default (they can still be turned off in settings).

##### Bugfixes

* Prevent double click to move item if loadout dialog is open.
* [#889](https://github.com/DestinyItemManager/DIM/issues/889) Fixed stats for Iron Banner and Trials of Osiris items.
* Fix infusion finder preview item not changing as you choose different fuel items. Also filter out year 1 items.
* Fix some green boots that would show up with a gold border.
* A bunch of consumables that can't be moved by the API (Treasure Keys, Splicer Keys, Wormsinger Runes, etc) now show up as non-transferable in DIM.
* Husk of the Pit will no longer be equipped by the Item Leveling loadout.
* Fixed equipping loadouts onto the current character from Loadout Builder.
* The default shader no longer counts as a duplicate item.
* DIM no longer tries to equip exotic faction class items where your character isn't aligned with the right faction.
* Fixed more cases where your loadouts wouldn't be applied because you already had an exotic equipped.
* Elemental Icons moved to bottom left to not cover the expansion symbol.
* Loadout builder no longer shows duplicate sets.
* Fix equip loadout builder equip to current character.

# 3.10.6 (2016-09-23)

* The DestinyTracker link in the item popup header now includes your perk rolls and selected perk. Share your roll easily!
* Fixed moving consumables in loadouts. Before, you would frequently get errors applying a loadout that included consumables. We also have a friendlier, more informative error message when you don't have enough of a consumable to fulfill your loadout.
* Fixed a bug where when moving stacks of items, the stack would disappear.
* The progress bar around the reputation diamonds is now more accurate.
* Enabled item quality.
* Item Quality is enabled by default for new installs.
* A new Record Books row in Progress has your Rise of Iron record book.
* Searches now work for all characters and the vault again.
* Can equip loadouts onto the current character from Loadout Builder.
* Added ability to feature toggle items between Beta + Release.

# 3.10.5

* Added Ornaments.

# 3.10.4

* We handle manifest download/cache errors better, by deleting the cached file and letting you retry.
* Date armor ratings end is on 9/20/2016 @ 2AM Pacific.
* Fixed issues with broken images by downloading from Bungie.net with https.
* Loadouts for multi-platform users will now save selected and equipped items for both platforms. Previously, when switching platforms, loadouts would remove items from the loadout for the opposite platform.

# 3.10.3

* Fixed a "move-canceled" message showing up sometimes when applying loadouts.
* Bugged items like Iron Shell no longer attempt to compute quality. They'll fix themselves when Bungie fixes them.
* Fixed "Aim assist" stat not showing up in CSV (and no stats showing up if your language wasn't English).
* We now catch manifest updates that don't update the manifest version - if you see broken images, try reloading DIM and it should pick up new info.
* Worked around a bug in the manifest data where Ornament nodes show up twice.
* DIM won't allow you to move rare Masks, because that'll destroy them.
* The "Random" auto loadout can now be un-done from the loadout menu.
* For non-variable items (emblems, shaders, ships, etc) in a loadout, DIM will use whichever copy is already on a character if it can, rather than moving a specific instance from another character.

# 3.10.2 (2016-09-10)

* Fixed error building talent grid for Hawkmoon.
* Don't attempt to build record books when advisors are not loaded.
* Dragged items now include their border and light level again.
* New-item overlays have been restored (enable in settings).
* Re-enable record book progress.
* Better handle errors when record book info isn't available.
* Show an error message if the manifest doesn't load.
* Fix an error when equipping loadouts.
* DIM usage tips will only show up once per session now. You can bring back previously hidden tips with a button in the settings page.

# 3.10.0

* Add ability to create loadouts by selecting sets of perks.
* [#823](https://github.com/DestinyItemManager/DIM/issues/823) Added 'current' property to stores.
* The DIM extension is now much smaller.
* DIM can now display item information in all supported Destiny languages. Choose your language in the settings then reload DIM.
* We now automatically pick up Destiny data updates, so DIM should work after patches without needing an update.
* The Reputation section should match the in-game logos better now.
* Disable new item overlays due to a bug.

# 3.9.2

* [#812](https://github.com/DestinyItemManager/DIM/issues/812) Removed rare masks from the items table used by the random item loadout.

# 3.9.1

* [#801](https://github.com/DestinyItemManager/DIM/issues/801) Resolved error with vendor page character sorting.
* [#792](https://github.com/DestinyItemManager/DIM/pull/792) Warning if user clicks on perks to notify them that they can only be changed in game.
* [#795](https://github.com/DestinyItemManager/DIM/pull/795) Updated strange coin icon for Xur.

# 3.9.0

* New glimmer-based filters, is:glimmeritem, is:glimmerboost, is:glimmersupply
* Add option for new item and its popup to be hidden
* Add ability to exclude items from loadout builder.
* Expand/collapse sections in DIM.
* Double clicking an item will equip it on the current character. 2x click on equipped, dequips.
* Show current vendor items being sold.
* Move popup won't pop up under the header anymore.
* If you have an open loadout, and you click "Create loadout", it switches to the new loadout now instead of leaving the previous loadout open.
* DIM is once again faster.
* The loadout editor won't stay visible when you change platforms.
* Fixed a lot of bugs that would show all your items as new.
* New-ness of items persists across reloads and syncs across your Chrome profile.
* New button to clear all new items. Keyboard shortcut is "x".
* Help dialog for keyboard shortcuts. Triggered with "?".
* When you have two characters of the same class, applying a loadout with a subclass will work all the time now.
* Item class requirements are part of the header ("Hunter Helmet") instead of in the stats area.
* You can search for the opposite of "is:" filters with "not:" filters. For example, "is:helmet not:hunter quality:>90".
* Clicking away from the Xur dialog will close any open item popups.
* Fixed an issue where you could not equip a loadout that included an exotic item when you already had an exotic equipped that was not going to be replaced by the loadout.
* Better handling of items with "The Life Exotic" perk.
* New aliases for rarity filters (is:white, is:green, is:blue, is:purple, is:yellow).
* An alternate option for the "Gather Engrams" loadout can exclude gathering exotic engrams.
* Removed popup notification for new items.
* #798 Keyword searches will now scan perk descriptions.
* #799 Randomize equipped items for current character. Don't look at us if you have to play a match using Thorn.

# 3.8.3

* Fix move popup not closing when drag-moving an item.
* Added ability to and filters for track or untrack quests and bounties.
* Fix issue where some sets would be missing from the loadout builder.
* Fixed #660 where postmaster items would not appear in the Postmaster section of DIM, ie Sterling Treasure after the reset.
* Fixed #697 where loadouts will no longer remove the loadouts for the opposite platform.
* Fix an issue where loadouts will not show any items, or transfer any items.
* Add option to show new item overlay animation

# 3.8.2

* Update filter list to include quality/percentage filters
* Add year column to CSV export scripts
* When you have filtered items with a search, you can select a new search loadout option in the loadout menu to transfer matching items.
* The screen no longer jumps around when clicking on items, and the item details popup should always be visible.
* Dialogs should be sized better now.
* Fix character order in move popup buttons.
* Restored the ability to set a maximum vault size. "Auto" (full width) is still an option, and is the default.
* Armor quality is shown in Xur, loadouts, and the infusion dialog if advanced stats is turned on.
* "Take" stackables works again.

# 3.8.1

* Added steps to Moments of Triumph popup (and other record books.)
* Fixed wobbly refresh icon.
* Fixed single item stat percentages.
* Fixed armor export script.
* Possible fix for loadout builder.

# 3.8.0

* Loadout builder redesign and major performance enchancements.
* Items in the postmaster now have quality ratings, can use the infusion fuel finder, show up in the infusion fuel finder, compare against currently equipped items, etc. They behave just like a normal item except you can't move them and they're in a different spot.
* The vault width preference has been removed - the vault now always takes up all the remaining space on the screen.
* Section headers don't repeat themselves anymore.
* Drop zones for items are larger.
* Returning from the min-max tool no longer greets you with a blank, item-less screen.
* Fixed a bug where loadouts were not properly restricted to the platform they were created for.
* Xur's menu item will properly disappear when he leaves for the week.
* New items are marked with a "shiny" animation, and there are notifications when new items appear.
* The loadout menu may expand to fill the height of the window, but no more. The scrollbar looks nicer too.
* Items can now be made larger (or smaller) in settings. Pick the perfect size for your screen!
* The item info popup has a new header design. Let us know what you think!
* Changing settings is faster.
* You can now download your weapon and armor data as spreadsheets for the true data nerds among us.
* The settings dialog is less spacious.
* Engrams and items in the postmaster can now be locked (and unlocked).
* The buttons on the move item popup are now grouped together by character.
* When the "Hide Unfiltered Items while Filtering" option is on, things look a lot nicer than they did.
* DIM is generally just a little bit snappier, especially when scrolling.
* Clicking the icon to open DIM will now switch to an active DIM tab if it's already running.
* Bungie.net will open in a new tab as a convenience for expired cookies.
* Items in the Postmaster are sorted by the order you got them, so you know what'll get bumped when your postmaster is full.
* Clicking the loadout builder button again, or the DIM logo, will take you back to the main screen.
* You may now order your characters by the reverse of the most recent, so the most recent character is next to the vault.

# 3.7.4

* Removed the option to hide or show the primary stat of items - it's always shown now.
* Add mode selection full/fast for users willing to wait for all best sets.
* Loadout menus are now scrollable for users with over 8 custom loadouts on a single character.
* Changing the character sort order now applies live, rather than requiring a refresh.
* Use most recently logged in player to start with loadout builder.
* Search queries will exclude the token `" and "` as some users were including that when chaining multiple filters.
* Fix UI issue on move popup dialog that had some numbers expanding outside the dialog.
* Consolidate beta icons to the icons folder.

# 3.7.3

* Fix rounding error that prevented some loadout sets from showing up.
* Added filter for quality rating, ex - quality:>90 or percentage:<=94

# 3.7.2

* Always show locked section in loadout builder.
* Fix NaN issue in loadout builder.
* Fix issues with 'create loadout' button in loadout builder.
* For item leveling don't prefer unlevelled equipped items on other characters.
* Various Loadout builder bug fixes and performance updates.

# 3.7.1

* Various Loadout builder bug fixes and performance updates.

# 3.7.0

* Added new armor/loadout tier builder.
* Fix for all numbers appearing red in comparison view.
* Updated to latest stat estimation formula.
* Use directive for percentage width.

# 3.6.5

* Fix an issue where warlocks would see loadouts for all the other classes.

# 3.6.2 & 3.6.3 (2016-05-23)

* Add warning if the lost items section of the postmaster has 20 items.
* Stat bars are more accurately sized.
* Add vendor progress
* Add prestige level with xp bar under characters to replace normal xp bar after level 40.
* It is no longer possible to choose column sizes that cause the vault to disappear.
* The Vault now has a character-style header, and can have loadouts applied to it. Full-ness of each vault is displayed below the vault header.
* New option to restore all the items that were in your inventory before applying a loadout, rather than just the equipped ones.
* You can now undo multiple loadouts, going backwards in time.

# 3.6.1

* Removed the "Only blues" option in the infusion fuel finder, because it wasn't necessary.
* Engram searches and the engram loadout features won't mistake Candy Engrams for real engrams.
* Items in the Postmaster include their type in the move popup, so they're easier to distinguish.
* Sometimes equipping loadouts would fail to equip one of your exotics. No more!
* Add an 'is:infusable' search filter.
* Add 'is:intellect', 'is:discipline', 'is:strength' search filters for armor.
* XP Progress on bar items

# 3.6.0 (2016-05-03)

* Bring back the infusion dialog as an Infusion Fuel Finder. It doesn't do as much as it used to, but now it's optimized for quickly finding eligable infusion items.
* Fix a bug where hovering over a drop zone with a consumable/material stack and waiting for the message to turn green still wouldn't trigger the partial move dialog.
* Added a new "Item Leveling" auto-loadout. This loadout finds items for you to dump XP into. It strongly favors locked items, and won't replace an incomplete item that you have equipped. Otherwise, it goes after items that already have the most XP (closest to completion), preferring exotics and legendaries if they are locked, and rares and legendaries if they're not locked (because you get more materials out of disassembling them that way).
* There's a new setting that will show elemental damage icons on your weapons. Elemental damage icons are now always shown in the title of the item popup.
* Elder's Sigil won't go above 100% completion for the score portion anymore.
* Added roll quality percentage indicator. You can now see how your intellect/discipline/strength stacks up against the maximum stat roll for your armor.
* DIM is smarter about what items it chooses to move aside, or to equip in the place of a dequipped item.
* Added a new "Gather Engrams" loadout that will pull all engrams to your character.

# 3.5.4

* We won't try to equip an item that is too high-level for your character when dequipping items.
* Fix a regression where subclasses wouldn't show up in Loadouts. They're still there, they just show up now!
* Fixed another bug that could prevent item popups from showing up.
* The vault can now be up to 12 items wide.
* Sterling Treasure, Junk Items, and SLR Record Book added to DIM.
* Manifest file updated.

# 3.5.3

* Fixed a bug that would prevent the loading of DIM if Spark of Light was in the postmaster.
* Fixed a bug that prevented the Xur dialog from rendering.

# 3.5.2

* Fix a bug where item details popups would show above the header.
* Fix showing Sterling Treasures in Messages.
* Better error handling when Bungie.net is down.
* Fix a bug where having items in the postmaster would confuse moves of the same item elsewhere.
* Fix a bug where item comparisons no longer worked.
* Added support for the classified shader "Walkabout".

# 3.5.1

* The Infusion Calculator has been removed, now that infusions are much more straightforward.
* Pressing the "i" key on the keyboard will toggle showing item details in the item popup.
* Add a menu item for when Xur is in town. This brings up a panel with Xur's wares, how much everything costs, how many strange coins you have, and lets you show the item details popup plus compare against any version of exotics you might already have to see if there's a better roll.

# 3.5 (2016-04-11)

* DIM will now go to great lengths to make sure your transfer will succeed, even if your target's inventory is full, or the vault is full. It does this by moving stuff aside to make space, automatically.
* Fixed a bug that would cause applying loadouts to fill up the vault and then fail.
* Fixed a bug where DIM would refuse to equip an exotic when dequipping something else, even if the exotic was OK to equip.
* When applying a loadout, DIM will now equip and dequip loadout items all at once, in order to speed up applying the loadout.
* The search box has a new style.
* Item moves and loadouts will now wait for each other, to prevent errors when they would collide. This means if you apply two loadouts, the second will wait for the first to complete before starting.
* Item details are now toggled by clicking the "i" icon on the item popup, rather than just by hovering over it.

# 3.4.1

* Bugfix to address an infinite loop while moving emotes.

# 3.4.0

* Moving and equipping items, especially many at a time (loadouts) is faster.
* When you save a loadout, it is now scoped to the platform it's created on, rather than applying across accounts. Loadouts created on one account used to show on both accounts, but wouldn't work on the wrong account.
* You can now move partial amounts of materials. There's a slider in the move popup, and holding "shift" or hovering over the drop area will pop up a dialog for draggers. You can choose to move more than one stack's worth of an item, up to the total amount on a character.
* New commands for materials to consolidate (move them all to this character) and distribute (divide evenly between all characters).
* Loadouts can now contain materials and consumables. Add or remove 5 at a time by holding shift while clicking. When the loadout is applied, we'll make sure your character has _at least_ that much of the consumable.
* Loadouts can now contain 10 weapons or armor of a single type, not just 9.
* When making space for a loadout, we'll prefer putting extra stuff in the vault rather than putting it on other characters. We'll also prefer moving aside non-equipped items of low rarity and light level.
* The is:engram search filter actually works.
* Fixed an error where DIM would not replace an equipped item with an instance of the same item hash. This would cause an error with loadouts and moving items. [448](https://github.com/DestinyItemManager/DIM/issues/448)
* Loadouts can now display more than one line of items, for you mega-loadout lovers.
* Items in the loadout editor are sorted according to your sort preference.

# 3.3.3 (2016-03-08)

* Infusion calculator performance enhancements
* Larger lock icon
* Completed segments of Intelligence, Discipline, and Strength are now colored orange.

# 3.3.2 (2016-03-04)

* If multiple items in the infusion calculator have the same light, but different XP completion percentage, favor suggesting the item with the least XP for infusion.
* Keyword search also searches perks on items.
* New search terms for is:engram, is:sword, is:artifact, is:ghost, is:consumable, is:material, etc.
* Items can be locked and unlocked by clicking the log icon next to their name.
* Display intellect/discipline/strength bars and cooldown for each character
* Loadouts have a "Save as New" button which will let you save your modified loadout as a new loadout without changing the loadout you started editing.
* Autocomplete for search filters.
* Comparing stats for armor now shows red and green better/worse bars correctly.
* Fixed showing magazine stat for weapons in the vault.
* Fixed infusion material cost for Ghosts and Artifacts (they cost motes of light).
* Fix a case where the item properties popup may be cut off above the top of the screen.
* Transfer/equip/dequip actions for edge cases will now succeed as expected without errors.
* Manifest file update.

# 3.3.1 (2016-02-19)

* Updated the manifest file.

# 3.3 (2016-02-15)

* Infusion auto calculator is much faster.
* Items in the infusion calculator don't grey out when a search is active anymore.
* Full cost of infusions is now shown, including exotic shards, weapon parts / armor materials, and glimmer.
* Show a better error message when trying to equip an item for the wrong class. Before it would say you weren't experienced enough.
* Add a button to the infusion calculator that moves the planned items to your character.
* Add a filter to the infusion calculator to limit the search to only rare (blue) items.
* The infusion auto calculator runs automatically, and now presents a list of different attack/defense values for you to choose from. Selecting one will show the best path to get to that light level.
* The infusion calculator greys out items that are already used or are too low light to use, rather than hiding them.
* The item move popup now has an entry for the infusion calculator, to make it easier to find.
* Hold Shift and click on items in the infusion calculator to prevent the calculator from using that item.
* If you have an exotic class item (with "The Life Exotic" perk) equipped, you can now equip another exotic without having the class item get automatically de-equipped. Previously, this worked only if you equipped the non-class-item exotic first.
* Armor, Artifacts, and Ghosts now show the difference in stats with your currently equipped item. Also, magazine/energy between swords and other heavy weapons compares correctly.
* The is:complete, is:incomplete, is:upgraded, is:xpincomplete, and is:xpcomplete search keywords all work again, and their meanings have been tweaked so they are all useful.
* The talent grid for an item are now shown in the item details, just like in the game, including XP per node.
* Subclasses show a talent grid as well!
* The item stats comparison will no longer be cleared if DIM reloads items while an item popup is open.
* Bounties and quests are now separated, and under their own "Progress" heading.
* Bounties, quests, and anything else that can have objectives (like test weapons and runes) now show their objectives and the progress towards them. As a result, completion percentages are also now accurate for those items.
* Descriptions are now shown for all items.
* Include hidden stats "Aim Assist" and "Equip Speed" for all weapons. You can still see all hidden stats by visiting DTR via the link at the top of item details.
* Weapon types are now included in their popup title.
* Removed Crimson Days theme. It will return.
* Fixed issue at starts up when DIM cannot resolve if the user is logged into Bungie.net.

# 3.2.3

* Updated Crimson Days Theme.
* Removed verge.js

# 3.2.2

* Updated Crimson Days Theme.

# 3.2.1 (2016-02-04)

* Crimson Days theme.
* Weapons and armor now show all activated perks (including scopes, etc), in the same order they are shown in the game.
* Only display the "more info" detail icon if there's something to show.
* If you try to move an item into a full inventory, we'll reload to see if you've already made space in the game, rather than failing the move immediately.
* The Infusion dialog now has a "Maximize Attack/Defense" button that figures out how to get the highest stats with the fewest number of infusions.
* You can now create a loadout based on what you've got equipped by selecting "From Equipped" in the "Create Loadout" menu item.
* After applying a loadout, a new pseudo-loadout called "Before 'Your Loadout'" appears that will put back the items you had equipped.

# 3.2

* In the "Loadouts" dropdown is a new "Maximize Light" auto-loadout that does what it says, pulling items from all your characters and the vault in order to maximize your character's light.
* Lots of performance improvements! Loading DIM, refreshing, moving items, and searching should all be faster.
* DIM will now refresh immediately when you switch back to its tab, or come back from screensaver, etc. It won't automatically update when it's in the background anymore. It still periodically updates itself when it is the focused tab.
* New "is:year1" and "is:year2" search filters.
* Artifacts now have the right class type (hunter, titan, etc).
* The reload and settings icons are easier to hit (remember you can also hit "R" to reload.
* The move popup closes immediately when you select a move, rather than waiting for the move to start.
* New sort option of "rarity, then primary stat".<|MERGE_RESOLUTION|>--- conflicted
+++ resolved
@@ -1,8 +1,7 @@
 # Next
 
-<<<<<<< HEAD
-* Enabled PWA mode for "Add to Homescreen" in iOS Safari (Requires iOS 12.2 or later)
-=======
+* Enabled PWA mode for "Add to Homescreen" in iOS Safari (Requires iOS 12.2 or later). If you already have it on your home screen, delete and re-add it.
+
 # 5.38.0 (2019-07-21)
 
 * Add source:calus to highlight weapons which give "Calus-themed armor and weapons" credit in activities.
@@ -25,7 +24,6 @@
 * Show tracked Triumph.
 * Mark a wider variety of Chrome-based browsers as supported.
 * Added Seals and Badges to Triumphs/Collections.
->>>>>>> c5f00a07
 
 # 5.36.2 (2019-07-11)
 
