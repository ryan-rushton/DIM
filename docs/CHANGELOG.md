# Next

* NEW - Revamped rating algorithm for D2 items.
* Fixed a bug trying to maximize power level (and sometimes transfer items) in Destiny 2.
* When hovering over an icon, the name and type will be displayed
<<<<<<< HEAD
* Fixed reporting reviews in Destiny 2.
=======
* Allowing more exotic item types to be simultaneously equipped in Destiny 2
>>>>>>> 22d8f375

# 4.29.0

* Added Mercury reputation.
* Added Crimson Exotic Hand Canon.

# 4.28.0

* NEW - Move items from the postmaster in DIM!

# 4.27.1

* Key for perk hints in D2.
* Fixed bug loading items with Destiny 2 v1.1.0.

# 4.27.0

* Added setting to pick relevant platforms for reviews.
* Fix review area not collapsing in popup.
* Fix display of option selector on reviews tab when detailed reviews are disabled.

# 4.26.0

* Don't show community best rated perk tip if socket's plugged.
* is:haslevel/haspower (D1/D2) fix in cheatsheet.
* Fix mobile store pager width

# 4.25.1

* Added Net Neutrality popup.

# 4.25.0

# 4.24.1

# 4.24.0

* Bungie has reduced the throttling delay for moving items, so you may once again move items quickly.

# 4.23.0

# 4.22.0

* Add a 'bulk tag' button to the search filter.
* Add basepower: filter and is:goldborder filter.
* Fix filtering in D1.
* Add a button to clear the current search.
* Fix moving partial stacks of items.
* Fixed "transfer items" in the Infusion Fuel Finder.
* Giving hints about the community's favorite plugs on D2 items.

# 4.21.0

* Community reviews (for weapons and armor) are in for Destiny 2 inventory.
* Charting weapon reviews.
* Fixed the shadow under the sticky characters bar on Chrome.
* Add an option to farming mode that stashes reputation items in the vault.
* Add a new smart loadout to gather reputation items for redemption.
* Scroll the loadout drawer on mobile.
* Show character level progression under level 20 for D2.
* Stacks of three or more rare mods now have a yellow border

# 4.20.1

* Fixed an error when trying to space to move items.

# 4.20.0

* Sort consumables, mods, and shaders in a more useful way (generally grouping same type together, alphabetical for shaders).
* Show the hidden recoil direction stat.
* Link to DestinyDB in your language instead of always English.
* Updated documentation for search filters.
* Fixed logic that makes room for items when your vault is full for D2.

# 4.19.2

* Keyword searchs now also search on mod subtitles, so `is:modifications helmet void` will bring only Helmet Mods for Void subclass.
* Add Iron Banner reputation.

# 4.19.1

* Fix landscape orientation not working on mobile.
* Fix D1 stats in loadout builder and loadout editor.

# 4.19.0

* Added `stack:` to search filters for easier maintenance of modifications.
* Add missing type filters for D2 (try `is:modifications`)!
* Bring back keyboard shortcuts for tagging (hit ? to see them all).
* The "Max Light" calculation is even more accurate now.
* Added `PowerMod` column to CSV export indicating whether or not a weapon or piece of armor has a power mod
* Support sorting by base power.
* Hide "split" and "take" button for D2 consumables.
* OK really really fix the vault count.
* Fix showing item popup for some D1 items.
* Changed how we do Google Drive log-in - it should be smoother on mobile.
* Completed objectives will now show as "complete".
* Bring back the yellow triangle for current character on mobile.
* Updated `is:dupelower` search filter for items to tie break by primary stat.

# 4.18.0

* Updated `is:dupelower` search filter for items with the same/no power level.
* Fix some issues with Google Drive that might lead to lost data.
* Really fix vault counts this time!

# 4.17.0

* Fix bug that prevented pinned apps in iOS from authenticating with Bungie.net.

# 4.16.2

* Added `is:dupelower` to search filters for easier trashing.
* Added missing factions to the reputation section for Faction Rally.
* Fix in infusion calculator to correctly consider +5 mod
* Fix for CSV export (e.g.: First In, Last Out in 2 columns)

# 4.16.1

* Bugfixes for iOS 10.0 - 10.2.

# 4.16.0

* Added item type sort to settings group items by type (e.g. all Sniper Rifles together).
* Reputation emblems are the same size as items now, however you have item size set.
* Shaders show up in an item's mods now.
* Transfering search loadouts is more reliable.
* Fixed a serious bug with storage that may have deleted your tags and notes. It's fixed now, but hopefully you had a backup...
* Highlight mods that increase an item's power with a gold border. New 'is:powermod' search keyword can find them all.
* Phone mode should trigger even on really big phones.
* More places can be pressed to show a tooltip.
* Fixed showing quality for D1 items.
* D2 subclasses are diamonds instead of squares.
* Max Base Power, Mobility, Resilience, and Recovery are now shown for each character.
* Legendary shards have the right icon now.
* Fix newly created loadouts showing no items.
* Inventory (mods, shaders, and consumables) in your vault now show up separated into the vault, and you can transfer them to and from the vault.
* Search keywords are now case-insensitive.
* You can now lock and unlock D2 items.
* Equipping an exotic emote won't unequip your exotic sparrow and vice versa.
* Item popups aren't weirdly tall on Firefox anymore.
* Armor stats now match the order in the game.
* Infusion calculator now always gives you the full value of your infusion.
* Show a warning that your max light may be wrong if you have classified items.
* CSV export for D2 weapons and armor is back.
* Add text search for mods and perks.
* Add "Random Loadout" to D2. You gotta find it though...

# 4.15.0

* D2 items with objectives now show them, and quests + milestones are displayed for your characters.
* Custom loadouts return for D2.
* D2 items now display their perks and mods.
* DIM won't log you out if you've been idle too long.
* Swipe left or right anywhere on the page in mobile mode to switch characters.
* If you have lots of inventory, it won't make the page scroll anymore.
* Power level will update when you change equipment again.
* Searches will stay searched when you reload info.
* Max light loadout won't try to use two exotics.
* Farming mode looks better on mobile.
* If you're viewing a non-current character in mobile, it won't mess up on reload anymore.
* You can tag and write notes on classified items to help remember which they are.
* The Infusion Fuel Finder is back for D2.
* The "Max Light" calculation is more accurate now.
* Mods now show more detail about what they do.

# 4.14.0

* Added back in Repuation for D2.
* Max Light Loadout, Make Room for Postmaster, Farming Mode, and Search Loadout are all reenabled for D2.
* Classified items can be transferred!
* Fixed search filters for D2.
* Show hidden stats on D2 items.
* D2 inventory (mods, shaders, etc) now take the full width of the screen.

# 4.13.0

* DIM will remember whether you last used D2 or D1.
* Lots of DIM functionality is back for D2.
* We now highlight the perks from high community reviews that you don't have selected.

# 4.12.0

* Early Destiny 2 support! We have really basic support for your Destiny 2 characters. Select your D2 account from the dropdown on the right. This support was built before we even got to start playing, so expect some rough edges.
* There's a new phone-optimized display for your inventory. See one character at a time, with larger items. Swipe between characters by dragging the character header directly.
* Info popups aren't gigantic on mobile anymore.
* Fix a case where changes to preferences may not be saved.

# 4.11.0

* Fix a case where DIM wouldn't work because auth tokens had expired.

# 4.10.0

* You can flag reviews for being offensive or arguing or whatever. Be helpful but also be nice.
* Remove the browser compatibility warning for Opera and prerelease Chrome versions.

# 4.9.0

* No changes!

# 4.8.0

* No changes!

# 4.7.0

* Made loadout builder talent grids tiny again.
* If you autocomplete the entire filter name and hit enter, it will no longer hang the browser.
* Updated the About page and FAQ.
* Fixed a case where DIM would fail to load the latest version, or would load to a blank page unless force-reloaded.
* Added some helpful info for cases where DIM might fail to load or auth with Bungie.net.
* Added a warning when your browser is not supported by DIM.
* DIM no longer supports iOS 9.

# 4.6.0

* Fix a bug where the popup for Xur items was below Xur's own popup.
* Hiding community rating for items with only one (non-highlighted) review.
* The first item in the search autocompleter is once again selected automatically.
* If you don't have the vault width set to "auto", the inventory is once again centered.

# 4.5.0

* Added "reviewcount" filter to filter on the number of reviews on an item.
* Fix slight horizontal scroll on inventory view.
* On mobile, tapping outside of dialogs and dropdowns to dismiss them now works.
* The item detail popup now does a better job of fitting itself onto the screen - it may appear to the left or right of an item now!
* Press on a talent grid node to read its description. The same goes for the stats under your character.
* Subclasses now have the correct elemental type in their header color.
* Drag and drop should be much smoother now.
* You can select Destiny 2 accounts from the account dropdown now - but won't do much until Destiny 2 is released and we have a chance to update DIM to support it!

# 4.4.0

* New filters for ornaments - is:ornament, is:ornamentmissing, is:ornamentunlocked
* Fixed a bug where item data would not respect your language settings.
* Weapon reviews now show up immediately, and can be edited.
  - If you have been less than friendly, now would be a very good time to edit yourself and put a better foot forward.
* Sorting reviews to support edits and highlighted reviews.
* Logging out now brings you to Bungie's auth page, where you can choose to change account or not.
* Fixed "Clear New Items" not working.
* Adjusted the UI a bunch to make it work better on mobile. Just a start - there's still a long way to go.
* The announcement about DIM being a website won't show more than once per app session.
* Google Drive syncing is a bit smoother.
* Fixed a case where you couldn't create a new class-specific loadout.
* On Firefox, the new-item shines don't extend past the item anymore.
* Do a better job of refreshing your authentication credentials - before, we'd sometimes show errors for a few minutes after you'd used DIM for a while.
* The filters help page has been localalized.
* Separate the light: and level: filters. level now returns items matching required item level, light returns items matching the light level.

# 4.3.0

* DIM is now just a website - the extension now just sends you to our website. This gives us one, more cross-platform, place to focus on and enables features we couldn't do with just an extension. Don't forget to import your data from the storage page!
* Scrolling should be smoother overall.
* Vendor weapons now show reviews.
* Add a "sort by name" option for item sorting.
* In Google Chrome (and the next version of Firefox), your local DIM data won't be deleted by the browser in low storage situations if you visit DIM frequently.
* Ratings will no longer disappear from the item details popup the second time it is shown.
* Info popups should do a better job of hiding when you ask them to hide.

# 4.2.4

* Work around a Chrome bug that marked the extension as "corrupted".

# 4.2.3

* Fix log out button.
* Put back the accidentally removed hotkeys for setting tags on items.
* Fixed some visual goofs on Firefox.
* Fix a case where DIM would never finish loading.

# 4.2.2

* Fix DIM being invisible on Firefox
* Fix a case where DIM would never finish loading.
* Put back the accidentally removed hotkeys for setting tags on items.

# 4.2.1

* Actually turn on Google Drive in prod.

# 4.2.0

* Exclude all variants of 'Husk of the Pit' from 'Item Leveling' loadout.
* Add a new storage page (under the floppy disk icon) for managing your DIM data. Import and export to a file, and set up Google Drive storage to sync across machines (website only). You can import your data from the Chrome extension into the website from this page as well.
* The settings page has been cleaned up and reworded.
* Added missing Trials emblems and shaders to the is:trials search.
* DIM should look more like an app if you add it to your home screen on Android.
* DIM will show service alerts from Bungie.

# 4.1.2

* Add a "Log Out" button in settings.

# 4.1.1

* Fixed changelog popup too large to close.

# 4.1.0

* Fixed the logic for deciding which items can be tagged.
* Fix "Make room for postmaster".
* Record books have been moved out of the inventory into their own page. Get a better look at your records, collapse old books, and narrow records down to only those left to complete.
* Fix changing new-item shine, item quality display, and show elemental damage icon preferences. They should apply immediately now, without a reload.x
* Localization updates.
* Fixed objective text in the record book floating above stuff.
* Fixed displaying record objectives that are time-based as time instead of just a number of seconds.
* When pinned to the iOS home screen, DIM now looks more like a regular browser than an app. The upside is you can now actually authorize it when it's pinned!
* Loadouts with a complete set of equipped armor now include a stat bar that will tell you the stat tiers of the equipped loadout pieces.
* Loadouts with non-equipping items now won't *de-equip* those items if they're already equipped. #1567
* The count of items in your loadout is now more accurate.
* DIM is now better at figuring out which platforms you have Destiny accounts on.
* DIM is faster!
* Added Age of Triumph filters is:aot and is:triumph
* Add gunsmith filter is:gunsmith
* Updated filters to remove common items for specific filters (e.g. is:wotm no longer shows exotic items from xur, engrams, and planetary materials)
* Loadout Builder's equip button now operates on the selected character, not your last-played character.
* Loadout Builder no longer has equip and create loadout buttons for loadouts that include vendor items.
* Loadout Builder is faster.
* DIM has a new logo!
* Elemental damage color has been moved to a triangle in the upper-left corner of your weapon.
* See community weapon ratings in DIM, and submit your own! Weapon ratings can be turned on in Settings, and will show up on your individual weapons as well as in the details popup. You can submit your own reviews - each review is specific to the weapon roll you're looking at, so you know whether you've got the god roll.

# v3.17.1

* Fixed a bug with the display of the amount selection controls in the move popup for stackable items.
* Localization updates
* Moved the "VCR" controls for stackable item amount selection to their own row.

# 3.17.0

* Fixed the perk selection in Loadout Builder. #1453
* Integrated Trials-centric weapon reviews (and the ability to rate your own gear (and make comments about your gear)).  Done in conjunction with destinytracker.com.
* Fixed the logic for artifact bonuses to compute the right number. #1477
* Restore some missing images from our build system changes.
* Don't allow engrams to be tagged. #1478
* Add home screen icons (and Safari tab icons, and Windows tile icons) for the website.
* Fixed "is:locked" filters to be consistent for engrams. #1489
* The Beta website is now updated automatically for every PR.
* If you're not logged in to the website, we show the login screen.
* Better error messages for when you have the wrong platform selected, plus the error doesn't cover the platform selector.
* Improved website compatibility with Firefox, Safari, and Edge.
* Many style fixes for Safari.
* Drag and drop is now supported on touch devices. Press and hold an item to drag it. #1499
* Armsday packages can no longer be dragged. #1512
* Add tags and notes to items! This has been in Beta forever but now it's official. Hit ? to see the keyboard shortcuts, and use "tag:" searches to find your tagged gear.
* Remove Materials Exchange from the beta.
* Vendors now show where they are, and are sorted better. All the cryptarchs now appear. Engrams waiting to be decrypted aren't shown in the vendor screen.
* Experimental iOS 9 Mobile Safari compatibility. May be removed in the future.
* Style updates to clean up DIM's look and make sure more screen space is being used for items.
* Gained the ability for us to fill in classified items, even if Bungie hasn't unclassified them. You still can't transfer them though.
* The "Hide Unfiltered Items while Filtering" preference now applies to vendor gear too. #1528
* When moving stacks of items through the popup, there are now buttons to max out the amount, and add and remove up to even stacks of items.
* Xur should disappear on Sundays again.

# 3.16.1

* Significantly increased the storage limit for tags and notes. It's still possible to go over (especially with long notes) but it should happen far less frequently - and it should notify you when it happens.

# 3.16.0

* Removed farming option to keep greens since they're disassembled by default now.
* Added stat search, for example: "stat:rof:>= 22"
* Fixed formatting for search loadouts when the search terms contain angle brackets.
* A new "Make room for Postmaster items" auto layout will clear out enough space on your character to pick up all the stuff you've accumulated at the Postmaster.
* Vendor items now explain what you need to do to get them.
* Xur looks like the other vendors, and correctly displays both heavies now.
* Compare tool styling updates.
* Compare tool shows attack/defense.
* In the compare tool, stats that are the same across all items are white instead of blue.
* There's now a picture of each item in the compare tool.
* Clicking the title of an item in the compare tool will scroll to that item and "pop" it so you know which one it is.
* Armor and items that don't match the equipping character will once again transfer in loadouts. You can still put multiple subclasses of the same damage type in a loadout.
* Empty space around talent grids has been eliminated.
* Memory of Felwinter's stat bar no longer overflows its container.

# 3.15.0

* Permit the same damage type of subclass in loadouts (#1067)
* Update record books to properly display time instead of a large number. (#1051)
* Moving an item into a full vault but an empty bucket (such as full General but the vault contains no Consumables) now works.
* Stacks of items are properly accounted for. They'll now combine as things are moved to make space - previously even a stack of 1 consumable would count as taking up the whole slot and would prevent a move of 2 more of that consumable.
* We now catch errors trying to move aside items and retry with a different item. You should see fewer failed moves!
* "Thrashing" in farming mode is fixed. When farming mode can't proceed (because moving anything off the character would result in something else being moved back on, because you're out of space), we now show a friendly info message. This message is throttled to show up no more than once a minute.
* Fixed a bug where a full vault would prevent farming mode from moving things to other characters.
* The move aside logic strongly prefers putting things on characters other than the original item's owner. This makes it much easier to move a bunch of stuff off of a character without other things bouncing right back in.
* Prefer putting engrams in the vault and not taking them out when choosing items to move aside.
* Farming mode now makes room to pick up artifacts, materials, and consumables.
* When making space in the "General" category or in Materials/Consumables buckets, we'll choose to move aside an item that can be combined with another stack somewhere without increasing the total number of stacks. This trends towards consolidation and can help free up a full vault, as well as getting rid of stray stacks.
* We swapped in "special ammo synth" and "primary ammo synth" instead of "motes of light" and "strange coins" for the farming mode quick gather buttons. They seemed more useful in the heat of battle.
* When dequipping an item, we try harder to find a good item to equip in its place. We also prefer replacing exotics with other exotics, and correctly handle The Life Exotic perk.
* Lots of new translations and localized strings.
* Vendors update when you reach a new level in their associated faction, or when you change faction alignment.
* Fixed a too-small perk selection box in the loadout builder, and properly handle when vendors are selling Memory of Felwinter.

# 3.14.1

* Internationaliztion updates.
* Fix for Loadout Class Type bug.

# 3.14.0

* Compare Weapons and Armor side-by-side.
* Added `is:sublime` filter
* Added detailed information to the Trials of Osiris popup card.
* Added more detection for item years.
* The collapse button now no longer takes up the whole bucket height.
* Fixed marking which characters had access to vendor items.
* Fix tracking new items when the new-item shine is disabled.
* Added option to Farming Mode to not move weapons and armor to make space for engrams.
* About and Support pages are now translatable.
* Improved error handling and error messages.
* Vendors are collapsible.
* All vendor items (including duplicates with different rolls) will now show up.
* Added more translations.
* If you have more than one Memory of Felwinter, they are all excluded from loadout builder.
* Export correct quality rating for items in CSV.

# 3.13.0

* The vendors page is back. It'll show all available vendors. It's now a lot faster, and combines vendor inventory across your characters. Consumables and Bounties are now shown. Item stats and quality will hopefully show up on 11/8.
* Loadout builder has option to load from equipped items.
* Added option to farm green engrams or not.
* When moving consumable stacks, you can now choose to fill up one stack's worth.
* Don't sort bounties (the API does not currently provide the in-game order.)
* Fix max-light rounding.
* Fix a bug in the new filters for source.
* Fix incognito mode launching
* More i18n.
* Classified items in the vault are now counted and shown.
* DIM is faster!
* Memory of Felwinter is now excluded from loadout builder by default.

# 3.11.1

* Fixed an issue with farming mode where users without motes, 3oC, coins, or heavy could not use farming mode.
* Fixed an issue where classified items would not show up in the UI.

# 3.11.0

##### New
* Added Quick Move items to farming mode.
* Farming mode now also moves glimmer items to vault.
* Added `is:inloadout` filter
* New filters: is:light, is:hasLight, is:weapon, is:armor, is:cosmetic, is:equipment, is:equippable, is:postmaster, is:inpostmaster, is:equipped, is:transferable, is:movable.
* New filters for items based on where they come from: is:year3, is:fwc, is:do, is:nm, is:speaker, is:variks, is:shipwright, is:vanguard, is:osiris, is:xur, is:shaxx, is:cq, is:eris, is:vanilla, is:trials, is:ib, is:qw, is:cd, is:srl, is:vog, is:ce, is:ttk, is:kf, is:roi, is:wotm, is:poe, is:coe, is:af.
* Added debug mode (ctrl+alt+shift+d) to view an item in the move-popup dialog.
* Added max light value to max light button in dropdown.
* Major loadout builder performance enhancements.
* Support rare (blue) items in loadout builder.

##### Tweaks
* Consumables and materials are now sorted by category.
* All other items in the General Bucket are sorted by Rarity.
* Move ornaments inbetween materials and emblems.
* Link to wiki for stat quality in the move-popup box.
* Full item details are shown in the move popup by default (they can still be turned off in settings).

##### Bugfixes
* Prevent double click to move item if loadout dialog is open.
* [#889](https://github.com/DestinyItemManager/DIM/issues/889) Fixed stats for Iron Banner and Trials of Osiris items.
* Fix infusion finder preview item not changing as you choose different fuel items. Also filter out year 1 items.
* Fix some green boots that would show up with a gold border.
* A bunch of consumables that can't be moved by the API (Treasure Keys, Splicer Keys, Wormsinger Runes, etc) now show up as non-transferable in DIM.
* Husk of the Pit will no longer be equipped by the Item Leveling loadout.
* Fixed equipping loadouts onto the current character from Loadout Builder.
* The default shader no longer counts as a duplicate item.
* DIM no longer tries to equip exotic faction class items where your character isn't aligned with the right faction.
* Fixed more cases where your loadouts wouldn't be applied because you already had an exotic equipped.
* Elemental Icons moved to bottom left to not cover the expansion symbol.
* Loadout builder no longer shows duplicate sets.
* Fix equip loadout builder equip to current character.

# 3.10.6

* The DestinyTracker link in the item popup header now includes your perk rolls and selected perk. Share your roll easily!
* Fixed moving consumables in loadouts. Before, you would frequently get errors applying a loadout that included consumables. We also have a friendlier, more informative error message when you don't have enough of a consumable to fulfill your loadout.
* Fixed a bug where when moving stacks of items, the stack would disappear.
* The progress bar around the reputation diamonds is now more accurate.
* Enabled item quality.
* Item Quality is enabled by default for new installs.
* A new Record Books row in Progress has your Rise of Iron record book.
* Searches now work for all characters and the vault again.
* Can equip loadouts onto the current character from Loadout Builder.
* Added ability to feature toggle items between Beta + Release.

# 3.10.5

* Added Ornaments.

# 3.10.4

* We handle manifest download/cache errors better, by deleting the cached file and letting you retry.
* Date armor ratings end is on 9/20/2016 @ 2AM Pacific.
* Fixed issues with broken images by downloading from Bungie.net with https.
* Loadouts for multi-platform users will now save selected and equipped items for both platforms.  Previously, when switching platforms, loadouts would remove items from the loadout for the opposite platform.

# 3.10.3

* Fixed a "move-canceled" message showing up sometimes when applying loadouts.
* Bugged items like Iron Shell no longer attempt to compute quality. They'll fix themselves when Bungie fixes them.
* Fixed "Aim assist" stat not showing up in CSV (and no stats showing up if your language wasn't English).
* We now catch manifest updates that don't update the manifest version - if you see broken images, try reloading DIM and it should pick up new info.
* Worked around a bug in the manifest data where Ornamenent nodes show up twice.
* DIM won't allow you to move rare Masks, because that'll destroy them.
* The "Random" auto loadout can now be un-done from the loadout menu.
* For non-variable items (emblems, shaders, ships, etc) in a loadout, DIM will use whichever copy is already on a character if it can, rather than moving a specific instance from another character.

# 3.10.2

* Fixed error building talent grid for Hawkmoon.
* Don't attempt to build record books when advisors are not loaded.
* Dragged items now include their border and light level again.
* New-item overlays have been restored (enable in settings).
* Reenable record book progress.
* Better handle errors when record book info isn't available.
* Show an error message if the manifest doesn't load.
* Fix an error when equipping loadouts.
* DIM usage tips will only show up once per session now. You can bring back previously hidden tips with a button in the settings page.

# 3.10.0

* Add ability to create loadouts by selecting sets of perks.
* [#823](https://github.com/DestinyItemManager/DIM/issues/823) Added 'current' property to stores.
* The DIM extension is now much smaller.
* DIM can now display item information in all supported Destiny languages. Choose your language in the settings then reload DIM.
* We now automatically pick up Destiny data updates, so DIM should work after patches without needing an update.
* The Reputation section should match the in-game logos better now.
* Disable new item overlays due to a bug.

# 3.9.2

* [#812](https://github.com/DestinyItemManager/DIM/issues/812) Removed rare masks from the items table used by the random item loadout.

# 3.9.1

* [#801](https://github.com/DestinyItemManager/DIM/issues/801) Resolved error with vendor page character sorting.
* [#792](https://github.com/DestinyItemManager/DIM/pull/792) Warning if user clicks on perks to notify them that they can only be changed in game.
* [#795](https://github.com/DestinyItemManager/DIM/pull/795) Updated strange coin icon for Xur.

# 3.9.0

* New glimmer-based filters, is:glimmeritem, is:glimmerboost, is:glimmersupply
* Add option for new item and its popup to be hidden
* Add ability to exclude items from loadout builder.
* Expand/collapse sections in DIM.
* Double clicking an item will equip it on the current character. 2x click on equipped, dequips.
* Show current vendor items being sold.
* Move popup won't pop up under the header anymore.
* If you have an open loadout, and you click "Create loadout", it switches to the new loadout now instead of leaving the previous loadout open.
* DIM is once again faster.
* The loadout editor won't stay visible when you change platforms.
* Fixed a lot of bugs that would show all your items as new.
* New-ness of items persists across reloads and syncs across your Chrome profile.
* New button to clear all new items. Keyboard shortcut is "x".
* Help dialog for keyboard shortcuts. Triggered with "?".
* When you have two characters of the same class, applying a loadout with a subclass will work all the time now.
* Item class requirements are part of the header ("Hunter Helmet") instead of in the stats area.
* You can search for the opposite of "is:" filters with "not:" filters. For example, "is:helmet not:hunter quality:>90".
* Clicking away from the Xur dialog will close any open item popups.
* Fixed an issue where you could not equip a loadout that included an exotic item when you already had an exotic equipped that was not going to be replaced by the loadout.
* Better handling of items with "The Life Exotic" perk.
* New aliases for rarity filters (is:white, is:green, is:blue, is:purple, is:yellow).
* An alternate option for the "Gather Engrams" loadout can exclude gathering exotic engrams.
* Removed popup notification for new items.
* #798 Keyword searches will now scan perk descriptions.
* #799 Randomize equipped items for current character. Don't look at us if you have to play a match using Thorn.

# 3.8.3

* Fix move popup not closing when drag-moving an item.
* Added ability to and filters for track or untracking quests and bounties.
* Fix issue where some sets would be missing from the loadout builder.
* Fixed #660 where postmaster items would not appear in the Postmaster section of DIM, ie Sterling Treasure after the reset.
* Fixed #697 where loadouts will no longer remove the loadouts for the opposite platform.
* Fix an issue where loadouts will not show any items, or transfer any items.
* Add option to show new item overlay animation

# 3.8.2

* Update filter list to include quality/percentage filters
* Add year column to CSV export scripts
* When you have filtered items with a search, you can select a new search loadout option in the loadout menu to transfer matching items.
* The screen no longer jumps around when clicking on items, and the item details popup should always be visible.
* Dialogs should be sized better now.
* Fix character order in move popup buttons.
* Restored the ability to set a maximum vault size. "Auto" (full width) is still an option, and is the default.
* Armor quality is shown in Xur, loadouts, and the infusion dialog if advanced stats is turned on.
* "Take" stackables works again.

# 3.8.1

* Added steps to Moments of Triumph popup (and other record books.)
* Fixed wobbly refresh icon.
* Fixed single item stat percentages.
* Fixed armor export script.
* Possible fix for loadout builder.

# 3.8.0

* Loadout builder redesign and major performance enchancements.
* Items in the postmaster now have quality ratings, can use the infusion fuel finder, show up in the infusion fuel finder, compare against currently equipped items, etc. They behave just like a normal item except you can't move them and they're in a different spot.
* The vault width preference has been removed - the vault now always takes up all the remaining space on the screen.
* Section headers don't repeat themselves anymore.
* Drop zones for items are larger.
* Returning from the min-max tool no longer greets you with a blank, item-less screen.
* Fixed a bug where loadouts were not properly restricted to the platform they were created for.
* Xur's menu item will properly disappear when he leaves for the week.
* New items are marked with a "shiny" animation, and there are notifications when new items appear.
* The loadout menu may expand to fill the height of the window, but no more. The scrollbar looks nicer too.
* Items can now be made larger (or smaller) in settings. Pick the perfect size for your screen!
* The item info popup has a new header design. Let us know what you think!
* Changing settings is faster.
* You can now download your weapon and armor data as spreadsheets for the true data nerds among us.
* The settings dialog is less spacious.
* Engrams and items in the postmaster can now be locked (and unlocked).
* The buttons on the move item popup are now grouped together by character.
* When the "Hide Unfiltered Items while Filtering" option is on, things look a lot nicer than they did.
* DIM is generally just a little bit snappier, especially when scrolling.
* Clicking the icon to open DIM will now switch to an active DIM tab if it's already running.
* Bungie.net will open in a new tab as a convenience for expired cookies.
* Items in the Postmaster are sorted by the order you got them, so you know what'll get bumped when your postmaster is full.
* Clicking the loadout builder button again, or the DIM logo, will take you back to the main screen.
* You may now order your characters by the reverse of the most recent, so the most recent character is next to the vault.

# 3.7.4

* Removed the option to hide or show the primary stat of items - it's always shown now.
* Add mode selection full/fast for users willing to wait for all best sets.
* Loadout menus are now scrollable for users with over 8 custom loadouts on a single character.
* Changing the character sort order now applies live, rather than requiring a refresh.
* Use most recently logged in player to start with loadout builder.
* Search queries will exclude the token `" and "` as some users were including that when chaining multiple filters.
* Fix UI issue on move popup dialog that had some numbers expanding outside the dialog.
* Consolidate beta icons to the icons folder.

# 3.7.3

* Fix rounding error that prevented some loadout sets from showing up.
* Added filter for quality rating, ex - quality:>90 or percentage:<=94

# 3.7.2

* Always show locked section in loadout builder.
* Fix NaN issue in loadout builder.
* Fix issues with 'create loadout' button in loadout builder.
* For item lvling dont prefer unlvled equiped items on other characters.
* Various Loadout builder bug fixes and performance updates.

# 3.7.1

* Various Loadout builder bug fixes and performance updates.

# 3.7.0

* Added new armor/loadout tier builder.
* Fix for all numbers appearing red in comparison view.
* Updated to latest stat estimation forumla.
* Use directive for percentage width.

# 3.6.5

* Fix an issue where warlocks would see loadouts for all the other classes.

# 3.6.2 & 3.6.3

* Add warning if the lost items section of the postmaster has 20 items.
* Stat bars are more accurately sized.
* Add vendor progress
* Add prestige level with xp bar under characters to replace normal xp bar after level 40.
* It is no longer possible to choose column sizes that cause the vault to disappear.
* The Vault now has a character-style header, and can have loadouts applied to it. Full-ness of each vault is displayed below the vault header.
* New option to restore all the items that were in your inventory before applying a loadout, rather than just the equipped ones.
* You can now undo multiple loadouts, going backwards in time.

# 3.6.1

* Removed the "Only blues" option in the infusion fuel finder, because it wasn't necessary.
* Engram searches and the engram loadout features won't mistake Candy Engrams for real engrams.
* Items in the Postmaster include their type in the move popup, so they're easier to distinguish.
* Sometimes equipping loadouts would fail to equip one of your exotics. No more!
* Add an 'is:infusable' search filter.
* Add 'is:intellect', 'is:discipline', 'is:strength' search filters for armor.
* XP Progress on bar items

# 3.6.0

* Bring back the infusion dialog as an Infusion Fuel Finder. It doesn't do as much as it used to, but now it's optimized for quickly finding eligable infusion items.
* Fix a bug where hovering over a drop zone with a consumable/material stack and waiting for the message to turn green still wouldn't trigger the partial move dialog.
* Added a new "Item Leveling" auto-loadout. This loadout finds items for you to dump XP into. It strongly favors locked items, and won't replace an incomplete item that you have equipped. Otherwise, it goes after items that already have the most XP (closest to completion), preferring exotics and legendaries if they are locked, and rares and legendaries if they're not locked (because you get more materials out of disassembling them that way).
* There's a new setting that will show elemental damage icons on your weapons. Elemental damage icons are now always shown in the title of the item popup.
* Elder's Sigil won't go above 100% completion for the score portion anymore.
* Added roll quality percentage indicator. You can now see how your intellect/discipline/strength stacks up against the maximum stat roll for your armor.
* DIM is smarter about what items it chooses to move aside, or to equip in the place of a dequipped item.
* Added a new "Gather Engrams" loadout that will pull all engrams to your character.

# 3.5.4

* We won't try to equip an item that is too high-level for your character when dequipping items.
* Fix a regression where subclasses wouldn't show up in Loadouts. They're still there, they just show up now!
* Fixed another bug that could prevent item popups from showing up.
* The vault can now be up to 12 items wide.
* Sterling Treasure, Junk Items, and SLR Record Book added to DIM.
* Manifest file updated.

# 3.5.3

* Fixed a bug that would prevent the loading of DIM if Spark of Light was in the postmaster.
* Fixed a bug that prevented the Xur dialog from rendering.

# 3.5.2

* Fix a bug where item details popups would show above the header.
* Fix showing Sterling Treasures in Messages.
* Better error handling when Bungie.net is down.
* Fix a bug where having items in the postmaster would confuse moves of the same item elsewhere.
* Fix a bug where item comparisons no longer worked.
* Added support for the classified shader "Walkabout".

# 3.5.1

* The Infusion Calculator has been removed, now that infusions are much more straightforward.
* Pressing the "i" key on the keyboard will toggle showing item details in the item popup.
* Add a menu item for when Xur is in town. This brings up a panel with Xur's wares, how much everything costs, how many strange coins you have, and lets you show the item details popup plus compare against any version of exotics you might already have to see if there's a better roll.

# 3.5

* DIM will now go to great lengths to make sure your transfer will succeed, even if your target's inventory is full, or the vault is full. It does this by moving stuff aside to make space, automatically.
* Fixed a bug that would cause applying loadouts to fill up the vault and then fail.
* Fixed a bug where DIM would refuse to equip an exotic when dequipping something else, even if the exotic was OK to equip.
* When applying a loadout, DIM will now equip and dequip loadout items all at once, in order to speed up applying the loadout.
* The search box has a new style.
* Item moves and loadouts will now wait for each other, to prevent errors when they would collide. This means if you apply two loadouts, the second will wait for the first to complete before starting.
* Item details are now toggled by clicking the "i" icon on the item popup, rather than just by hovering over it.

# 3.4.1

* Bugfix to address an infinite loop while moving emotes.

# 3.4.0

* Moving and equipping items, especially many at a time (loadouts) is faster.
* When you save a loadout, it is now scoped to the platform it's created on, rather than applying across accounts. Loadouts created on one account used to show on both accounts, but wouldn't work on the wrong account.
* You can now move partial amounts of materials. There's a slider in the move popup, and holding "shift" or hovering over the drop area will pop up a dialog for draggers. You can choose to move more than one stack's worth of an item, up to the total amount on a character.
* New commands for materials to consolidate (move them all to this character) and distribute (divide evenly between all characters).
* Loadouts can now contain materials and consumables. Add or remove 5 at a time by holding shift while clicking. When the loadout is applied, we'll make sure your character has *at least* that much of the consumable.
* Loadouts can now contain 10 weapons or armor of a single type, not just 9.
* When making space for a loadout, we'll prefer putting extra stuff in the vault rather than putting it on other characters. We'll also prefer moving aside non-equipped items of low rarity and light level.
* The is:engram search filter actually works.
* Fixed an error where DIM would not replace an equipped item with an instance of the same item hash. This would cause an error with loadouts and moving items. [448](https://github.com/DestinyItemManager/DIM/issues/448)
* Loadouts can now display more than one line of items, for you mega-loadout lovers.
* Items in the loadout editor are sorted according to your sort preference.

# 3.3.3

* Infusion calculator performance enhancements
* Larger lock icon
* Completed segments of Intelligence, Discipline, and Strength are now colored orange.

# 3.3.2

* If multiple items in the infusion calculator have the same light, but different XP completion percentage, favor suggesting the item with the least XP for infusion.
* Keyword search also searches perks on items.
* New search terms for is:engram, is:sword, is:artifact, is:ghost, is:consumable, is:material, etc.
* Items can be locked and unlocked by clicking the log icon next to their name.
* Display intellect/discipline/strength bars and cooldown for each character
* Loadouts have a "Save as New" button which will let you save your modified loadout as a new loadout without changing the loadout you started editing.
* Autocomplete for search filters.
* Comparing stats for armor now shows red and green better/worse bars correctly.
* Fixed showing magazine stat for weapons in the vault.
* Fixed infusion material cost for Ghosts and Artifacts (they cost motes of light).
* Fix a case where the item properties popup may be cut off above the top of the screen.
* Transfer/equip/dequip actions for edge cases will now succeed as expected without errors.
* Manifest file update.

# 3.3.1

* Updated the manifest file.

# 3.3

* Infusion auto calculator is much faster.
* Items in the infusion calculator don't grey out when a search is active anymore.
* Full cost of infusions is now shown, including exotic shards, weapon parts / armor materials, and glimmer.
* Show a better error message when trying to equip an item for the wrong class. Before it would say you weren't experienced enough.
* Add a button to the infusion calculator that moves the planned items to your character.
* Add a filter to the infusion calculator to limit the search to only rare (blue) items.
* The infusion auto calculator runs automatically, and now presents a list of different attack/defense values for you to choose from. Selecting one will show the best path to get to that light level.
* The infusion calculator greys out items that are already used or are too low light to use, rather than hiding them.
* The item move popup now has an entry for the infusion calculator, to make it easier to find.
* Hold Shift and click on items in the infusion calculator to prevent the calculator from using that item.
* If you have an exotic class item (with "The Life Exotic" perk) equipped, you can now equip another exotic without having the class item get automatically de-equipped. Previously, this worked only if you equipped the non-class-item exotic first.
* Armor, Artifacts, and Ghosts now show the difference in stats with your currently equipped item. Also, magazine/energy between swords and other heavy weapons compares correctly.
* The is:complete, is:incomplete, is:upgraded, is:xpincomplete, and is:xpcomplete search keywords all work again, and their meanings have been tweaked so they are all useful.
* The talent grid for an item are now shown in the item details, just like in the game, including XP per node.
* Subclasses show a talent grid as well!
* The item stats comparison will no longer be cleared if DIM reloads items while an item popup is open.
* Bounties and quests are now separated, and under their own "Progress" heading.
* Bounties, quests, and anything else that can have objectives (like test weapons and runes) now show their objectives and the progress towards them. As a result, completion percentages are also now accurate for those items.
* Descriptions are now shown for all items.
* Include hidden stats "Aim Assist" and "Equip Speed" for all weapons. You can still see all hidden stats by visiting DTR via the link at the top of item details.
* Weapon types are now included in their popup title.
* Removed Crimson Days theme.  It will return.
* Fixed issue at starts up when DIM cannot resolve if the user is logged into Bungie.net.

# 3.2.3

* Updated Crimson Days Theme.
* Removed verge.js

# 3.2.2

* Updated Crimson Days Theme.

# 3.2.1

* Crimson Days theme.
* Weapons and armor now show all activated perks (including scopes, etc), in the same order they are shown in the game.
* Only display the "more info" detail icon if there's something to show.
* If you try to move an item into a full inventory, we'll reload to see if you've already made space in the game, rather than failing the move immediately.
* The Infusion dialog now has a "Maximize Attack/Defense" button that figures out how to get the highest stats with the fewest number of infusions.
* You can now create a loadout based on what you've got equipped by selecting "From Equipped" in the "Create Loadout" menu item.
* After applying a loadout, a new pseudo-loadout called "Before 'Your Loadout'" appears that will put back the items you had equipped.

# 3.2

* In the "Loadouts" dropdown is a new "Maximize Light" auto-loadout that does what it says, pulling items from all your characters and the vault in order to maximize your character's light.
* Lots of performance improvements! Loading DIM, refreshing, moving items, and searching should all be faster.
* DIM will now refresh immediately when you switch back to its tab, or come back from screensaver, etc. It won't automatically update when it's in the background anymore. It still periodically updates itself when it is the focused tab.
* New "is:year1" and "is:year2" search filters.
* Artifacts now have the right class type (hunter, titan, etc).
* The reload and settings icons are easier to hit (remember you can also hit "R" to reload.
* The move popup closes immediately when you select a move, rather than waiting for the move to start.
* New sort option of "rarity, then primary stat".<|MERGE_RESOLUTION|>--- conflicted
+++ resolved
@@ -3,11 +3,8 @@
 * NEW - Revamped rating algorithm for D2 items.
 * Fixed a bug trying to maximize power level (and sometimes transfer items) in Destiny 2.
 * When hovering over an icon, the name and type will be displayed
-<<<<<<< HEAD
+* Allowing more exotic item types to be simultaneously equipped in Destiny 2
 * Fixed reporting reviews in Destiny 2.
-=======
-* Allowing more exotic item types to be simultaneously equipped in Destiny 2
->>>>>>> 22d8f375
 
 # 4.29.0
 
