## Next

* Items now show their power cap in the item popup, Compare, and in the Organizer (new column). Keep in mind some power caps may change in upcoming seasons.
* Fix the season icon for reissued items.
* Fix not being able to dismiss the item popup on the Organizer in certain cases.
* Remove the 15 second timeout for loading data from Bungie.net.
* Fix umbral engrams showing up weird in the engram row.
<<<<<<< HEAD
* Prevent Chrome on Android from showing a "download this image" prompt when long-pressing on images.
* Fix non-selected perks not showing on old fixed-roll weapons.
=======
* Add Charge Rate and Guard Endurance stat to swords.
>>>>>>> 18b7c02c

## 6.14.0 <span className="changelog-date">(2020-06-07)</span>

* Fixed misdetection of seasonal mods in Compare.
* Work around a Bungie.net issue that could prevent the Destiny info database from loading.
* Improved the experience for users who previously had DIM Sync off.

## 6.13.2 <span className="changelog-date">(2020-06-03)</span>

## 6.13.1 <span className="changelog-date">(2020-06-01)</span>

* Add a banner to support Black Lives Matter.
* Avoid an issue where shift-clicking on empty space near perks in the Organizer can enable a useless filter.

## 6.13.0 <span className="changelog-date">(2020-05-31)</span>

* DIM data (loadouts, tags, settings) can no longer be stored in Google Drive. If you already have things stored there, you can use that data to import into the new storage, but it will no longer be updated. Disabling DIM Sync will now store data locally only.
* The Vault Organizer is now available for D1.
* CSV export will no longer erroneously consider calus as a source and instead output the correct source.
* CSV export will now export the same source information that DIM uses for items that do not have a source in the API.
* Fixed import/export of data - if your backups didn't load before, they should now.
* Fixed Organizer default sorting for stats, and shift-click filtering for modslot.
* Vendors data no longer has to reload every time you visit the page.
* is:dupelower search is stabilized so that tagging items as junk doesn't change what is considered "lower"
* Fixed loadouts with subclasses not fully transferring to the vault.
* Don't display "ms" unit on Charge Time stat for D1 fusion rifles.

## 6.12.0 <span className="changelog-date">(2020-05-24)</span>

* DIM has a new community-driven user guide at https://destinyitemmanager.fandom.com/wiki/Destiny_Item_Manager_Wiki

## 6.11.0 <span className="changelog-date">(2020-05-17)</span>

* Added the Organizer page, which lets you see all your items in a table form, which you can sort and filter (try shift-clicking on a cell!). Add and remove columns and bulk-tag your items to help quickly figure out which items you want to keep and which you can get rid of.
* Fixed stat calculations for special Taken King class items in D1.

## 6.10.0 <span className="changelog-date">(2020-05-10)</span>

## 6.9.0 <span className="changelog-date">(2020-05-03)</span>

* In the Loadout Optimizer, mods have been split into their own menu, separate from perks.
* Fixed a bug where wishlists would ignore settings and load the default wishlist instead.

## 6.8.0 <span className="changelog-date">(2020-04-26)</span>

* Added "armor 2.0" column to spreadsheet exports.
* Fixed a bug that could affect the display of percentage-based objectives.

## 6.7.0 <span className="changelog-date">(2020-04-19)</span>

* Emblems now show a preview of their equipped stat tracker, and show which types of stat tracker the emblem can use.
* Certain stat trackers (under "Metrics" in "Collections") had the wrong display value, like KDA. These have been fixed.
* Loadout Optimizer now allows you to select seasonal mods independent of the gear they go on - it'll try to slot them into any gear.

## 6.6.0 <span className="changelog-date">(2020-04-12)</span>

* Better handling of logging out and into a different Bungie.net account.
* Improved error handling for Bungie.net and DIM Sync issues.

## 6.5.0 <span className="changelog-date">(2020-04-10)</span>

* Improved overall performance and memory usage of DIM - as the game grows, so has DIM's memory usage. If your browser was crashing before, give it a try now.
* Collectibles now show perks.

## 6.4.0 <span className="changelog-date">(2020-04-05)</span>

* Added stat trackers to the Collections page (under "Metrics")
* Improved error handling when Bungie.net is down or something is wrong with your account. Includes helpful tips for D1 users locked out by Twitch-linking bug. If your D1 accounts disappeared, they're in the menu now.
* Accounts in the menu are now always ordered by last-played date.
* DIM will no longer bounce you to a different account if the one you wanted cannot be loaded.
* Fixed some bugs that could cause D1 pages to not display.
* Fix display of collectibles that are tied to one of your alternate characters.
* Fix the levels that reward Bright Engrams after season rank 100.

## 6.3.1 <span className="changelog-date">(2020-03-29)</span>

* Fixed a bug where D1 items could fail to display.
* Fixed a bug where responding "Not now" to the DIM Sync prompt wouldn't cause it to go away forever.
* Make mod slot for Reverie Dawn armor set detect correctly as outlaw.

## 6.3.0 <span className="changelog-date">(2020-03-29)</span>

* Removed duplicate Mods section from the top level of the Collections screen - they're still under the normal collections tree.
* Fixed a missing icon when season rank is over 100.

## 6.2.0 <span className="changelog-date">(2020-03-22)</span>

## 6.1.1 <span className="changelog-date">(2020-03-22)</span>

## 6.1.0 <span className="changelog-date">(2020-03-22)</span>

* Introducing [DIM Sync](https://github.com/DestinyItemManager/DIM/wiki/DIM-Sync-(new-storage-for-tags,-loadouts,-and-settings)), a brand new way for DIM to store your loadouts and tags and sync them between all your devices. This is a big step forward that'll let us build lots of new things and share data between other apps and websites! Plus, you no longer have to log into anything separate, and we should avoid some of the bugs that have in the past led to lost data.
* External wish lists will be checked daily. Settings menu shows last fetched time.
* Seasonal Artifact is no longer considered a weapon or a dupe when searching.
* Event sources for items like Festival of the Lost and Revelry are now under the `source:` search like other sources, instead of `event:`.
* Fixed some recent bugs that prevented editing loadouts.
* Show how much of each material you have next to Spider's vendor info.
* Updated privacy policy with DIM Sync info.<|MERGE_RESOLUTION|>--- conflicted
+++ resolved
@@ -5,12 +5,9 @@
 * Fix not being able to dismiss the item popup on the Organizer in certain cases.
 * Remove the 15 second timeout for loading data from Bungie.net.
 * Fix umbral engrams showing up weird in the engram row.
-<<<<<<< HEAD
 * Prevent Chrome on Android from showing a "download this image" prompt when long-pressing on images.
 * Fix non-selected perks not showing on old fixed-roll weapons.
-=======
 * Add Charge Rate and Guard Endurance stat to swords.
->>>>>>> 18b7c02c
 
 ## 6.14.0 <span className="changelog-date">(2020-06-07)</span>
 
