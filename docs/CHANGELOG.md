# Next

<<<<<<< HEAD
* The settings page now shows how much of your local storage quota is being used by DIM (if your browser supports it).g
=======
* Add search filters based on character location on dim (is:inleftchar / inmiddlechar / inrightchar) and for vault (is:invault) and current/last logged character (incurrentchar), that is marked with a yellow triangle.
* Fixed a bug where the "Restore Old Versions" tool wouldn't actually let you see and restore old versions.
>>>>>>> 4a82c488

# 4.49.1 (2018-04-23)

* Fix loadouts.

# 4.49.0 (2018-04-22)

* The DIM changelog popup has moved to a "What's New" page along with Bungie.net alerts and our Twitter feed. We also moved the "Update DIM" popup to the "What's New" link.
* Fix moving mods and shaders from the postmaster.
* Remove "Take" button from stackables in the postmaster.
* The Collections page now has a link to DestinySets.com.

# 4.48.0 (2018-04-15)

* You can specify game modes for reading and making ratings and reviews.
* Full General Vault, Mods, and Shaders buckets are highlighted in red.
* Adding DIM to your home screen on iOS was broken for iOS 11.3. It's fixed now!

# 4.47.0 (2018-04-09)

# 4.46.0 (2018-04-02)

* Added a page to browse and restore old revisions of Google Drive data.
* Emblems now show a preview of their nameplate in the item details popup.
* New Vendors page shows all the items you can buy from various vendors.
* New Collections page shows your exotics, emotes, and emblems kiosks.
* Engram previews from the faction display and vendors pages show what could be in an engram.
* Keyword search now includes item descriptions and socket perk names and descriptions.

# 4.45.0 (2018-03-26)

* Searching mods and perks in D2 now searches non-selected perks as well.
* Perks are in the correct order again (instead of the selected one being first always).
* Unpurchaseable vendor items are displayed better.
* Storage settings break out loadouts and tags/notes between D1 and D2 items.
* A new revisions page allows you to restore old versions of settings from Google Drive.
* Emblems show a preview of the nameplate graphic.
* Fix "is:dupelower" to only affect Weapons/Armor
* Add armor stats to the "stat:" filter (in D2 only)
* Add ":=" comparison to the text complete tooltip

# 4.44.0 (2018-03-19)

* Fixed the "recommended perk" being wrong very often.
* Improved the display of perks, shaders, and mods on items. Improved the popup details for those items as well - this includes ornament unlock progress.
* Stackable items like mods and shaders have less chance of being left behind during search transfers.
* Put back "Make Room for Postmaster" in D1 - it was removed accidentally.
* Items matching a search are now more highlighted. Removed "Hide Unfiltered Items" setting.

# 4.43.0 (2018-03-12)

* Fix some cases where moving stacks of items would fail.
* Fix "Gather Reputation Items" from not gathering everything.
* More items can be successfully dragged out of the postmaster.

# 4.42.0 (2018-03-05)

* Compare tool shows ratings, and handles missing stats better.
* Fixed display of masterwork mod and ornaments.
* Remove Auras from inventory since they're part of Emblems now.
* Fancy new emblems show all their counters correctly.
* Improved moving mods, shaders, and consumables via search loadouts. They can now go to any character (not just the active one) and aren't limited to 9 items.
* Pausing over a drop zone to trigger the move-amount dialog works every time now, not just the first time.

# 4.41.1 (2018-02-19)

* Fix dupelower logic.
* Fixed bugs preventing DIM from loading in some browsers.
* See previews of the items you'll get from faction packages and Xur from links on the Progress page.

# 4.41.0 (2018-02-19)

* Mobile on portrait mode will be able to set the number of inventory columns (the icon size will be resized to accomodate).
* You can now check your emblem objectives.
* Armor mods show more info.
* Destiny 1 transfers are faster.
* DIM is better at equipping exotics when you already have exotic ghosts, sparrows, and ships equipped.
* Pulling an item from the postmaster updates the list of items quickly now.
* Navigation from "About" or "Backers" back to your inventory works.
* is:dupelower breaks ties more intelligently.

# 4.40.0 (2018-02-12)

# 4.39.0 (2018-02-05)

* Fixed random loadout feature taking you to a blank page.

# 4.38.0 (2018-01-31)

* Fixed display of Clan XP milestone.
* DIM's logic to automatically move aside items to make room for what you're moving is smarter - it'll leave put things you just moved, and it'll prefer items you've tagged as favorites.
* In D2, "Make room for Postmaster" has been replaced with "Collect Postmaster" which pulls all postmaster items we can onto your character. You can still make room by clicking "Space".
* Fix pull from postmaster to clear exactly enough space, not too many, but also not too few.
* Accounts with no characters will no longer show up in the account dropdown.
* Item tagging via keyboard should be a little more international-friendly. Calling the help menu (via shift+/) is too.
* Fixed XP required for well-rested perk after the latest Destiny update.

# 4.37.0 (2018-01-29)

* Masterwork differentiation between Vanguard / Crucible, highlight of stat being affected by MW.
* The "Well Rested" buff now appears as a Milestone on your Progress page.
* Nightfall modifiers are shown on the Progress page.
* Storage (Google Drive) settings have moved to the Settings page.
* You can configure a custom item sorting method from the Settings page.
* Improved display of the account selection dropdown.

# 4.36.1 (2018-01-22)

* Attempt to fix error on app.
* Moving an item from the postmaster will now only clear enough space for that one item.

# 4.36.0 (2018-01-22)

* Attempt to fix error on app.

# 4.35.0 (2018-01-22)

* The Settings page has been redesigned.
* Your character stats now update live when you change armor.
* New settings to help distinguish colors for colorblind users.
* DIM should load faster.
* DIM won't try to transfer Faction tokens anymore.

# 4.34.0 (2018-01-15)

* Sorting characters by age should be correct for D2 on PC.
* The infusion fuel finder now supports reverse lookups, so you can choose the best thing to infuse a particular item *into*.
* Labeled the Infusion Fuel Finder button.
* Trace Rifles are highlighted again on is:autorifle search.
* Factions that you can't turn in rewards to are now greyed out. We also show the vendor name, and the raw XP values have moved to a tooltip.
* The settings page has been cleaned up and moved to its own page.

# 4.33.1 (2018-01-09)

* Fix DIM loading on iOS 11.2.2.

# 4.33.0 (2018-01-08)

* A brand new Progress page for Destiny 2 displays your milestones, quests, and faction reputation all in one place. That information has been removed from the main inventory screen.
* We've changed around the effect for masterworks a bit more.

# 4.32.0 (2018-01-02)

* Added hotkey for search and clear (Shift+F).
* Masterworks show up with an orange glow like in the game, and gold borders are back to meaning "has power mod".
* Mercury reputation items are now handled by farming mode and gather reputation items.
* Tweak max base power / max light calculations to be slightly more accurate.
* Display D2 subclass talent trees. We can't show which ones are selected/unlocked yet.
* Moving items on Android should work better.
* Rotating to and from landscape and portrait should be faster.
* Fix quest steps showing up in the "haspower" search.
* Do a better job of figuring out what's infusable.
* Added a reverse lookup to Infusion Fuel Finder.

# 4.31.0 (2017-12-25)

* "is:complete" will find completed rare mod stacks in Destiny 2.

# 4.30.0 (2017-12-18)

* NEW - Revamped rating algorithm for D2 items.
* Fixed a bug trying to maximize power level (and sometimes transfer items) in Destiny 2.
* When hovering over an icon, the name and type will be displayed
* Allowing more exotic item types to be simultaneously equipped in Destiny 2
* Initial support for masterworks weapons.
* Fixed reporting reviews in Destiny 2.
* Fixed item filtering in Destiny 2.

# 4.29.0 (2017-12-13)

* Added Mercury reputation.
* Added Crimson Exotic Hand Canon.

# 4.28.0 (2017-12-11)

* NEW - Move items from the postmaster in DIM!

# 4.27.1 (2017-12-05)

* Key for perk hints in D2.
* Fixed bug loading items with Destiny 2 v1.1.0.

# 4.27.0 (2017-12-04)

* Added setting to pick relevant platforms for reviews.
* Fix review area not collapsing in popup.
* Fix display of option selector on reviews tab when detailed reviews are disabled.

# 4.26.0 (2017-11-27)

* Don't show community best rated perk tip if socket's plugged.
* is:haslevel/haspower (D1/D2) fix in cheatsheet.
* Fix mobile store pager width

# 4.25.1 (2017-11-22)

* Added Net Neutrality popup.

# 4.25.0 (2017-11-20)

# 4.24.1 (2017-11-13)

# 4.24.0 (2017-11-13)

* Bungie has reduced the throttling delay for moving items, so you may once again move items quickly.

# 4.23.0 (2017-11-06)

# 4.22.0 (2017-10-30)

* Add a 'bulk tag' button to the search filter.
* Add basepower: filter and is:goldborder filter.
* Fix filtering in D1.
* Add a button to clear the current search.
* Fix moving partial stacks of items.
* Fixed "transfer items" in the Infusion Fuel Finder.
* Giving hints about the community's favorite plugs on D2 items.

# 4.21.0 (2017-10-23)

* Community reviews (for weapons and armor) are in for Destiny 2 inventory.
* Charting weapon reviews.
* Fixed the shadow under the sticky characters bar on Chrome.
* Add an option to farming mode that stashes reputation items in the vault.
* Add a new smart loadout to gather reputation items for redemption.
* Scroll the loadout drawer on mobile.
* Show character level progression under level 20 for D2.
* Stacks of three or more rare mods now have a yellow border

# 4.20.1 (2017-10-16)

* Fixed an error when trying to space to move items.

# 4.20.0 (2017-10-16)

* Sort consumables, mods, and shaders in a more useful way (generally grouping same type together, alphabetical for shaders).
* Show the hidden recoil direction stat.
* Link to DestinyDB in your language instead of always English.
* Updated documentation for search filters.
* Fixed logic that makes room for items when your vault is full for D2.

# 4.19.2 (2017-10-11)

* Keyword searchs now also search on mod subtitles, so `is:modifications helmet void` will bring only Helmet Mods for Void subclass.
* Add Iron Banner reputation.

# 4.19.1 (2017-10-10)

* Fix landscape orientation not working on mobile.
* Fix D1 stats in loadout builder and loadout editor.

# 4.19.0 (2017-10-09)

* Added `stack:` to search filters for easier maintenance of modifications.
* Add missing type filters for D2 (try `is:modifications`)!
* Bring back keyboard shortcuts for tagging (hit ? to see them all).
* The "Max Light" calculation is even more accurate now.
* Added `PowerMod` column to CSV export indicating whether or not a weapon or piece of armor has a power mod
* Support sorting by base power.
* Hide "split" and "take" button for D2 consumables.
* OK really really fix the vault count.
* Fix showing item popup for some D1 items.
* Changed how we do Google Drive log-in - it should be smoother on mobile.
* Completed objectives will now show as "complete".
* Bring back the yellow triangle for current character on mobile.
* Updated `is:dupelower` search filter for items to tie break by primary stat.

# 4.18.0 (2017-10-02)

* Updated `is:dupelower` search filter for items with the same/no power level.
* Fix some issues with Google Drive that might lead to lost data.
* Really fix vault counts this time!

# 4.17.0 (2017-09-29)

* Fix bug that prevented pinned apps in iOS from authenticating with Bungie.net.

# 4.16.2 (2017-09-29)

* Added `is:dupelower` to search filters for easier trashing.
* Added missing factions to the reputation section for Faction Rally.
* Fix in infusion calculator to correctly consider +5 mod
* Fix for CSV export (e.g.: First In, Last Out in 2 columns)

# 4.16.1 (2017-09-26)

* Bugfixes for iOS 10.0 - 10.2.

# 4.16.0 (2017-09-25)

* Added item type sort to settings group items by type (e.g. all Sniper Rifles together).
* Reputation emblems are the same size as items now, however you have item size set.
* Shaders show up in an item's mods now.
* Transfering search loadouts is more reliable.
* Fixed a serious bug with storage that may have deleted your tags and notes. It's fixed now, but hopefully you had a backup...
* Highlight mods that increase an item's power with a gold border. New 'is:powermod' search keyword can find them all.
* Phone mode should trigger even on really big phones.
* More places can be pressed to show a tooltip.
* Fixed showing quality for D1 items.
* D2 subclasses are diamonds instead of squares.
* Max Base Power, Mobility, Resilience, and Recovery are now shown for each character.
* Legendary shards have the right icon now.
* Fix newly created loadouts showing no items.
* Inventory (mods, shaders, and consumables) in your vault now show up separated into the vault, and you can transfer them to and from the vault.
* Search keywords are now case-insensitive.
* You can now lock and unlock D2 items.
* Equipping an exotic emote won't unequip your exotic sparrow and vice versa.
* Item popups aren't weirdly tall on Firefox anymore.
* Armor stats now match the order in the game.
* Infusion calculator now always gives you the full value of your infusion.
* Show a warning that your max light may be wrong if you have classified items.
* CSV export for D2 weapons and armor is back.
* Add text search for mods and perks.
* Add "Random Loadout" to D2. You gotta find it though...

# 4.15.0 (2017-09-18)

* D2 items with objectives now show them, and quests + milestones are displayed for your characters.
* Custom loadouts return for D2.
* D2 items now display their perks and mods.
* DIM won't log you out if you've been idle too long.
* Swipe left or right anywhere on the page in mobile mode to switch characters.
* If you have lots of inventory, it won't make the page scroll anymore.
* Power level will update when you change equipment again.
* Searches will stay searched when you reload info.
* Max light loadout won't try to use two exotics.
* Farming mode looks better on mobile.
* If you're viewing a non-current character in mobile, it won't mess up on reload anymore.
* You can tag and write notes on classified items to help remember which they are.
* The Infusion Fuel Finder is back for D2.
* The "Max Light" calculation is more accurate now.
* Mods now show more detail about what they do.

# 4.14.0 (2017-09-14)

* Added back in Repuation for D2.
* Max Light Loadout, Make Room for Postmaster, Farming Mode, and Search Loadout are all reenabled for D2.
* Classified items can be transferred!
* Fixed search filters for D2.
* Show hidden stats on D2 items.
* D2 inventory (mods, shaders, etc) now take the full width of the screen.

# 4.13.0 (2017-09-09)

* DIM will remember whether you last used D2 or D1.
* Lots of DIM functionality is back for D2.
* We now highlight the perks from high community reviews that you don't have selected.

# 4.12.0 (2017-09-05)

* Early Destiny 2 support! We have really basic support for your Destiny 2 characters. Select your D2 account from the dropdown on the right. This support was built before we even got to start playing, so expect some rough edges.
* There's a new phone-optimized display for your inventory. See one character at a time, with larger items. Swipe between characters by dragging the character header directly.
* Info popups aren't gigantic on mobile anymore.
* Fix a case where changes to preferences may not be saved.

# 4.11.0 (2017-09-02)

* Fix a case where DIM wouldn't work because auth tokens had expired.

# 4.10.0 (2017-08-26)

* You can flag reviews for being offensive or arguing or whatever. Be helpful but also be nice.
* Remove the browser compatibility warning for Opera and prerelease Chrome versions.

# 4.9.0 (2017-08-19)

* No changes!

# 4.8.0 (2017-08-12)

* No changes!

# 4.7.0 (2017-08-05)

* Made loadout builder talent grids tiny again.
* If you autocomplete the entire filter name and hit enter, it will no longer hang the browser.
* Updated the About page and FAQ.
* Fixed a case where DIM would fail to load the latest version, or would load to a blank page unless force-reloaded.
* Added some helpful info for cases where DIM might fail to load or auth with Bungie.net.
* Added a warning when your browser is not supported by DIM.
* DIM no longer supports iOS 9.

# 4.6.0 (2017-07-29)

* Fix a bug where the popup for Xur items was below Xur's own popup.
* Hiding community rating for items with only one (non-highlighted) review.
* The first item in the search autocompleter is once again selected automatically.
* If you don't have the vault width set to "auto", the inventory is once again centered.

# 4.5.0 (2017-07-22)

* Added "reviewcount" filter to filter on the number of reviews on an item.
* Fix slight horizontal scroll on inventory view.
* On mobile, tapping outside of dialogs and dropdowns to dismiss them now works.
* The item detail popup now does a better job of fitting itself onto the screen - it may appear to the left or right of an item now!
* Press on a talent grid node to read its description. The same goes for the stats under your character.
* Subclasses now have the correct elemental type in their header color.
* Drag and drop should be much smoother now.
* You can select Destiny 2 accounts from the account dropdown now - but won't do much until Destiny 2 is released and we have a chance to update DIM to support it!

# 4.4.0 (2017-07-15)

* New filters for ornaments - is:ornament, is:ornamentmissing, is:ornamentunlocked
* Fixed a bug where item data would not respect your language settings.
* Weapon reviews now show up immediately, and can be edited.
  - If you have been less than friendly, now would be a very good time to edit yourself and put a better foot forward.
* Sorting reviews to support edits and highlighted reviews.
* Logging out now brings you to Bungie's auth page, where you can choose to change account or not.
* Fixed "Clear New Items" not working.
* Adjusted the UI a bunch to make it work better on mobile. Just a start - there's still a long way to go.
* The announcement about DIM being a website won't show more than once per app session.
* Google Drive syncing is a bit smoother.
* Fixed a case where you couldn't create a new class-specific loadout.
* On Firefox, the new-item shines don't extend past the item anymore.
* Do a better job of refreshing your authentication credentials - before, we'd sometimes show errors for a few minutes after you'd used DIM for a while.
* The filters help page has been localalized.
* Separate the light: and level: filters. level now returns items matching required item level, light returns items matching the light level.

# 4.3.0 (2017-07-08)

* DIM is now just a website - the extension now just sends you to our website. This gives us one, more cross-platform, place to focus on and enables features we couldn't do with just an extension. Don't forget to import your data from the storage page!
* Scrolling should be smoother overall.
* Vendor weapons now show reviews.
* Add a "sort by name" option for item sorting.
* In Google Chrome (and the next version of Firefox), your local DIM data won't be deleted by the browser in low storage situations if you visit DIM frequently.
* Ratings will no longer disappear from the item details popup the second time it is shown.
* Info popups should do a better job of hiding when you ask them to hide.

# 4.2.4 (2017-07-03)

* Work around a Chrome bug that marked the extension as "corrupted".

# 4.2.3 (2017-07-03)

* Fix log out button.
* Put back the accidentally removed hotkeys for setting tags on items.
* Fixed some visual goofs on Firefox.
* Fix a case where DIM would never finish loading.

# 4.2.2 (2017-07-02)

* Fix DIM being invisible on Firefox
* Fix a case where DIM would never finish loading.
* Put back the accidentally removed hotkeys for setting tags on items.

# 4.2.1 (2017-07-01)

* Actually turn on Google Drive in prod.

# 4.2.0 (2017-07-01)

* Exclude all variants of 'Husk of the Pit' from 'Item Leveling' loadout.
* Add a new storage page (under the floppy disk icon) for managing your DIM data. Import and export to a file, and set up Google Drive storage to sync across machines (website only). You can import your data from the Chrome extension into the website from this page as well.
* The settings page has been cleaned up and reworded.
* Added missing Trials emblems and shaders to the is:trials search.
* DIM should look more like an app if you add it to your home screen on Android.
* DIM will show service alerts from Bungie.

# 4.1.2 (2017-06-25)

* Add a "Log Out" button in settings.

# 4.1.1

* Fixed changelog popup too large to close.

# 4.1.0 (2017-06-24)

* Fixed the logic for deciding which items can be tagged.
* Fix "Make room for postmaster".
* Record books have been moved out of the inventory into their own page. Get a better look at your records, collapse old books, and narrow records down to only those left to complete.
* Fix changing new-item shine, item quality display, and show elemental damage icon preferences. They should apply immediately now, without a reload.x
* Localization updates.
* Fixed objective text in the record book floating above stuff.
* Fixed displaying record objectives that are time-based as time instead of just a number of seconds.
* When pinned to the iOS home screen, DIM now looks more like a regular browser than an app. The upside is you can now actually authorize it when it's pinned!
* Loadouts with a complete set of equipped armor now include a stat bar that will tell you the stat tiers of the equipped loadout pieces.
* Loadouts with non-equipping items now won't *de-equip* those items if they're already equipped. #1567
* The count of items in your loadout is now more accurate.
* DIM is now better at figuring out which platforms you have Destiny accounts on.
* DIM is faster!
* Added Age of Triumph filters is:aot and is:triumph
* Add gunsmith filter is:gunsmith
* Updated filters to remove common items for specific filters (e.g. is:wotm no longer shows exotic items from xur, engrams, and planetary materials)
* Loadout Builder's equip button now operates on the selected character, not your last-played character.
* Loadout Builder no longer has equip and create loadout buttons for loadouts that include vendor items.
* Loadout Builder is faster.
* DIM has a new logo!
* Elemental damage color has been moved to a triangle in the upper-left corner of your weapon.
* See community weapon ratings in DIM, and submit your own! Weapon ratings can be turned on in Settings, and will show up on your individual weapons as well as in the details popup. You can submit your own reviews - each review is specific to the weapon roll you're looking at, so you know whether you've got the god roll.

# 3.17.1

* Fixed a bug with the display of the amount selection controls in the move popup for stackable items.
* Localization updates
* Moved the "VCR" controls for stackable item amount selection to their own row.

# 3.17.0

* Fixed the perk selection in Loadout Builder. #1453
* Integrated Trials-centric weapon reviews (and the ability to rate your own gear (and make comments about your gear)).  Done in conjunction with destinytracker.com.
* Fixed the logic for artifact bonuses to compute the right number. #1477
* Restore some missing images from our build system changes.
* Don't allow engrams to be tagged. #1478
* Add home screen icons (and Safari tab icons, and Windows tile icons) for the website.
* Fixed "is:locked" filters to be consistent for engrams. #1489
* The Beta website is now updated automatically for every PR.
* If you're not logged in to the website, we show the login screen.
* Better error messages for when you have the wrong platform selected, plus the error doesn't cover the platform selector.
* Improved website compatibility with Firefox, Safari, and Edge.
* Many style fixes for Safari.
* Drag and drop is now supported on touch devices. Press and hold an item to drag it. #1499
* Armsday packages can no longer be dragged. #1512
* Add tags and notes to items! This has been in Beta forever but now it's official. Hit ? to see the keyboard shortcuts, and use "tag:" searches to find your tagged gear.
* Remove Materials Exchange from the beta.
* Vendors now show where they are, and are sorted better. All the cryptarchs now appear. Engrams waiting to be decrypted aren't shown in the vendor screen.
* Experimental iOS 9 Mobile Safari compatibility. May be removed in the future.
* Style updates to clean up DIM's look and make sure more screen space is being used for items.
* Gained the ability for us to fill in classified items, even if Bungie hasn't unclassified them. You still can't transfer them though.
* The "Hide Unfiltered Items while Filtering" preference now applies to vendor gear too. #1528
* When moving stacks of items through the popup, there are now buttons to max out the amount, and add and remove up to even stacks of items.
* Xur should disappear on Sundays again.

# 3.16.1

* Significantly increased the storage limit for tags and notes. It's still possible to go over (especially with long notes) but it should happen far less frequently - and it should notify you when it happens.

# 3.16.0

* Removed farming option to keep greens since they're disassembled by default now.
* Added stat search, for example: "stat:rof:>= 22"
* Fixed formatting for search loadouts when the search terms contain angle brackets.
* A new "Make room for Postmaster items" auto layout will clear out enough space on your character to pick up all the stuff you've accumulated at the Postmaster.
* Vendor items now explain what you need to do to get them.
* Xur looks like the other vendors, and correctly displays both heavies now.
* Compare tool styling updates.
* Compare tool shows attack/defense.
* In the compare tool, stats that are the same across all items are white instead of blue.
* There's now a picture of each item in the compare tool.
* Clicking the title of an item in the compare tool will scroll to that item and "pop" it so you know which one it is.
* Armor and items that don't match the equipping character will once again transfer in loadouts. You can still put multiple subclasses of the same damage type in a loadout.
* Empty space around talent grids has been eliminated.
* Memory of Felwinter's stat bar no longer overflows its container.

# 3.15.0

* Permit the same damage type of subclass in loadouts (#1067)
* Update record books to properly display time instead of a large number. (#1051)
* Moving an item into a full vault but an empty bucket (such as full General but the vault contains no Consumables) now works.
* Stacks of items are properly accounted for. They'll now combine as things are moved to make space - previously even a stack of 1 consumable would count as taking up the whole slot and would prevent a move of 2 more of that consumable.
* We now catch errors trying to move aside items and retry with a different item. You should see fewer failed moves!
* "Thrashing" in farming mode is fixed. When farming mode can't proceed (because moving anything off the character would result in something else being moved back on, because you're out of space), we now show a friendly info message. This message is throttled to show up no more than once a minute.
* Fixed a bug where a full vault would prevent farming mode from moving things to other characters.
* The move aside logic strongly prefers putting things on characters other than the original item's owner. This makes it much easier to move a bunch of stuff off of a character without other things bouncing right back in.
* Prefer putting engrams in the vault and not taking them out when choosing items to move aside.
* Farming mode now makes room to pick up artifacts, materials, and consumables.
* When making space in the "General" category or in Materials/Consumables buckets, we'll choose to move aside an item that can be combined with another stack somewhere without increasing the total number of stacks. This trends towards consolidation and can help free up a full vault, as well as getting rid of stray stacks.
* We swapped in "special ammo synth" and "primary ammo synth" instead of "motes of light" and "strange coins" for the farming mode quick gather buttons. They seemed more useful in the heat of battle.
* When dequipping an item, we try harder to find a good item to equip in its place. We also prefer replacing exotics with other exotics, and correctly handle The Life Exotic perk.
* Lots of new translations and localized strings.
* Vendors update when you reach a new level in their associated faction, or when you change faction alignment.
* Fixed a too-small perk selection box in the loadout builder, and properly handle when vendors are selling Memory of Felwinter.

# 3.14.1 (2016-12-06)

* Internationaliztion updates.
* Fix for Loadout Class Type bug.

# 3.14.0

* Compare Weapons and Armor side-by-side.
* Added `is:sublime` filter
* Added detailed information to the Trials of Osiris popup card.
* Added more detection for item years.
* The collapse button now no longer takes up the whole bucket height.
* Fixed marking which characters had access to vendor items.
* Fix tracking new items when the new-item shine is disabled.
* Added option to Farming Mode to not move weapons and armor to make space for engrams.
* About and Support pages are now translatable.
* Improved error handling and error messages.
* Vendors are collapsible.
* All vendor items (including duplicates with different rolls) will now show up.
* Added more translations.
* If you have more than one Memory of Felwinter, they are all excluded from loadout builder.
* Export correct quality rating for items in CSV.

# 3.13.0 (2016-10-31)

* The vendors page is back. It'll show all available vendors. It's now a lot faster, and combines vendor inventory across your characters. Consumables and Bounties are now shown. Item stats and quality will hopefully show up on 11/8.
* Loadout builder has option to load from equipped items.
* Added option to farm green engrams or not.
* When moving consumable stacks, you can now choose to fill up one stack's worth.
* Don't sort bounties (the API does not currently provide the in-game order.)
* Fix max-light rounding.
* Fix a bug in the new filters for source.
* Fix incognito mode launching
* More i18n.
* Classified items in the vault are now counted and shown.
* DIM is faster!
* Memory of Felwinter is now excluded from loadout builder by default.

# 3.11.1 (2016-10-04)

* Fixed an issue with farming mode where users without motes, 3oC, coins, or heavy could not use farming mode.
* Fixed an issue where classified items would not show up in the UI.

# 3.11.0 (2016-10-04)

##### New
* Added Quick Move items to farming mode.
* Farming mode now also moves glimmer items to vault.
* Added `is:inloadout` filter
* New filters: is:light, is:hasLight, is:weapon, is:armor, is:cosmetic, is:equipment, is:equippable, is:postmaster, is:inpostmaster, is:equipped, is:transferable, is:movable.
* New filters for items based on where they come from: is:year3, is:fwc, is:do, is:nm, is:speaker, is:variks, is:shipwright, is:vanguard, is:osiris, is:xur, is:shaxx, is:cq, is:eris, is:vanilla, is:trials, is:ib, is:qw, is:cd, is:srl, is:vog, is:ce, is:ttk, is:kf, is:roi, is:wotm, is:poe, is:coe, is:af.
* Added debug mode (ctrl+alt+shift+d) to view an item in the move-popup dialog.
* Added max light value to max light button in dropdown.
* Major loadout builder performance enhancements.
* Support rare (blue) items in loadout builder.

##### Tweaks
* Consumables and materials are now sorted by category.
* All other items in the General Bucket are sorted by Rarity.
* Move ornaments inbetween materials and emblems.
* Link to wiki for stat quality in the move-popup box.
* Full item details are shown in the move popup by default (they can still be turned off in settings).

##### Bugfixes
* Prevent double click to move item if loadout dialog is open.
* [#889](https://github.com/DestinyItemManager/DIM/issues/889) Fixed stats for Iron Banner and Trials of Osiris items.
* Fix infusion finder preview item not changing as you choose different fuel items. Also filter out year 1 items.
* Fix some green boots that would show up with a gold border.
* A bunch of consumables that can't be moved by the API (Treasure Keys, Splicer Keys, Wormsinger Runes, etc) now show up as non-transferable in DIM.
* Husk of the Pit will no longer be equipped by the Item Leveling loadout.
* Fixed equipping loadouts onto the current character from Loadout Builder.
* The default shader no longer counts as a duplicate item.
* DIM no longer tries to equip exotic faction class items where your character isn't aligned with the right faction.
* Fixed more cases where your loadouts wouldn't be applied because you already had an exotic equipped.
* Elemental Icons moved to bottom left to not cover the expansion symbol.
* Loadout builder no longer shows duplicate sets.
* Fix equip loadout builder equip to current character.

# 3.10.6 (2016-09-23)

* The DestinyTracker link in the item popup header now includes your perk rolls and selected perk. Share your roll easily!
* Fixed moving consumables in loadouts. Before, you would frequently get errors applying a loadout that included consumables. We also have a friendlier, more informative error message when you don't have enough of a consumable to fulfill your loadout.
* Fixed a bug where when moving stacks of items, the stack would disappear.
* The progress bar around the reputation diamonds is now more accurate.
* Enabled item quality.
* Item Quality is enabled by default for new installs.
* A new Record Books row in Progress has your Rise of Iron record book.
* Searches now work for all characters and the vault again.
* Can equip loadouts onto the current character from Loadout Builder.
* Added ability to feature toggle items between Beta + Release.

# 3.10.5

* Added Ornaments.

# 3.10.4

* We handle manifest download/cache errors better, by deleting the cached file and letting you retry.
* Date armor ratings end is on 9/20/2016 @ 2AM Pacific.
* Fixed issues with broken images by downloading from Bungie.net with https.
* Loadouts for multi-platform users will now save selected and equipped items for both platforms.  Previously, when switching platforms, loadouts would remove items from the loadout for the opposite platform.

# 3.10.3

* Fixed a "move-canceled" message showing up sometimes when applying loadouts.
* Bugged items like Iron Shell no longer attempt to compute quality. They'll fix themselves when Bungie fixes them.
* Fixed "Aim assist" stat not showing up in CSV (and no stats showing up if your language wasn't English).
* We now catch manifest updates that don't update the manifest version - if you see broken images, try reloading DIM and it should pick up new info.
* Worked around a bug in the manifest data where Ornamenent nodes show up twice.
* DIM won't allow you to move rare Masks, because that'll destroy them.
* The "Random" auto loadout can now be un-done from the loadout menu.
* For non-variable items (emblems, shaders, ships, etc) in a loadout, DIM will use whichever copy is already on a character if it can, rather than moving a specific instance from another character.

# 3.10.2 (2016-09-10)

* Fixed error building talent grid for Hawkmoon.
* Don't attempt to build record books when advisors are not loaded.
* Dragged items now include their border and light level again.
* New-item overlays have been restored (enable in settings).
* Reenable record book progress.
* Better handle errors when record book info isn't available.
* Show an error message if the manifest doesn't load.
* Fix an error when equipping loadouts.
* DIM usage tips will only show up once per session now. You can bring back previously hidden tips with a button in the settings page.

# 3.10.0

* Add ability to create loadouts by selecting sets of perks.
* [#823](https://github.com/DestinyItemManager/DIM/issues/823) Added 'current' property to stores.
* The DIM extension is now much smaller.
* DIM can now display item information in all supported Destiny languages. Choose your language in the settings then reload DIM.
* We now automatically pick up Destiny data updates, so DIM should work after patches without needing an update.
* The Reputation section should match the in-game logos better now.
* Disable new item overlays due to a bug.

# 3.9.2

* [#812](https://github.com/DestinyItemManager/DIM/issues/812) Removed rare masks from the items table used by the random item loadout.

# 3.9.1

* [#801](https://github.com/DestinyItemManager/DIM/issues/801) Resolved error with vendor page character sorting.
* [#792](https://github.com/DestinyItemManager/DIM/pull/792) Warning if user clicks on perks to notify them that they can only be changed in game.
* [#795](https://github.com/DestinyItemManager/DIM/pull/795) Updated strange coin icon for Xur.

# 3.9.0

* New glimmer-based filters, is:glimmeritem, is:glimmerboost, is:glimmersupply
* Add option for new item and its popup to be hidden
* Add ability to exclude items from loadout builder.
* Expand/collapse sections in DIM.
* Double clicking an item will equip it on the current character. 2x click on equipped, dequips.
* Show current vendor items being sold.
* Move popup won't pop up under the header anymore.
* If you have an open loadout, and you click "Create loadout", it switches to the new loadout now instead of leaving the previous loadout open.
* DIM is once again faster.
* The loadout editor won't stay visible when you change platforms.
* Fixed a lot of bugs that would show all your items as new.
* New-ness of items persists across reloads and syncs across your Chrome profile.
* New button to clear all new items. Keyboard shortcut is "x".
* Help dialog for keyboard shortcuts. Triggered with "?".
* When you have two characters of the same class, applying a loadout with a subclass will work all the time now.
* Item class requirements are part of the header ("Hunter Helmet") instead of in the stats area.
* You can search for the opposite of "is:" filters with "not:" filters. For example, "is:helmet not:hunter quality:>90".
* Clicking away from the Xur dialog will close any open item popups.
* Fixed an issue where you could not equip a loadout that included an exotic item when you already had an exotic equipped that was not going to be replaced by the loadout.
* Better handling of items with "The Life Exotic" perk.
* New aliases for rarity filters (is:white, is:green, is:blue, is:purple, is:yellow).
* An alternate option for the "Gather Engrams" loadout can exclude gathering exotic engrams.
* Removed popup notification for new items.
* #798 Keyword searches will now scan perk descriptions.
* #799 Randomize equipped items for current character. Don't look at us if you have to play a match using Thorn.

# 3.8.3

* Fix move popup not closing when drag-moving an item.
* Added ability to and filters for track or untracking quests and bounties.
* Fix issue where some sets would be missing from the loadout builder.
* Fixed #660 where postmaster items would not appear in the Postmaster section of DIM, ie Sterling Treasure after the reset.
* Fixed #697 where loadouts will no longer remove the loadouts for the opposite platform.
* Fix an issue where loadouts will not show any items, or transfer any items.
* Add option to show new item overlay animation

# 3.8.2

* Update filter list to include quality/percentage filters
* Add year column to CSV export scripts
* When you have filtered items with a search, you can select a new search loadout option in the loadout menu to transfer matching items.
* The screen no longer jumps around when clicking on items, and the item details popup should always be visible.
* Dialogs should be sized better now.
* Fix character order in move popup buttons.
* Restored the ability to set a maximum vault size. "Auto" (full width) is still an option, and is the default.
* Armor quality is shown in Xur, loadouts, and the infusion dialog if advanced stats is turned on.
* "Take" stackables works again.

# 3.8.1

* Added steps to Moments of Triumph popup (and other record books.)
* Fixed wobbly refresh icon.
* Fixed single item stat percentages.
* Fixed armor export script.
* Possible fix for loadout builder.

# 3.8.0

* Loadout builder redesign and major performance enchancements.
* Items in the postmaster now have quality ratings, can use the infusion fuel finder, show up in the infusion fuel finder, compare against currently equipped items, etc. They behave just like a normal item except you can't move them and they're in a different spot.
* The vault width preference has been removed - the vault now always takes up all the remaining space on the screen.
* Section headers don't repeat themselves anymore.
* Drop zones for items are larger.
* Returning from the min-max tool no longer greets you with a blank, item-less screen.
* Fixed a bug where loadouts were not properly restricted to the platform they were created for.
* Xur's menu item will properly disappear when he leaves for the week.
* New items are marked with a "shiny" animation, and there are notifications when new items appear.
* The loadout menu may expand to fill the height of the window, but no more. The scrollbar looks nicer too.
* Items can now be made larger (or smaller) in settings. Pick the perfect size for your screen!
* The item info popup has a new header design. Let us know what you think!
* Changing settings is faster.
* You can now download your weapon and armor data as spreadsheets for the true data nerds among us.
* The settings dialog is less spacious.
* Engrams and items in the postmaster can now be locked (and unlocked).
* The buttons on the move item popup are now grouped together by character.
* When the "Hide Unfiltered Items while Filtering" option is on, things look a lot nicer than they did.
* DIM is generally just a little bit snappier, especially when scrolling.
* Clicking the icon to open DIM will now switch to an active DIM tab if it's already running.
* Bungie.net will open in a new tab as a convenience for expired cookies.
* Items in the Postmaster are sorted by the order you got them, so you know what'll get bumped when your postmaster is full.
* Clicking the loadout builder button again, or the DIM logo, will take you back to the main screen.
* You may now order your characters by the reverse of the most recent, so the most recent character is next to the vault.

# 3.7.4

* Removed the option to hide or show the primary stat of items - it's always shown now.
* Add mode selection full/fast for users willing to wait for all best sets.
* Loadout menus are now scrollable for users with over 8 custom loadouts on a single character.
* Changing the character sort order now applies live, rather than requiring a refresh.
* Use most recently logged in player to start with loadout builder.
* Search queries will exclude the token `" and "` as some users were including that when chaining multiple filters.
* Fix UI issue on move popup dialog that had some numbers expanding outside the dialog.
* Consolidate beta icons to the icons folder.

# 3.7.3

* Fix rounding error that prevented some loadout sets from showing up.
* Added filter for quality rating, ex - quality:>90 or percentage:<=94

# 3.7.2

* Always show locked section in loadout builder.
* Fix NaN issue in loadout builder.
* Fix issues with 'create loadout' button in loadout builder.
* For item lvling dont prefer unlvled equiped items on other characters.
* Various Loadout builder bug fixes and performance updates.

# 3.7.1

* Various Loadout builder bug fixes and performance updates.

# 3.7.0

* Added new armor/loadout tier builder.
* Fix for all numbers appearing red in comparison view.
* Updated to latest stat estimation forumla.
* Use directive for percentage width.

# 3.6.5

* Fix an issue where warlocks would see loadouts for all the other classes.

# 3.6.2 & 3.6.3 (2016-05-23)

* Add warning if the lost items section of the postmaster has 20 items.
* Stat bars are more accurately sized.
* Add vendor progress
* Add prestige level with xp bar under characters to replace normal xp bar after level 40.
* It is no longer possible to choose column sizes that cause the vault to disappear.
* The Vault now has a character-style header, and can have loadouts applied to it. Full-ness of each vault is displayed below the vault header.
* New option to restore all the items that were in your inventory before applying a loadout, rather than just the equipped ones.
* You can now undo multiple loadouts, going backwards in time.

# 3.6.1

* Removed the "Only blues" option in the infusion fuel finder, because it wasn't necessary.
* Engram searches and the engram loadout features won't mistake Candy Engrams for real engrams.
* Items in the Postmaster include their type in the move popup, so they're easier to distinguish.
* Sometimes equipping loadouts would fail to equip one of your exotics. No more!
* Add an 'is:infusable' search filter.
* Add 'is:intellect', 'is:discipline', 'is:strength' search filters for armor.
* XP Progress on bar items

# 3.6.0 (2016-05-03)

* Bring back the infusion dialog as an Infusion Fuel Finder. It doesn't do as much as it used to, but now it's optimized for quickly finding eligable infusion items.
* Fix a bug where hovering over a drop zone with a consumable/material stack and waiting for the message to turn green still wouldn't trigger the partial move dialog.
* Added a new "Item Leveling" auto-loadout. This loadout finds items for you to dump XP into. It strongly favors locked items, and won't replace an incomplete item that you have equipped. Otherwise, it goes after items that already have the most XP (closest to completion), preferring exotics and legendaries if they are locked, and rares and legendaries if they're not locked (because you get more materials out of disassembling them that way).
* There's a new setting that will show elemental damage icons on your weapons. Elemental damage icons are now always shown in the title of the item popup.
* Elder's Sigil won't go above 100% completion for the score portion anymore.
* Added roll quality percentage indicator. You can now see how your intellect/discipline/strength stacks up against the maximum stat roll for your armor.
* DIM is smarter about what items it chooses to move aside, or to equip in the place of a dequipped item.
* Added a new "Gather Engrams" loadout that will pull all engrams to your character.

# 3.5.4

* We won't try to equip an item that is too high-level for your character when dequipping items.
* Fix a regression where subclasses wouldn't show up in Loadouts. They're still there, they just show up now!
* Fixed another bug that could prevent item popups from showing up.
* The vault can now be up to 12 items wide.
* Sterling Treasure, Junk Items, and SLR Record Book added to DIM.
* Manifest file updated.

# 3.5.3

* Fixed a bug that would prevent the loading of DIM if Spark of Light was in the postmaster.
* Fixed a bug that prevented the Xur dialog from rendering.

# 3.5.2

* Fix a bug where item details popups would show above the header.
* Fix showing Sterling Treasures in Messages.
* Better error handling when Bungie.net is down.
* Fix a bug where having items in the postmaster would confuse moves of the same item elsewhere.
* Fix a bug where item comparisons no longer worked.
* Added support for the classified shader "Walkabout".

# 3.5.1

* The Infusion Calculator has been removed, now that infusions are much more straightforward.
* Pressing the "i" key on the keyboard will toggle showing item details in the item popup.
* Add a menu item for when Xur is in town. This brings up a panel with Xur's wares, how much everything costs, how many strange coins you have, and lets you show the item details popup plus compare against any version of exotics you might already have to see if there's a better roll.

# 3.5 (2016-04-11)

* DIM will now go to great lengths to make sure your transfer will succeed, even if your target's inventory is full, or the vault is full. It does this by moving stuff aside to make space, automatically.
* Fixed a bug that would cause applying loadouts to fill up the vault and then fail.
* Fixed a bug where DIM would refuse to equip an exotic when dequipping something else, even if the exotic was OK to equip.
* When applying a loadout, DIM will now equip and dequip loadout items all at once, in order to speed up applying the loadout.
* The search box has a new style.
* Item moves and loadouts will now wait for each other, to prevent errors when they would collide. This means if you apply two loadouts, the second will wait for the first to complete before starting.
* Item details are now toggled by clicking the "i" icon on the item popup, rather than just by hovering over it.

# 3.4.1

* Bugfix to address an infinite loop while moving emotes.

# 3.4.0

* Moving and equipping items, especially many at a time (loadouts) is faster.
* When you save a loadout, it is now scoped to the platform it's created on, rather than applying across accounts. Loadouts created on one account used to show on both accounts, but wouldn't work on the wrong account.
* You can now move partial amounts of materials. There's a slider in the move popup, and holding "shift" or hovering over the drop area will pop up a dialog for draggers. You can choose to move more than one stack's worth of an item, up to the total amount on a character.
* New commands for materials to consolidate (move them all to this character) and distribute (divide evenly between all characters).
* Loadouts can now contain materials and consumables. Add or remove 5 at a time by holding shift while clicking. When the loadout is applied, we'll make sure your character has *at least* that much of the consumable.
* Loadouts can now contain 10 weapons or armor of a single type, not just 9.
* When making space for a loadout, we'll prefer putting extra stuff in the vault rather than putting it on other characters. We'll also prefer moving aside non-equipped items of low rarity and light level.
* The is:engram search filter actually works.
* Fixed an error where DIM would not replace an equipped item with an instance of the same item hash. This would cause an error with loadouts and moving items. [448](https://github.com/DestinyItemManager/DIM/issues/448)
* Loadouts can now display more than one line of items, for you mega-loadout lovers.
* Items in the loadout editor are sorted according to your sort preference.

# 3.3.3 (2016-03-08)

* Infusion calculator performance enhancements
* Larger lock icon
* Completed segments of Intelligence, Discipline, and Strength are now colored orange.

# 3.3.2 (2016-03-04)

* If multiple items in the infusion calculator have the same light, but different XP completion percentage, favor suggesting the item with the least XP for infusion.
* Keyword search also searches perks on items.
* New search terms for is:engram, is:sword, is:artifact, is:ghost, is:consumable, is:material, etc.
* Items can be locked and unlocked by clicking the log icon next to their name.
* Display intellect/discipline/strength bars and cooldown for each character
* Loadouts have a "Save as New" button which will let you save your modified loadout as a new loadout without changing the loadout you started editing.
* Autocomplete for search filters.
* Comparing stats for armor now shows red and green better/worse bars correctly.
* Fixed showing magazine stat for weapons in the vault.
* Fixed infusion material cost for Ghosts and Artifacts (they cost motes of light).
* Fix a case where the item properties popup may be cut off above the top of the screen.
* Transfer/equip/dequip actions for edge cases will now succeed as expected without errors.
* Manifest file update.

# 3.3.1 (2016-02-19)

* Updated the manifest file.

# 3.3 (2016-02-15)

* Infusion auto calculator is much faster.
* Items in the infusion calculator don't grey out when a search is active anymore.
* Full cost of infusions is now shown, including exotic shards, weapon parts / armor materials, and glimmer.
* Show a better error message when trying to equip an item for the wrong class. Before it would say you weren't experienced enough.
* Add a button to the infusion calculator that moves the planned items to your character.
* Add a filter to the infusion calculator to limit the search to only rare (blue) items.
* The infusion auto calculator runs automatically, and now presents a list of different attack/defense values for you to choose from. Selecting one will show the best path to get to that light level.
* The infusion calculator greys out items that are already used or are too low light to use, rather than hiding them.
* The item move popup now has an entry for the infusion calculator, to make it easier to find.
* Hold Shift and click on items in the infusion calculator to prevent the calculator from using that item.
* If you have an exotic class item (with "The Life Exotic" perk) equipped, you can now equip another exotic without having the class item get automatically de-equipped. Previously, this worked only if you equipped the non-class-item exotic first.
* Armor, Artifacts, and Ghosts now show the difference in stats with your currently equipped item. Also, magazine/energy between swords and other heavy weapons compares correctly.
* The is:complete, is:incomplete, is:upgraded, is:xpincomplete, and is:xpcomplete search keywords all work again, and their meanings have been tweaked so they are all useful.
* The talent grid for an item are now shown in the item details, just like in the game, including XP per node.
* Subclasses show a talent grid as well!
* The item stats comparison will no longer be cleared if DIM reloads items while an item popup is open.
* Bounties and quests are now separated, and under their own "Progress" heading.
* Bounties, quests, and anything else that can have objectives (like test weapons and runes) now show their objectives and the progress towards them. As a result, completion percentages are also now accurate for those items.
* Descriptions are now shown for all items.
* Include hidden stats "Aim Assist" and "Equip Speed" for all weapons. You can still see all hidden stats by visiting DTR via the link at the top of item details.
* Weapon types are now included in their popup title.
* Removed Crimson Days theme.  It will return.
* Fixed issue at starts up when DIM cannot resolve if the user is logged into Bungie.net.

# 3.2.3

* Updated Crimson Days Theme.
* Removed verge.js

# 3.2.2

* Updated Crimson Days Theme.

# 3.2.1 (2016-02-04)

* Crimson Days theme.
* Weapons and armor now show all activated perks (including scopes, etc), in the same order they are shown in the game.
* Only display the "more info" detail icon if there's something to show.
* If you try to move an item into a full inventory, we'll reload to see if you've already made space in the game, rather than failing the move immediately.
* The Infusion dialog now has a "Maximize Attack/Defense" button that figures out how to get the highest stats with the fewest number of infusions.
* You can now create a loadout based on what you've got equipped by selecting "From Equipped" in the "Create Loadout" menu item.
* After applying a loadout, a new pseudo-loadout called "Before 'Your Loadout'" appears that will put back the items you had equipped.

# 3.2

* In the "Loadouts" dropdown is a new "Maximize Light" auto-loadout that does what it says, pulling items from all your characters and the vault in order to maximize your character's light.
* Lots of performance improvements! Loading DIM, refreshing, moving items, and searching should all be faster.
* DIM will now refresh immediately when you switch back to its tab, or come back from screensaver, etc. It won't automatically update when it's in the background anymore. It still periodically updates itself when it is the focused tab.
* New "is:year1" and "is:year2" search filters.
* Artifacts now have the right class type (hunter, titan, etc).
* The reload and settings icons are easier to hit (remember you can also hit "R" to reload.
* The move popup closes immediately when you select a move, rather than waiting for the move to start.
* New sort option of "rarity, then primary stat".<|MERGE_RESOLUTION|>--- conflicted
+++ resolved
@@ -1,11 +1,8 @@
 # Next
 
-<<<<<<< HEAD
 * The settings page now shows how much of your local storage quota is being used by DIM (if your browser supports it).g
-=======
 * Add search filters based on character location on dim (is:inleftchar / inmiddlechar / inrightchar) and for vault (is:invault) and current/last logged character (incurrentchar), that is marked with a yellow triangle.
 * Fixed a bug where the "Restore Old Versions" tool wouldn't actually let you see and restore old versions.
->>>>>>> 4a82c488
 
 # 4.49.1 (2018-04-23)
 
