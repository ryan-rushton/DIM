--- conflicted
+++ resolved
@@ -5,15 +5,12 @@
 # 5.48.0 (2019-09-29)
 
 * Our stat calculations are ever so slightly more accurate.
-<<<<<<< HEAD
 * Happy wish list icon moved into the polaroid strip.
-=======
 * Collections page now includes equipped/owned Weapon and Armor mods.
 * UI fixes for shifting page content, subclasses, and some labels & alert messages.
 * Drag and drop on mobile no should longer spawn a context menu.
 * Emblems now display their selected variations.
 * Filter by season names (i.e. `season:opulence`) and masterwork type (`masterwork:handling`)
->>>>>>> ceda2c05
 
 # 5.47.0 (2019-09-22)
 
