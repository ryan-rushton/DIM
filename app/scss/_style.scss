/* Local Variables:     */
/* css-indent-offset: 2 */
/* End:                 */

:root {
  --item-size: 44px;
}


div:focus, span:focus {
  outline-width: 0;
}

/**
  New Item overlay area
**/

@keyframes new_overlay {
  0%   { transform: translate(calc(-1*var(--item-size)), calc(-1*var(--item-size))) scale(2)}
  100% { transform: translate(var(--item-size), var(--item-size)) scale(2)}
}

.new_overlay {
  animation: new_overlay 5s infinite;
  width: var(--item-size);
  height: var(--item-size);
}

.new_overlay_overflow {
  width: var(--item-size);
  height: var(--item-size);
  overflow: hidden;
}

/**
  Header Area
**/

.currency img {
  vertical-align: text-bottom;
  height: 17px;
  width: 17px;
}

.logo {
  background: url('../logo.png') no-repeat;
  background-position: left center;
  background-size: 24px;
  height: 24px;
  padding-left: 32px;
  color: #999;
  font-size: 16px !important;
  font-weight: bold;
  color: $orange !important;
}

#header {
  #user {
    color: white;
  }
  .fa {
    font-size: 15px;
    color: #fafafa;
  }
  .content span {
    vertical-align: middle;
    margin: 0 8px;
    text-decoration: none;
    display: inline-block;
    font-size: 13px;
    line-height: 25px;
    text-align: center;
    -webkit-touch-callout: none;
    user-select: none;
  }
}

#actions {
  margin-top: 1px;
  .fa {
    font-size: 20px;
    &:hover {
      color: $orange;
      cursor: pointer;
    }
  }
}

.pull-right {
  float: right;
  text-align: right;
}

.hide-filtered .search-hidden {
  display: none !important;
}

.img.how:before {
  content: '';
  display: block;
  background-image: url(../images/how.png);
  position: absolute;
  height: 16px;
  width: 16px;
  background-size: 16px;
  right: 0;
  box-shadow: inset 0 0 10px 0px #B84;
}

#filter-input {
  width: 250px;
  margin-left: -10px;
  margin-bottom: 4px;
  height: 22px;
  background: rgb(46, 46, 46);
  border: none;
  border-bottom: 1px solid gray;
  color: white;

  &:hover, &:focus {
    background: transparent;
    outline: none;
    border-bottom: 1px solid $orange;
  }
}

dt {
  font-style: italic;
  font-weight: bold;
  margin-top: 8px;
}

dd {
  margin: 3px 20px;
}

.item.search-hidden .item-elem {
  opacity: .20;
}

.modal-dialog {
  position: fixed;
  height: 50%;
  width: 50%;
  background-color: #333;
  z-index: 10001;
  margin: 0 auto;
  top: 0;
  top: 25%;
  left: 25%;
  color: white;
  padding: 20px;
  font-size: 13px;
  border: 1px solid #333;
  &:before {
    content: " ";
    position: absolute;
    z-index: -1;
    top: 0;
    left: 0;
    right: 0;
    bottom: 0;
    border: 5px solid #f5dc56;
  }
}

.about, .app-settings, .filters, .support, .move-amount-popup, .xur, .vendor {
  &.ngdialog {
    position: fixed;
    width: 100%;
    height: 100%;
    color: white;
    z-index: 10000;
    font-size: 13px;
    background: transparent;
    display: flex;
    align-items: center;
    justify-content: center;

    .ngdialog-content {
      max-height: 70%;
      max-width: 50%;
      background-color: #222;
      border: solid 1px #3e3e3e;
      height: 100%;
    }
  }
}

a {
  color: #68a0b7;
  font-size: 13px;
}

.ngdialog {
  box-sizing: border-box;
  position: fixed;
  overflow: auto;
  -webkit-overflow-scrolling: touch;
  z-index: 2;
  top: 0;
  right: 0;
  bottom: 0;
  left: 0;
}

.ngdialog-content > div {
  display: flex;
  flex-direction: column;
  height: 100%;
}

.ngdialog-inner-content {
<<<<<<< HEAD
=======
  overflow-y: auto;
>>>>>>> 62e04a29
  -webkit-overflow-scrolling: touch;
  flex: 1;
  padding: 15px;
}

.ngdialog-close {
  position: absolute;
  top: 20px;
  right: 20px;
  font-size: 20px;
  &:hover {
    color: $orange;
  }
}

/* settings dialog */

.settings td:nth-child(2) {
  white-space: nowrap;
  min-width: 20em;
}

@keyframes ngdialog-fadeout {
  0% {
    opacity: 1;
  }

  100% {
    opacity: 0;
  }
}

@keyframes ngdialog-fadein {
  0% {
    opacity: 0;
  }

  100% {
    opacity: 1;
  }
}


.ngdialog * {
  box-sizing: inherit;
  &:before, &:after {
    box-sizing: inherit;
  }
}

.ngdialog-overlay {
  position: fixed;
  background: rgba(0, 0, 0, 0.85);
  top: 0;
  right: 0;
  bottom: 0;
  left: 0;
  -webkit-backface-visibility: hidden;
  animation: ngdialog-fadein 0s;
}

.ngdialog.ngdialog-closing .ngdialog-overlay {
  -webkit-backface-visibility: hidden;
  animation: ngdialog-fadeout 0s;
}

.ngdialog-content {
  color: #e0e0e0;
  background-color: transparent;
  position: relative;
  z-index: 100;
  .orange {
    color: $orange;
  }
  > div > {
    h1, h2, h3, p, table, dl {
      padding-left: 25px;
      padding-right: 25px;
    }
  }
  form {
    padding: 0;
  }
  h1 {
    margin-top: 0;
    margin-bottom: 0;
    padding: 15px 25px;
    background-color: #101010;
    border-bottom: solid 1px #3e3e3e;
  }
  h2 {
    margin-top: 0;
  }
  > p {
    margin: 5px 0;
  }
  dl {
    background-color: #2F2F2F;
    border-radius: 6px;
    padding: 5px 15px;
    margin: 0 25px;
    margin-bottom: 10px;
  }
  dt {
    font-style: normal;
    font-weight: 400;
    font-size: 1.1em;
    margin-top: 10px;
    color: $orange;
  }
  dd {
    margin: 10px 10px 15px 10px;
  }
  table {
    padding: 0;
    border-collapse: collapse;
    border-spacing: 0;
    background-color: #222;
    tr:nth-child(2n+1) {
      background-color: #1B1B1B;
    }
  }
  tr td:first-child {
    border-left-style: solid;
    border-left-width: 1px;
  }
  td {
    border-color: #1B1B1B;
    border-style: none solid solid none;
    border-top: medium none;
    border-width: medium 1px 1px medium;
    font-size: 13px;
    padding: 6px 9px;
    vertical-align: top;
  }
  input {
    &[type="checkbox"], &[type="radio"] {
      display: inline-block;
      width: 15px;
      height: 15px;
    }
  }
}

#filter-view td span {
  margin: 2px 4px;
  color: #eee;
  display: block;
  &:hover {
    color: #68a0b7;
    cursor: pointer;
  }
}

h2, h3 {
  margin-top: 20px;
  margin-bottom: 15px;
}

.ngdialog-inner-content > p {
  margin: 5px 0;
}

.ngdialog.ngdialog-closing .ngdialog-content {
  -webkit-backface-visibility: hidden;
  animation: ngdialog-fadeout 0s;
}

.ngdialog-close:before {
  content: '\f00d';
  font-family: 'FontAwesome';
  cursor: pointer;
}

body {
  &.ngdialog-open {
    overflow: auto;
  }
  overflow-y: scroll;
  min-width: 410px;
  margin: 0 auto;
  padding-top: 40px;
  background-color: #434444;
  color: white;
  font-family: 'Open Sans', sans-serif;
  font-size:12px;
  > div:first-child {
    padding-top: 10px;
  }
}

.ngdialog {
  ::-webkit-scrollbar {
    width: 3px;
  }

  ::-webkit-scrollbar-track {
    background: rgba(228, 228, 228, 0.2);
    border-radius: 3px;
  }

  ::-webkit-scrollbar-thumb {
    background: #E4E4E4;
    border-radius: 3px;
  }
}

#system {
  outline: none;
  margin-top: 1px;
  background-color: #fafafa;
}

input, select, option {
  font-family: 'Open Sans', sans-serif;
}

#header {
  position: fixed;
  z-index: 5;
  top: 0;
  left: 0;
  right: 0;
  height: 50px;
  background-color: #222;
  border-bottom: solid 1px #6D6D6D;
  .header-right {
    cursor: default;
    float: right;
  }
}

#system {
  float: right;
  margin-right: 5px;
  cursor: pointer;
  option {
    cursor: pointer;
  }
}

#filter-view ul {
  padding-left: 2em;
}

#filter-text {
  display: inline-block;
  margin-right: 5px;
  vertical-align: middle;
}

img {
  &.elemental {
    width: 16px !important;
    vertical-align: middle;
    margin-right: 3px;
    border-radius: 50%;
    cursor: pointer;
  }
  &.kinetic {
    background-color: black;
  }
  &.arc {
    background-color: $arc;
  }
  &.solar {
    background-color: $solar;
  }
  &.void {
    background-color: $void;
  }
}

.user {
  margin-bottom: 10px;
}

.title {
  flex: 1;
  padding: 0 16px;
  background-color: #353535;
  color: white;
  line-height: 40px;
  height: 40px;
  text-transform: uppercase;
  letter-spacing: 2px;
  font-size: 14px;
  border-bottom: solid 1px #6D6D6D;
  border-top: solid 1px #2B2B2B;
  border-left: solid 1px #2b2b2b;
  .bucket-count {
    float: right;
  }
  .icon {
    width: 30px;
  }
}

.equipped {
  width: calc(var(--item-size) + 8px);
}

.unequipped {
  flex: 1;
  margin-left: 12px;
  margin-right: 20px;

  .vault & {
    margin-left: 0;
    margin-right: 0;
  }
}

.on-drag-enter > div, .on-drag-hover > div {
  background-color: rgba(200, 200, 200, 0.2);
}

.sub-section {
  flex: 1;
  margin-top: 14px;
  margin-bottom: 6px;
  position: relative;
  display: flex;
  flex-direction: row;

  > div {
    white-space: normal;
  }
}

.sub-bucket {
  background-size: var(--item-size);
  background-position: 4px 4px;
  background-image: url('../images/bg_inventory_bucket_single_crop.png');
  background-repeat: no-repeat;
  &.on-drag-hover {
    box-shadow: inset 0 0 6px 0 rgba(200, 200, 200, 0.7);
  }
}

#drag-help {
  font-size: 1.5em;
  position: fixed;
  bottom: 2em;
  transition: transform .5s, opacity .5s, background-color .1s;
  background-color: rgba(0, 0, 0, 0.8);
  left: calc(50% - 15em);
  width: 30em;
  right: 0;
  border-radius: .5em;
  text-align: center;
  padding: .5em .5em;
  color: #e0e0e0;
}

.drag-help-hidden {
  transform: translateY(5em);
  opacity: 0;
}

#drag-help {
  &.drag-shift-activated, &.drag-dwell-activated {
    background-color: rgba(0, 60, 0, 0.8);
  }
}

.item-stat {
  opacity: .85;
  position: absolute;
  bottom: 0;
  right: 0;
  font-size: 9.5px;
  padding: 0 2px;
  background: #ddd;
  color: #000;
  min-width: 10px;
  text-align: center;
  -webkit-user-select: none;
  box-sizing: content-box;
}
.itemQuality .item-stat-no-bg {
  background-color: transparent;
}

.item-quality {
  left: 0;
  text-align: left;
  display: none;
  .itemQuality & {
    display: block;
  }
}

.stat-damage-arc {
  background: $arc;
  color: white;
  text-shadow: 1px 1px 0.5px rgba(0, 0, 0, 0.65);
}

.stat-damage-solar {
  background: $solar;
  color: white;
  text-shadow: 1px 1px 0.5px rgba(0, 0, 0, 0.65);
}

.stat-damage-void {
  background: $void;
  color: white;
  text-shadow: 1px 1px 0.5px rgba(0, 0, 0, 0.65);
}

.item {
  margin: 2px 2px -2px 2px;
  position: relative;
  display: inline-block;
  &.popup-open:before {
    border: solid;
    border-color: rgba(0, 0, 0, 0.8) transparent;
    border-width: .4em .4em 0;
    top: -6px;
    content: "";
    display: block;
    left: 16px;
    position: absolute;
    z-index: 2;
  }

  .item-xp-bar-small {
    position: absolute;
    top: 0;
    left: 0;
    height: 2px;
  }
}

.item-elem {
  background-color: #5c7183;
  cursor: pointer;
  border: 2px solid #DDD;
  > {
    .img, img {
      width: var(--item-size);
      height: var(--item-size);
      background-size: cover;
      display: block;
    }
  }
  .element {
    display: none;
    .show-elements & {
      display: block;
      position: absolute;
      top: 2px;
      left: 2px;
      height: 16px;
      width: 16px;
    }
  }
}

.item .stack {
  position: absolute;
  bottom: 0;
  right: 0;
  padding: 1px;
  max-width: 20px;
  text-align: center;
  background: #F5f5f5;
  color: #24282b;
}

.complete {
  border-color: #f5dc56;
}

.over {
  background: rgba(0, 0, 0, 0.5);
}

dim-store-heading {
  display: block;
}

.character {
  flex: 1;
  margin-bottom: 10px;
  height: 70px;
}

.character-box {
  position: relative;
  height: 50px;
  padding: 0 30px 0 44px;
  /* background: rgba(30, 36, 43, .5); */
  text-shadow: 1px 1px 1px #000000;
  color: #f5f5f5;
  text-decoration: none;
  background-size: cover;
  .emblem {
    position: absolute;
    top: 3px;
    left: 1px;
    width: 38px;
    height: 38px;
    background-color: rgba(0, 0, 0, 0.2);
    background-size: cover;
  }
  .class {
    text-transform: capitalize;
    position: relative;
    display: block;
    top: 5px;
    font-size: 16px;
    font-weight: 400;
  }
}

.character-box {
  .race-gender {
    text-transform: uppercase;
    letter-spacing: 1px;
    font-size: 0.9em;
    top: 1px;
    position: relative;
  }
  .level {
    position: absolute;
    top: 5px;
    right: 35px;
    font-weight: 200;
    font-size: 14px;
  }
  .currency {
    position: absolute;
    top: 4px;
    right: 40px;
    font-weight: 200;
    font-size: 14px;
  }
  .legendaryMarks {
    position: absolute;
    top: 23px;
    right: 40px;
  }
  .level.powerLevel {
    position: absolute;
    top: 20px;
    right: 35px;
    font-weight: 200;
    font-size: 14px;
    color: #f5dc56;
  }
  .powerLevel:before {
    content: "\2726";
    display: inline-block;
    vertical-align: 25%;
    font-size: 50%;
  }
}

.levelBar {
  height: 4px;
  background-color: rgba(245, 245, 245, 0.1);
  width: 100%;
  position: absolute;
  bottom: 0;
  left: 0;

}

.barFill {
  background-color: #5da469;
  width: 0%;
  height: 100%;

  .moteProgress & {
    background-color: #00aae1;
    opacity: .6;
  }
}

/* INT/DIS/STR bars */
.stat-bars {
  width: 100%;
  opacity: .8;
  display: flex;
  flex-direction: row;
  margin-top: 4px;
  .stat {
    flex: 1;
    display: flex;
    flex-direction: row;
    align-items: center;
    margin-right: 8px;
    &:last-child {
      margin-right: 0;
    }
    .bar {
      flex: 1;
      height: 7px;
      margin-left: 1px;
      border-radius: 1px;
      background-color: gray;
      overflow: hidden;
      .progress {
        height: 100%;
        background-color: white;
        &.complete {
          background-color: #FB9F28;
        }
      }
    }
    img {
      height: 16px;
      width: 16px;
      margin-right: 2px;
    }
  }
}

.vault-capacity {
  display: flex;
  flex-direction: row;
  align-items: center;
  justify-content: space-between;

  height: 16px;
  margin-top: 4px;
  .vault-bucket {
    flex: 1;
    margin-right: 8px;
    text-align: center;
    display: flex;
    flex-direction: row;
    align-items: center;

    &:last-child {
      margin-right: 0;
    }
  }

  .vault-bucket-tag {
    height: 16px;
    width: 16px;
    text-align: center;
  }

  .vault-fill-bar {
    flex: 1;
    height: 7px;
    background-color: gray;
    border-radius: 1px;
    overflow: auto;
    margin-left: 2px;
  }
  .fill-bar {
    background-color: #FB9F28;
    height: 100%;
  }
  .vault-full {
    background-color: #cc3535;
  }
}

.loadout-button {
  position: absolute;
  top: 0;
  right: 0;
  background-color: rgba(120, 120, 120, 0.7);
  width: 30px;
  height: 46px;
  color: rgba(200, 200, 200, 1);
  text-align: center;
  font-size: 15px;
  line-height: 41px;
  padding: 0;
  border: 1px solid rgba(0, 0, 0, 0.1);
  box-sizing: border-box;
  cursor: pointer;
  &:hover {
    background-color: rgba(160, 160, 160, 0.8);
    border: 1px solid rgba(32, 32, 32, 0);
    color: rgba(245, 245, 245, 1);
  }
  .active {
    background-color: rgba(10, 10, 10, 0.25);
    color: rgba(245, 245, 245, 0.75);
  }
}

.loadout-popup-content {
  line-height: 35px;
  background-color: #3A4150;
  color: #E4E4E4;
}

.loadout-menu {
  position: relative;
}

.ngdialog.loadout-popup {
  position: absolute;
  display: block;
  width: 100%;
  max-height: calc(100vh - 121px);
  overflow: auto;
  z-index: 2;
  top: 0;
  bottom: initial;
  margin: 0;
  padding: 0;
  border: solid 1px #131313;
  border-top: none;
  color: rgba(245, 245, 245, 0.6);
  margin-bottom: 10px;
  cursor: pointer;
}

.vendor {
  .ngdialog-content {
    height: fit-content !important;
    max-height: 100% !important;
    width: 50% !important;
  }
  .ngdialog-inner-content {
    overflow-y: scroll;
    width: 100%;
    height: 75vh;
    background-color: #434444;
  }
  .vendor-button {
    cursor: pointer;
    background-color: gray;
    padding: 3px 10px;
    box-shadow: inset 0px 0px 1px black;
    display: inline-block;
    &:hover {
      background-color: #E8A534;//$orange;
    }
    &:active, &.selected {
      box-shadow: none;
      background-color: #E8A534;//$orange;
    }
    input {
      display: none;
    }
  }
  h2 {
    margin: 0;
  }
  h3 {
    margin: 0;
  }
  .selectionPanel p {
    display:inline-block;
  }
  .selectionPanel {
    text-align: center;
  }
  .vendorContainer {
    display: flex;
    flex-direction: row;
    flex-wrap:wrap;
    justify-content: center;
  }
  .vendorBlock {
    margin-right: 20px;
  }
  .vendorHeader {
    display: flex;
    align-items: center;
    padding-bottom: 10px;
    justify-content: center;
  }
  .vendorRow {
    display:flex;
    flex-direction: row;
    flex-wrap:wrap;
    justify-content: center;
  }
  .sub-bucket {
    background-size: 44px;
    background-position: 2 2;
    background-image: url("../images/bg_inventory_bucket_single_crop.png");
    background-repeat: no-repeat; 
  }
  .unequipped {
    margin-bottom: 5px;
  }
  .itemType {
    display:flex;
    flex-direction: row;
    flex-wrap: wrap;
  }
  .vendorIcon {
    width: 31px;
    height: 31px;
    margin-left:10px;
  }
  .vendorItem {
    display: inline-block;
    margin-right: 3px;
    margin-bottom: 5px;
    &:last-child {
      margin-right: 10px;
    }
  }
  .currency img {
    height: 12px;
    width: 12px;
  }
  .cost {
    margin-top: 6px;
    font-size: 10px;
  }
  .notenough {
    color: #CC5C58;
  }
}

.xur {
  .ngdialog-content {
    height: fit-content !important;
    max-height: 100% !important;
  }
  h2 {
    margin: 0;
  }
  .items {
    margin: .25em 0 .75em 0;
    display: flex;
    flex-direction: row;
  }
  .xurItem {
    display: flex;
    flex-direction: column;
    align-items: center;
    margin-right: 0px;
    &:last-child {
      margin-right: 0;
    }
  }
  .currency img {
    height: 12px;
    width: 12px;
  }
  .cost {
    margin-top: 6px;
    font-size: 10px;
  }
  .notenough {
    color: #CC5C58;
  }
}

.move-popup {
  background-color: #222;
  cursor: default;
  bottom: 50px;
  min-height: 77px;
  .interaction {
    display: flex;
    flex-direction: row;
  }
  .item-name {
    background-color: #fff;
    color: #000;
    padding: 5px 28px 5px 5px;
    text-overflow: ellipsis;
    text-transform: uppercase;
    letter-spacing: 1px;
    overflow: hidden;
    white-space: nowrap !important;
  }
  .bounty-description {
    padding: 5px;
    display: inline-block;
  }
}

.ngdialog.xur-move-popup, .ngdialog.vendor-move-popup {
  position: fixed;
  height: 0;
  z-index: 10000;
  height: fit-content;
  box-shadow: 0px 0px 10px rgba(0, 0, 0, .8);
  .compare-items {
    margin-top: 0;
    display: flex;
    flex-direction: row;
  }
  .more-item-details {
    margin-top: 0;
  }
  .item {
    opacity: 0.2;
  }
  .selected {
    opacity: 1.0;
  }
  a {
    outline: 0;
  }
}

.move-amount {
  display: flex;
  flex-direction: row;
  align-items: center;
  margin: 0 10px;
}

.move-amount-slider {
  flex: 1;
  margin: 0 10px;
}

.move-amount input {
  margin-left: 10px;
  width: 3em;
}

.move-amount-arrow {
  font-size: 16px;
  cursor: pointer;
  color: gray;
  &:hover {
    color: white;
  }
}

.move-amount-popup {
  .ngdialog-content {
    width: 40em;
    background-color: #222;
    border: solid 1px #3e3e3e;
    overflow-y: scroll;
  }
  .ngdialog-inner-content {
    padding-left: 0;
    padding-right: 0;
  }
  h1 {
    display: flex;
    align-items: center;
    padding-top: 10px;
    padding-bottom: 14px;
    padding-left: 10px !important;
    font-size: 1.65em;
  }
  .item {
    margin-right: .5em;
  }
  .buttons {
    text-align: center;
    margin-top: 1em;
  }
  button {
    border: 1px solid #3e3e3e;
    color: #e0e0e0;
    background-color: #101010;
    padding: 8px 16px;
    font-size: 1.4em;
    &:hover {
      background-color: #444;
      border-color: black;
    }
  }
}

/* rzslider */

rzslider {
  position: relative;
  display: inline-block;
  width: 100%;
  height: 4px;
  top: -2px;
  vertical-align: middle;
  user-select: none;
  span {
    position: absolute;
    display: inline-block;
    white-space: nowrap;
  }
  .rz-base {
    width: 100%;
    height: 100%;
    padding: 0;
  }
  .rz-bar-wrapper {
    left: 0;
    z-index: 1;
    width: 100%;
    height: 32px;
    padding-top: 16px;
    margin-top: -16px;
    box-sizing: border-box;
    &.rz-draggable {
      cursor: move;
    }
  }
  .rz-bar {
    left: 0;
    z-index: 1;
    width: 100%;
    height: 4px;
    background: gray;
    border-radius: 2px;
    &.rz-selection {
      z-index: 2;
      background: white;
      border-radius: 2px;
    }
  }
  .rz-pointer {
    top: -6px;
    z-index: 3;
    width: 16px;
    height: 16px;
    cursor: pointer;
    border: 5px solid white;
    background-color: white;
    border-radius: 50%;
    &:focus {
      outline: none;
      background-color: #0db9f0;
    }
  }
  .rz-bubble {
    display: none;
    &.rz-selection {
      top: 16px;
    }
    &.rz-limit {
      color: #55637d;
    }
  }
}

/**
 * Move Popup - Details
 */

.item-details {
  margin: 10px;
}

.item-description {
  margin: 5px 10px;
  white-space: pre-wrap;
}

.item-perks {
  margin: 5px 10px;
}

.stats {
  width: 100%;
  display: table;
  border-spacing: 0 4px;

  .stat-box-row {
    overflow: hidden;
    margin-bottom: 4px;
    display: table-row;
  }
  .stat-box-cell {
    display: table-cell;
    line-height: 14px;
    white-space: nowrap;
    vertical-align: middle;
  }
  .stat-box-text {
    padding-right: 8px;
    padding-left: 10px;
    text-align: right;
  }
  .stat-box-val {
    text-align: left;
    padding-right: 10px;
    padding-left: 5px;
  }
  .higher-stats {
    color: #7DC878;
  }
  .lower-stats {
    color: #985C58;
  }
  .stat-box-outer {
    display: table-cell;
    height: 14px;
    line-height: 14px;
    background-color: #333;
    width: 100%;
  }
  .stat-box-inner {
    display: block;
    height: 100%;
    float: left;
    line-height: 14px;
    background-color: #333;
    background-color: white;
    color: black;
    line-height: 20px;
    &.higher-stats {
      background-color: #7DC878;
    }
    &.lower-stats {
      background-color: #985C58;
    }
  }
}

.objective-row {
  display: flex;
  flex-direction: row;
  margin-bottom: 4px;
}

.objective-checkbox {
  width: 17px;
  height: 17px;
  border: 1px solid #999;
  margin-right: 4px;
}

.objective-complete {
  opacity: 0.5;
  .objective-progress {
    background-color: #111;
  }
  .objective-progress-bar {
    display: none;
  }
  .objective-checkbox div {
    margin: 2px;
    height: 11px;
    width: 11px;
    background-color: #7DC878;
  }
}

.objective-progress {
  flex: 1;
  background-color: black;
  position: relative;
  min-height: 17px;
  display: flex;
  flex-direction: row;
  align-items: center;
  color: white;
}

.objective-progress-bar {
  background-color: #7DC878;
  position: absolute;
  top: 0;
  left: 0;
  bottom: 0;
}

.objective-description {
  position: relative;
  padding: 0 4px;
  flex: 1;
}

.objective-text {
  margin-right: 4px;
  z-index: 100;
}

.objective-boolean {
  .objective-progress-bar, .objective-text {
    display: none;
  }
  .objective-progress {
    background-color: transparent;
  }
  .objective-description {
    padding: 0;
  }
}

.talent-grid {
  max-width: 100%;
  height: auto;
  width: auto;
}

.talent-node-xp {
  fill: rgba(255, 255, 255, 0.1);
  stroke: none;
}

.talent-node-showxp .talent-node-xp {
  stroke: #5EA16A;
}

.talent-node-activated .talent-node-xp {
  fill: #4887ba;
}

.talent-node-img {
  opacity: 0.25;
}

.talent-node-activated .talent-node-img {
  opacity: 1;
}

.talent-node-default .talent-node-xp {
  fill: rgba(255, 255, 255, 0.4);
}

g {
  outline-width: 0;
}

#content {
  margin: 0 4em;
  margin-top: 15px;
  user-select: none;
}

#header {
  min-width: 952px;
  .content {
    margin: 0 4em;
    padding: 12px 0;
    > {
      .link, .header-right {
        margin-top: 1px;
      }
    }
  }
}

.stores {
  display: block;
  // 90px margin to make room for the fixed header
  margin-top: 90px;
}

.store-row {
  width: 100%;
  display: flex;
  flex-direction: row;

  // Bit of a hack to make things line up
  &.items:last-child .store-cell {
    padding-bottom: 14px;
  }
}

.store-cell {
  flex-shrink: 0;
  display: flex;
  margin-right: 12px;

  &.vault {
    background-color: rgba(245, 245, 245, 0.25);
    padding: 0 12px 1px;
    margin-left: -12px;
    margin-right: 0;
    width: auto;
    flex: 1;
  }
}

.store-header {
  position: fixed;
  top: 64px;
  z-index: 10;
}


/* Loadout editor */

#loadout-drawer {
  left: 0;
  right: 0;
  position: fixed;
  width: 100%;
  z-index: 3;
  bottom: 0;
  background: rgba(195, 188, 180, 0.9);
  color: #1a1e24;
  box-shadow: 0 -1px 30px 2px #000;
}

.loadout-item {
  position: relative;
}

.loadout-content {
  padding: 1em;
}

#loadout-contents {
  display: flex;
  flex-direction: row;
  align-items: flex-start;
  min-height: 50px;
  .equipped {
    width: 16px;
    height: 16px;
    display: inline-block;
    position: absolute;
    top: 2px;
    left: 2px;
    background-image: url('../images/spartan.png');
    background-color: rgba(255, 0, 0, 0.6);
    background-size: 16px 16px;
  }
}

.loadout-bucket {
  display: flex;
  margin-right: 8px;
  flex-direction: row;
  flex-wrap: wrap;
  align-items: flex-start;
}

/* Loadouts Dropdown */

.loadout-list {
  margin: 0;
  padding: 0;
  list-style: none;
}

.loadout-set {
  display: flex;
  flex-direction: row;
  padding-left: 0px;
  overflow: hidden;
  border-top: solid 1px #383838;
  border-bottom: solid 1px #111;
  background-color: #222;

  &:hover {
    background-color: #151515;
    border-top: solid 1px #151515;
  }

  span:first-child {
    flex: 1;
    padding: 0 10px;
    overflow: hidden;
    text-overflow: ellipsis;
    white-space: nowrap !important;
    .fa {
      width: 12px;
      margin-right: 2px;
      text-align: center;
    }
    img.fa {
      transform: translateY(1px);
    }
  }

  span:not(:first-child) {
    padding: 0 12px;
    text-align: center;
    color: #888;
    .fa {
      font-size: 1.2em;
    }
    &:hover {
      background-color: #68a0b7;
      color: #222;
    }
  }
}

.button-extra {
  text-align: center;
}

.ng-hide {
  display: none;
}

.ngdialog {
  position: absolute;
  display: block;
  background-color: #222;
  top: 0;
  -webkit-overflow-scrolling: touch;
  z-index: 3;
  top: initial;
  left: initial;
  right: initial;
  overflow: visible;
  h1 {
    font-weight: 400;
  }
}

h2, h3, h4 {
  font-weight: 400;
}

.drag-enter {
  background-color: rgba(255, 255, 255, 0.1);
}

.drag-hover {
  background-color: rgba(255, 255, 255, 0.2);
}

.on-dragging .ngdialog {
  display: none;
}

.ng-hide {
  display: none !important;
}

.close {
  width: 16px;
  height: 16px;
  display: inline-block;
  position: absolute;
  top: 2px;
  right: 2px;
  background-image: url('../images/close.png');
  background-size: 16px 16px;
  background-color: rgba(100, 100, 100, 0.6);
  &:hover {
    background-color: rgba(0, 0, 0, 0.6);
  }
}

.toast-title {
  font-weight: bold;
}

.toast-message {
  -ms-word-wrap: break-word;
  word-wrap: break-word;
  a, label {
    color: white;
  }
  a:hover {
    color: #cccccc;
    text-decoration: none;
  }
}

.toast-close-button {
  position: relative;
  right: -0.3em;
  top: -0.3em;
  float: right;
  font-size: 20px;
  font-weight: bold;
  color: white;
  text-shadow: 0 1px 0 white;
  &:hover, &:focus {
    color: #000000;
    text-decoration: none;
    cursor: pointer;
  }
}

/*Additional properties for button version
   iOS requires the button element instead of an anchor tag.
   If you want the anchor version, it requires `href="#"`.*/

button.toast-close-button {
  padding: 0;
  cursor: pointer;
  background: transparent;
  border: 0;
  -webkit-appearance: none;
}

.toast-top-full-width {
  top: 0;
  right: 0;
  width: 100%;
}

.toast-bottom-full-width {
  bottom: 0;
  right: 0;
  width: 100%;
}

.toast-top-left {
  top: 12px;
  left: 12px;
}

.toast-top-center {
  top: 12px;
}

.toast-top-right {
  top: 12px;
  right: 12px;
}

.toast-bottom-right {
  right: 12px;
  bottom: 12px;
}

.toast-bottom-center {
  bottom: 12px;
}

.toast-bottom-left {
  bottom: 12px;
  left: 12px;
}

.toast-center {
  top: 45%;
}

#toast-container {
  position: fixed;
  z-index: 999999;
  /*overrides*/
  &.toast-center, &.toast-top-center, &.toast-bottom-center {
    width: 100%;
    pointer-events: none;
  }
  &.toast-center > div, &.toast-top-center > div, &.toast-bottom-center > div {
    margin: auto;
    pointer-events: auto;
  }
  &.toast-center > button, &.toast-top-center > button, &.toast-bottom-center > button {
    pointer-events: auto;
  }
  * {
    box-sizing: border-box;
  }
  > {
    div {
      margin: 0 0 6px;
      padding: 15px 15px 15px 50px;
      width: 300px;
      border-radius: 3px 3px 3px 3px;
      background-position: 15px 15px;
      background-repeat: no-repeat;
      box-shadow: 0 0 12px #999999;
      color: white;
    }
    :hover {
      box-shadow: 0 0 12px #000000;
      cursor: pointer;
    }
    .toast-info {
      background-image: url("data:image/png;base64,iVBORw0KGgoAAAANSUhEUgAAABgAAAAYCAYAAADgdz34AAAAAXNSR0IArs4c6QAAAARnQU1BAACxjwv8YQUAAAAJcEhZcwAADsMAAA7DAcdvqGQAAAGwSURBVEhLtZa9SgNBEMc9sUxxRcoUKSzSWIhXpFMhhYWFhaBg4yPYiWCXZxBLERsLRS3EQkEfwCKdjWJAwSKCgoKCcudv4O5YLrt7EzgXhiU3/4+b2ckmwVjJSpKkQ6wAi4gwhT+z3wRBcEz0yjSseUTrcRyfsHsXmD0AmbHOC9Ii8VImnuXBPglHpQ5wwSVM7sNnTG7Za4JwDdCjxyAiH3nyA2mtaTJufiDZ5dCaqlItILh1NHatfN5skvjx9Z38m69CgzuXmZgVrPIGE763Jx9qKsRozWYw6xOHdER+nn2KkO+Bb+UV5CBN6WC6QtBgbRVozrahAbmm6HtUsgtPC19tFdxXZYBOfkbmFJ1VaHA1VAHjd0pp70oTZzvR+EVrx2Ygfdsq6eu55BHYR8hlcki+n+kERUFG8BrA0BwjeAv2M8WLQBtcy+SD6fNsmnB3AlBLrgTtVW1c2QN4bVWLATaIS60J2Du5y1TiJgjSBvFVZgTmwCU+dAZFoPxGEEs8nyHC9Bwe2GvEJv2WXZb0vjdyFT4Cxk3e/kIqlOGoVLwwPevpYHT+00T+hWwXDf4AJAOUqWcDhbwAAAAASUVORK5CYII=") !important;
    }
    .toast-wait {
      background-image: url("data:image/gif;base64,R0lGODlhIAAgAIQAAAQCBISGhMzKzERCROTm5CQiJKyurHx+fPz+/ExOTOzu7Dw+PIyOjCwqLFRWVAwKDIyKjMzOzOzq7CQmJLy6vFRSVPTy9AAAAAAAAAAAAAAAAAAAAAAAAAAAAAAAAAAAACH/C05FVFNDQVBFMi4wAwEAAAAh+QQJCQAXACwAAAAAIAAgAAAF3eAljmRpnmh6VRSVqLDpIDTixOdUlFSNUDhSQUAT7ES9GnD0SFQAKWItMqr4bqKHVPDI+WiTkaOFFVlrFe83rDrT0qeIjwrT0iLdU0GOiBxhAA4VeSk6QYeIOAsQEAuJKgw+EI8nA18IA48JBAQvFxCXDI8SNAQikV+iiaQIpheWX5mJmxKeF6g0qpQmA4yOu8C7EwYWCgZswRcTFj4KyMAGlwYxDwcHhCXMXxYxBzQHKNo+3DDeCOAn0V/TddbYJA0K48gAEAFQicMWFsfwNA3JSgAIAAFfwIMIL4QAACH5BAkJABoALAAAAAAgACAAhAQCBIyKjERCRMzOzCQiJPTy9DQyNGRmZMTCxOTm5CwqLHx+fBQWFJyenNTW1Pz6/Dw6PGxubAwKDIyOjNTS1CQmJCwuLPz+/Dw+PHRydAAAAAAAAAAAAAAAAAAAAAAAAAXboCaOZGmeaKoxWcSosMkk15W8cZ7VdZaXkcEgQtrxfD9RhHchima1GwlCGUBSFCaFxMrgRtnLFhWujWHhs2nJc8KoVlWGQnEn7/i8XgOwWAB7JwoONQ4KgSQAZRcOgHgSCwsSIhZMNRZ5CzULIgaWF5h4mhecfIQ8jXmQkiODhYeIiRYGjrG2PxgBARi3IhNMAbcCnwI5BAQpAZ8TIwK6vCQVDwUVKL+WzAANTA210g/VJ8OWxQefByQE4dZMzBoInwh4zrtgn2p725YNthUFTNRuGYB3AYGBHCEAACH5BAkJAB0ALAAAAAAgACAAhAQCBISChFRWVMzKzCQiJOTm5GxqbCwuLJSWlPz6/NTW1AwODJSSlGRmZCwqLOzu7HR2dDQ2NAQGBISGhFxaXNTS1CQmJOzq7GxubDQyNKSmpPz+/Nza3AAAAAAAAAAAAAXfYCeOZGmeaKqurHBdAiuP17Zdc0lMAVHWt9yI8LA9fCPB4xEjARoNSWpis01kBpshFahurqzsZosiGpErScMAUO0maKF8Tq/bTQCIQgFp30cQXhB1BHEcXhx0FgkJFiOHVYlzi42AgoRxeRx8fn+en3UABwedKgsBAwMBCygOCjYKDisLFV4VrCUAtVUKpSZdXl8mB8EbByQWcQPFAyYZxccdB7sV0cvBzbmvvG0LBV4FrFTBYCWuNhyyHRTFFB20trh4BxmdYl4YIqepq0IRxRE+IfDCAFQHARo0NGERAgAh+QQJCQAgACwAAAAAIAAgAIUEAgSEgoRMTkzMyswcHhzk5uR0cnQUFhRcXlwsKiz09vQMCgyMiozU1tQkJiR8fnxkZmT8/vwEBgSEhoRcWlzU0tQkIiT08vR0dnQcGhxkYmQ0MjT8+vwMDgyMjozc2twAAAAAAAAAAAAAAAAAAAAAAAAAAAAAAAAAAAAAAAAAAAAAAAAAAAAAAAAAAAAAAAAAAAAAAAAAAAAAAAAAAAAAAAAAAAAAAAAAAAAAAAAAAAAAAAAAAAAAAAAAAAAAAAAG+UCQcEgsGo/IpHLJXDweC6Z0+IhEHlOjRGIMWLHZoUZx0RQlAajxkFFKFFYFl5m5KNpIySU+X2bIBEoQZBBZGQdMElFhjI2Oj5AgHQEDAw8dQxYeDBaNHRVWVhWYCXsRFwmMXqFWEyAerB6MA6xWA6+xs7URt6VWqIwTu64gDh4eDp6goaORQ5OVAZjO1EgEGhB4RwAYDQ0YAEwIcBEKFEgYrBhLBORxgUYfrB9LELuF8fNDAAaVBuEg7NXCVyRdqHVCGLBiIIQAB1Yc4BXh9uEbwAXuyi2iQI7DuSwHdiFqCEGDtizLRFUDsaGAlQIbVoJYIEDAIiZBAAAh+QQJCQAbACwAAAAAIAAgAIQEAgSMioxcWlz08vQcHhysqqwMDgx8enwsKiykoqRkZmT8+vzEwsQMCgyUlpQkJiS0srQEBgSMjoxcXlz09vQkIiSsrqwUEhQ0MjRsamz8/vwAAAAAAAAAAAAAAAAAAAAF7+AmjmRpnmiqruz2PG0sIssCj4CQJAIgj4/abRNJaI6agu9kCAQaphdJgEQKUIFjgGWsahJYLdf7RTWfLKr3+jsBClVlG5Xb9eb4fImgUBBKDVB4ExRHFGwbGRQLGXMEhUgUfw2QC4IyCmSNDQtHlm2ZXgoiGQsUjW0EnUgLfyKBeYSeiHojfH61uS0GBisVEgEVLRcWRxAXKAgDRwMILMVIECgSVRIrBmS9JtRI1iMVBweuGxerSNolyszOIhjLGs0jEFXSKA8SEkMbcEgWIxfzNBxrw6AKgxIGkM05UOWALhERHJhysOThBgAVWYQAACH5BAkJABkALAAAAAAgACAAhAQGBIyKjERCRMzOzCwuLGRiZPz6/OTm5AwODLSytFRSVNTW1Dw6PHx6fAwKDJSSlERGRNTS1DQyNGxqbPz+/BQSFLy6vFRWVNza3AAAAAAAAAAAAAAAAAAAAAAAAAAAAAXqYCaO5FgFwxBUZeu61ULNFMa+eBvQdJD/owFvFhkBBAwHsBQZUooZyWF2YOQkBNJu6ANMaQeli0AxSEwymi0DcUJeEgPlbEJFAghRe/h+Eeg/Dl9UYks5DF9VhksOAgKFi5GSSwh5kzgVCXIJNxknD5aSCTwJIw8zD5MITpanFKmSCHI8NxUPoJejNKWXLZkznL0vCJ3CxsckDpA/ChYJFzkTBgYTSxc80C4OswbLLhY8Fi/bMwYAJVgl4DTiL9LUJADrFuci1zTZLwD1IwU8BSQuWLCQb1EDHg2QiSDALYvCDAISJLDy8FIIACH5BAkJAB4ALAAAAAAgACAAhAQGBISGhFRSVNTW1CQiJKyqrGRmZOzu7CwuLIyOjGxubPz6/BQSFGRiZOTi5CwqLLy6vDQ2NIyKjFRWVCQmJKyurGxqbPT29DQyNJSSlHRydPz+/BQWFOzq7AAAAAAAAAXhoCeOJElYClGubOs117YtjWuvxCLLi3qbhc6h4FPsdorfiNI5dige43GT9AAkHUcCwCpMNxVP7tgTJY4J1uF7EBl0M8Ooueuo2SOCIkVa11kVX2E2EmgsFH4yBz4uAAkdHVstBAUHQ4xKmZqbnJ2bAhAQAiURGJ4eE0cTIxgzpp0QRxCsrp6xO7MjpaepO6unKxOhv8DFxsfIJBwaChw2DAkZDEocDjIOzi0ZMhlKUjIaLtsb3T8aR+EtDBkJ0yQUBQVQI9XX2ZsDMgMlyxr3mzE2XEgmotCGAARFIHiQ0FMIACH5BAkJABgALAAAAAAgACAAhAQCBISGhDw+POTi5CwuLLS2tPTy9BQSFJyenGRiZDQ2NIyOjLy+vPz6/BweHIyKjFRSVOzq7DQyNLy6vBQWFHRydDw6PPz+/AAAAAAAAAAAAAAAAAAAAAAAAAAAAAAAAAXXICaOZHkcZaquIjVd10SxtFrAcFGrVhBYIwoON9uNAsOA6DCEFTEKBEKxEjQvAtELNxkpGrAGNfW4Plpb2QgxRKjKzfPoVGLj3CnLNUv7hscpSDhKOxJSgDwPP0ZGAACMjAQFDQYFBJA0BAZDBpeYGBQVFUU3TV2YFAMwAzNgTQ2PkBVDFRiuQ7CYszi1pUOnkKmrM5qcnqiiTwQTDQ2Wn9DR0tPUfRKQEBEREDQSFw3XRhEwEd3f4TvjF+XWKgJ8JNnb0QkwCdUlCzAL+CQODAwc9BtIMAQAOw==") !important;
    }
    .toast-error {
      background-image: url("data:image/png;base64,iVBORw0KGgoAAAANSUhEUgAAABgAAAAYCAYAAADgdz34AAAAAXNSR0IArs4c6QAAAARnQU1BAACxjwv8YQUAAAAJcEhZcwAADsMAAA7DAcdvqGQAAAHOSURBVEhLrZa/SgNBEMZzh0WKCClSCKaIYOED+AAKeQQLG8HWztLCImBrYadgIdY+gIKNYkBFSwu7CAoqCgkkoGBI/E28PdbLZmeDLgzZzcx83/zZ2SSXC1j9fr+I1Hq93g2yxH4iwM1vkoBWAdxCmpzTxfkN2RcyZNaHFIkSo10+8kgxkXIURV5HGxTmFuc75B2RfQkpxHG8aAgaAFa0tAHqYFfQ7Iwe2yhODk8+J4C7yAoRTWI3w/4klGRgR4lO7Rpn9+gvMyWp+uxFh8+H+ARlgN1nJuJuQAYvNkEnwGFck18Er4q3egEc/oO+mhLdKgRyhdNFiacC0rlOCbhNVz4H9FnAYgDBvU3QIioZlJFLJtsoHYRDfiZoUyIxqCtRpVlANq0EU4dApjrtgezPFad5S19Wgjkc0hNVnuF4HjVA6C7QrSIbylB+oZe3aHgBsqlNqKYH48jXyJKMuAbiyVJ8KzaB3eRc0pg9VwQ4niFryI68qiOi3AbjwdsfnAtk0bCjTLJKr6mrD9g8iq/S/B81hguOMlQTnVyG40wAcjnmgsCNESDrjme7wfftP4P7SP4N3CJZdvzoNyGq2c/HWOXJGsvVg+RA/k2MC/wN6I2YA2Pt8GkAAAAASUVORK5CYII=") !important;
    }
    .toast-success {
      background-image: url("data:image/png;base64,iVBORw0KGgoAAAANSUhEUgAAABgAAAAYCAYAAADgdz34AAAAAXNSR0IArs4c6QAAAARnQU1BAACxjwv8YQUAAAAJcEhZcwAADsMAAA7DAcdvqGQAAADsSURBVEhLY2AYBfQMgf///3P8+/evAIgvA/FsIF+BavYDDWMBGroaSMMBiE8VC7AZDrIFaMFnii3AZTjUgsUUWUDA8OdAH6iQbQEhw4HyGsPEcKBXBIC4ARhex4G4BsjmweU1soIFaGg/WtoFZRIZdEvIMhxkCCjXIVsATV6gFGACs4Rsw0EGgIIH3QJYJgHSARQZDrWAB+jawzgs+Q2UO49D7jnRSRGoEFRILcdmEMWGI0cm0JJ2QpYA1RDvcmzJEWhABhD/pqrL0S0CWuABKgnRki9lLseS7g2AlqwHWQSKH4oKLrILpRGhEQCw2LiRUIa4lwAAAABJRU5ErkJggg==") !important;
    }
    .toast-warning {
      background-image: url("data:image/png;base64,iVBORw0KGgoAAAANSUhEUgAAABgAAAAYCAYAAADgdz34AAAAAXNSR0IArs4c6QAAAARnQU1BAACxjwv8YQUAAAAJcEhZcwAADsMAAA7DAcdvqGQAAAGYSURBVEhL5ZSvTsNQFMbXZGICMYGYmJhAQIJAICYQPAACiSDB8AiICQQJT4CqQEwgJvYASAQCiZiYmJhAIBATCARJy+9rTsldd8sKu1M0+dLb057v6/lbq/2rK0mS/TRNj9cWNAKPYIJII7gIxCcQ51cvqID+GIEX8ASG4B1bK5gIZFeQfoJdEXOfgX4QAQg7kH2A65yQ87lyxb27sggkAzAuFhbbg1K2kgCkB1bVwyIR9m2L7PRPIhDUIXgGtyKw575yz3lTNs6X4JXnjV+LKM/m3MydnTbtOKIjtz6VhCBq4vSm3ncdrD2lk0VgUXSVKjVDJXJzijW1RQdsU7F77He8u68koNZTz8Oz5yGa6J3H3lZ0xYgXBK2QymlWWA+RWnYhskLBv2vmE+hBMCtbA7KX5drWyRT/2JsqZ2IvfB9Y4bWDNMFbJRFmC9E74SoS0CqulwjkC0+5bpcV1CZ8NMej4pjy0U+doDQsGyo1hzVJttIjhQ7GnBtRFN1UarUlH8F3xict+HY07rEzoUGPlWcjRFRr4/gChZgc3ZL2d8oAAAAASUVORK5CYII=") !important;
    }
  }
  &.toast-top-full-width > div, &.toast-bottom-full-width > div {
    width: 96%;
    margin: auto;
  }
}

.toast {
  position: relative;
  background-color: #030303;
}

.toast-success {
  background-color: #51a351;
}

.toast-error {
  background-color: #bd362f;
}

.toast-info, .toast-wait {
  background-color: #2f96b4;
}

.toast-warning {
  background-color: #f89406;
}

/*Responsive Design*/

@media all and (max-width: 240px) {
  #toast-container {
    > div {
      padding: 8px 8px 8px 50px;
      width: 11em;
    }
    .toast-close-button {
      right: -0.2em;
      top: -0.2em;
    }
  }
}

@media all and (min-width: 241px) and (max-width: 480px) {
  #toast-container {
    > div {
      padding: 8px 8px 8px 50px;
      width: 18em;
    }
    .toast-close-button {
      right: -0.2em;
      top: -0.2em;
    }
  }
}

@media all and (min-width: 481px) and (max-width: 768px) {
  #toast-container > div {
    padding: 15px 15px 15px 50px;
    width: 25em;
  }
}

/*
 * AngularJS-Toaster
 * Version 0.3
 */

:not(.no-enter)#toast-container > div.ng-enter, :not(.no-leave)#toast-container > div.ng-leave {
  transition: 10ms linear none;
}

:not(.no-enter)#toast-container > div.ng-enter.ng-enter-active {
  /*opacity: 0.8;*/
}

:not(.no-leave)#toast-container > div.ng-leave {
  /*opacity: 0.8;*/
  &.ng-leave-active {
    /*opacity: 0;*/
  }
}

:not(.no-enter)#toast-container > div.ng-enter {
  /*opacity: 0;*/
}

.toast {
  &::before {
    content: '';
    position: absolute;
    background-color: rgba(255, 255, 255, 0.5);
    height: 6px;
    bottom: 0px;
    left: 0px;
    transition: width 9.8s linear;
    width: 300px;
  }
  &.ng-enter::before, &.ng-enter-active::before, &.stop-timer::before {
    transition: width 0s linear !important;
    width: 0px !important;
  }
}

.sprite-spinner {
  overflow: hidden;
  position: relative;
  display: inline-block;
  text-align: left;
  width: 22px;
  height: 22px;
}

.my-super-awesome-loading-box {
  margin-left: 15px;
  display: inline-block;
  vertical-align: text-top;
  margin-top: -2px;
}

.sticky-header-background {
  left: 0;
  right: 0;
  top: 50px;
  background-color: #434444;
  height: 90px;
  position: fixed;
  z-index: 4;

  .something-is-sticky & {
    box-shadow: 0 1px 6px 0px #222;
  }
}

.inline-stats {
  display: inline-block;
  white-space: nowrap;
  margin-right: 15px;
}

.item-xp-bar {
  height: 4px;
  width: 100%;
  div {
    height: 100%;
    background-color: #5EA16A;
  }
}

@for $i from 3 through 5 {
  .dim-col-#{$i} {
    .store-cell {
      width: calc(40px + var(--item-size) + (#{$i} * (var(--item-size) + 8px)));
      &.vault {
        min-width: calc(26px + var(--item-size) + (#{$i} * (var(--item-size) + 8px)));
      }
    }
  }
}


/* Infuse */

.infuseSourceItemInfo {
  padding: 0px 0px 10px 25px;
  display: flex;
  flex-direction: row;
}

.infuseControls {
  padding: 0px 25px 10px 25px;
  label {
    display: block;
  }
}

.infuseDialog {
  width: 100%;
  min-height: 100%;
  display: flex;
  flex-direction: column;
  overflow: auto;
  small {
    font-size: 10px;
  }
  .ngdialog-inner-content {
    padding-left: 0;
    padding-right: 0;
  }
  .locked {
    position: absolute;
  }
  .gearsContainer {
    width: 100%;
    padding: 10px 25px;
    overflow: hidden;
  }
  .bigValue {
    font-size: 32px;
    line-height: 1em;
  }
  .infuseSourceItem {
    width: calc(var(--item-size) + 4px);
    height: calc(var(--item-size) + 4px);
  }
  .infuseSourceDetailsRow {
    margin-left: 1rem;
  }
  .results {
    margin-bottom: 2px;
  }
}

.infuseHeader {
  display: flex;
  flex-direction: row;
}

.infuseResults {
  flex: 1;
}

.infuse-selected {
  outline: 2px solid black !important;
}

.bestInfusion label {
  display: inline;
  margin-right: 22px;
}

.infuse-hidden {
  opacity: 0.35;
}

.infuse-excluded {
  filter: greyscale();
  opacity: 0.15;
}

.black {
  background-color: #222222;
}

.grey {
  background-color: #6D6D6D;
}

.green {
  color: green;
}

.gearsContainer {
  .item {
    float: left;
    margin: 3px 3px;
    width: calc(var(--item-size) + 4px);
    height: calc(var(--item-size) + 4px);
  }
  .infusedItem {
    float: left;
    margin: 3px 10px 3px 3px;
    width: calc(var(--item-size) + 4px);
    height: calc(var(--item-size) + 4px);
  }
  .plusSeparator {
    float: left;
    margin-top: 5px;
    font-size: 32px;
  }
}

/* Textcomplete */

.dropdown-menu {
  border: 1px solid #ddd;
  background-color: white;
  transform: translate(-11px, 5px);
  li {
    border-top: 1px solid #ddd;
    padding: 2px 5px;
    &:first-child {
      border-top: none;
    }
    &:hover {
      background-color: #555;
    }
  }
  .active {
    background-color: #555;
  }
  li:hover a, .active a {
    color: white;
  }
  a {
    color: #333;
    font-size: 11px;
    &:hover {
      cursor: pointer;
    }
  }
  list-style: none;
  padding: 0;
  margin: 0;
}

/* Engram Farming */

#engram-farming {
  position: fixed;
  bottom: 6rem;
  background-color: rgba(0, 0, 0, 0.9);
  left: calc(50% - 20rem);
  width: 40rem;
  right: 0;
  border-radius: .5rem;
  text-align: center;
  padding: .5rem 1rem;
  color: #e0e0e0;
  display: flex;
  flex-direction: row;
  align-items: center;
  text-align: left;

  button {
    color: white;
    background-color: rgba(128, 128, 128, .8);
    border-radius: 4px;
    border: none;
    width: 6rem;
    height: 3rem;
    text-align: center;
    font-size: 1.5em;
    transition: .3s background-color;
    &:hover, &:active {
      background-color: rgba(232, 165, 52, .8);
    }
  }

  .engram-details {
    flex: 1;
    margin: 0 1em;
  }

  .engram-icon {
    position: relative;
  }

  .engram-count {
    font-size: 16px;
    position: absolute;
    width: 100%;
    height: 94%;
    font-weight: bold;
    color: rgb(232, 165, 52);
    display: flex;
    justify-content: center;
    align-items: center;
    z-index: 100;
  }

  h1 {
    font-size: 16px;
    margin: 0;
  }

  p {
    margin: .25em 0;
  }

  &.ng-animate {
    transition: transform 0.3s ease-out, opacity 0.3s ease-out;
  }

  &.ng-enter, &.ng-leave.ng-leave-active {
    opacity: 0;
    transform: translateY(5rem);
  }

  &.ng-leave, &.ng-enter.ng-enter-active {
    opacity: 1;
    transform: translateY(0rem);
  }
}<|MERGE_RESOLUTION|>--- conflicted
+++ resolved
@@ -211,10 +211,7 @@
 }
 
 .ngdialog-inner-content {
-<<<<<<< HEAD
-=======
   overflow-y: auto;
->>>>>>> 62e04a29
   -webkit-overflow-scrolling: touch;
   flex: 1;
   padding: 15px;
