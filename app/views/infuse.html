--- conflicted
+++ resolved
@@ -68,10 +68,5 @@
     </div>
   </div>
 
-<<<<<<< HEAD
 <!--  <div class='gearsContainer'><small>This calculator uses the best known algorithm for infusing. If you find any discrepancies <a href='https://www.reddit.com/r/DestinyTheGame/comments/3o48e2/infusion_data_collection_request/' target='_blank'>let us know.</a> DIM can't actually perform infusions, it can just tell you what you'll get.</small></div>-->
-=======
-  <div class='gearsContainer'><small>This calculator uses the best known algorithm for infusing. If you find any discrepancies <a href='https://www.reddit.com/r/DestinyTheGame/comments/3o48e2/infusion_data_collection_request/' target='_blank'>let us know.</a> DIM can't actually perform infusions, it can just tell you what you'll get.</small></div>
-  </div>
->>>>>>> 5e9457d3
 </div>