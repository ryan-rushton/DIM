<div ng-controller="dimSettingsCtrl" dim-click-anywhere-but-here="app.closeLoadoutPopup()">
  <form>
    <h3>Settings</h3>
    <h4>Look and Feel</h4>
    <table>
      <tr>
        <td>
<<<<<<< HEAD
          <label for="details">Always Show Item Details</label>
=======
          <label for="condensedItems">Hide Filtered Items</label>
        </td>
        <td>
          <input type="checkbox" ng-model="vm.settings.hideFilteredItems" ng-model-options="{ updateOn: 'default blur', debounce: { default: 500, blur: 0 } }" ng-change="vm.save('hideFilteredItems')"></input>
        </td>
      </tr>
      <tr>
        <td>
          <label for="condensedItems">Condensed Items</label>
>>>>>>> 2e56aaab
        </td>
        <td>
          <input type="checkbox" id="details" ng-model="vm.settings.itemDetails" ng-model-options="{ updateOn: 'default blur', debounce: { default: 500, blur: 0 } }" ng-change="vm.save('itemDetails')"></input>
        </td>
      </tr>
      <tr>
        <td>
          <label for="condensed">Condensed Items</label>
        </td>
        <td>
          <input type="checkbox" id="condensed" ng-model="vm.settings.condensed" ng-model-options="{ updateOn: 'default blur', debounce: { default: 500, blur: 0 } }" ng-change="vm.save('condensed')"></input>
        </td>
      </tr>
      <tr>
        <td>
          <label>Character Order</label>
        </td>
        <td>
          <label>
            <input type="radio" ng-model="vm.settings.characterOrder" value="mostRecent" ng-model-options="{ updateOn: 'default blur', debounce: { default: 500, blur: 0 } }" ng-change="vm.save('characterOrder')">By Most Recent Character</label>
          <br>
          <label>
            <input type="radio" ng-model="vm.settings.characterOrder" value="fixed" ng-model-options="{ updateOn: 'default blur', debounce: { default: 500, blur: 0 } }" ng-change="vm.save('characterOrder')">Fixed</label>
        </td>
      </tr>
    </table>
  </form>
</div><|MERGE_RESOLUTION|>--- conflicted
+++ resolved
@@ -5,9 +5,6 @@
     <table>
       <tr>
         <td>
-<<<<<<< HEAD
-          <label for="details">Always Show Item Details</label>
-=======
           <label for="condensedItems">Hide Filtered Items</label>
         </td>
         <td>
@@ -16,8 +13,7 @@
       </tr>
       <tr>
         <td>
-          <label for="condensedItems">Condensed Items</label>
->>>>>>> 2e56aaab
+          <label for="details">Always Show Item Details</label>
         </td>
         <td>
           <input type="checkbox" id="details" ng-model="vm.settings.itemDetails" ng-model-options="{ updateOn: 'default blur', debounce: { default: 500, blur: 0 } }" ng-change="vm.save('itemDetails')"></input>
