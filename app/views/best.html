--- conflicted
+++ resolved
@@ -87,11 +87,7 @@
         <p>
           <label>
             <select ng-model="normal.scaleType" ng-change="normal.onModeChange()">
-<<<<<<< HEAD
-              <option ng-if="normal.allowScaling" value="scaled">Scaled</option>
-=======
               <option ng-if="normal.featureFlags.qualityEnabled" value="scaled">Scaled</option>
->>>>>>> 9cad633c
               <option value="base">Current</option>
             </select>
             Light mode
@@ -146,17 +142,10 @@
     <p>Loading best sets ({{normal.progress*100 | number:2}}%)</p>
   </div>
   <div ng-show="normal.progress >= 1">
-<<<<<<< HEAD
     <div class="section loadout" ng-repeat="setType in normal.activeHighestSets">
-      <div><dim-stats stats="setType.tiers[normal.activesets].stats"></dim-stats><span class='dim-button' ng-click="normal.newLoadout(setType.set)">Create Loadout</span></div>
-      <div class="itemQuality">
+      <div><dim-stats stats="setType.tiers[normal.activesets].stats"></dim-stats><span class='dim-button' ng-click="normal.newLoadout(setType.set)">Create Loadout</span><span class='dim-button equip-button' ng-click="normal.equipItems(set)">Equip on Current Character</span></div>
+      <div class="minmax-section">
         <div class="set-item" ng-repeat="armorpiece in setType.set.armor">
-=======
-    <div class="section loadout" ng-repeat="set in normal.highestsets[normal.activesets] | orderBy:normal.setOrderValues | limitTo:10">
-      <div><dim-stats stats="set.stats"></dim-stats><span class='dim-button' ng-click="normal.newLoadout(set)">Create Loadout</span>&nbsp;&nbsp;<span class='dim-button' ng-click="normal.equipItems(set)">Equip on Current Character</span></div>
-      <div class="minmax-section">
-        <div class="set-item" ng-repeat="armorpiece in set.armor">
->>>>>>> 9cad633c
           <dim-min-max-item shift-click-callback="normal.excludeItem" item-data="armorpiece.item" store-data="normal.getStore(armorpiece.item.owner)"></dim-min-max-item>
           <dim-talent-grid class="smaller" dim-talent-grid="armorpiece.item.talentGrid" perks-only="true"></dim-talent-grid>
           <div class="label"><small translate="{{setType.tiers[normal.activesets].configs[0][armorpiece.item.type] === 'int'? 'Intellect': setType.tiers[normal.activesets].configs[0][armorpiece.item.type] === 'dis'? 'Discipline' : setType.tiers[normal.activesets].configs[0][armorpiece.item.type] === 'str'? 'Strength' : 'No Bonus'}}"></small></div>
