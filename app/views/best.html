<div class="minmax" ng-controller="dimMinMaxCtrl as normal" ng-class="{ itemQuality: normal.featureFlags.qualityEnabled }">
  <a ui-sref='inventory' class="link" translate="Back to DIM"><i class='fa fa-arrow-circle-left'></i></a>
  <h1 translate="Loadout Builder"></h1>

  <p>
    <label ng-class="{selected: normal.active === 'warlock'}" class='dim-button'>
      <input ng-change="normal.onCharacterChange()" type='radio' ng-model='normal.active' value='warlock'>{{normal.i18nClassNames.warlock}}
    </label>
    <label ng-class="{selected: normal.active === 'titan'}" class='dim-button'>
      <input ng-change="normal.onCharacterChange()" type='radio' ng-model='normal.active' value='titan'>{{normal.i18nClassNames.titan}}
    </label>
    <label ng-class="{selected: normal.active === 'hunter'}" class='dim-button'>
      <input ng-change="normal.onCharacterChange()" type='radio' ng-model='normal.active' value='hunter'>{{normal.i18nClassNames.hunter}}
    </label>
  </p>

  <dim-loadout></dim-loadout>

  <p>
    <span class='dim-button' ng-click="showGear=!showGear">{{!showGear ? 'Show' : 'Hide'}} {{normal.i18nClassNames[normal.active]}} gear</span>
  </p>
  <div class="section" ng-show="showGear">
    <span translate="Armor"></span>: <select ng-model='normal.type' ng-options="val as type for (val, type) in normal.i18nItemNames"></select>
    <label>
      <input class="vendor-checkbox" type="checkbox" id="includeVendors" ng-model="normal.includeVendors" ng-change="normal.onIncludeVendorsChange()">
      <span>Include vendor items</span>
    </label>

    <div class="minmax-section">
      <div ng-repeat="item in normal.ranked[normal.type] | orderBy:'-quality.min'">
        <div class="item-container" ng-if="item.primStat.value >= 280">
          <div class="item-stats">
            <div ng-repeat="stat in item.stats track by $index" ng-init="normalStat = item.normalStats[stat.statHash]" ng-style="normalStat.qualityPercentage | qualityColor:'color'">
              <small ng-if="normalStat.scaled === 0">-</small>
              <span ng-if="normalStat.scaled > 0"><small ng-bind="normalStat.scaled"></small>/<small ng-bind="stat.split"></small></span>
            </div>
          </div>
          <dim-min-max-item shift-click-callback="normal.excludeItem" item-data="item" store-data="normal.getStore(item.owner)"></dim-min-max-item>
        </div>
      </div>
    </div>
  </div>

  <div class="section">
<<<<<<< HEAD
    <p><span translate="Locked Items"></span>&nbsp;-&nbsp;<small translate="Drag and drop any item into its bucket to build set with that specific gear. Shift + click to exclude items."></small></p>
=======
    <p>Locked Items <small>- Drag and drop any item into its bucket to build sets with that specific gear. <span ng-show="!normal.excludeditems.length">Shift + click to exclude items.</span></small></p>
>>>>>>> 12d880f8
    <dim-min-max-locks class="minmax-section" locked-items="normal.lockeditems" locked-perks="normal.lockedperks" active-perks="normal.activePerks"
      i18n-item-names="normal.i18nItemNames"
      locked-items-valid="normal.lockedItemsValid($data, type)"
      on-drop="normal.onDrop($data, type)"
      on-remove="normal.onRemove(type)"
      get-store="normal.getStore(owner)"
      on-perk-locked="normal.onPerkLocked(perk, type, $event)">
    </dim-min-max-locks>
  </div>
  <div class="section" ng-show="normal.excludeditems.length">
    <p><span translate="Excluded Items"></span>&nbsp;-&nbsp;<small translate="Shift + click an item (or drag and drop into its bucket) to build sets without specific gear."></small></p>
    <div class="minmax-section">
      <div class="excluded-container">
        <div drag-channel="Helmet, Gauntlets, Chest, Leg, ClassItem, Ghost, Artifact" drop-channel="Helmet, Gauntlets, Chest, Leg, ClassItem, Ghost, Artifact" ui-on-drop="normal.onExcludedDrop($data, $channel)" drop-validate="normal.excludedItemsValid($data, $channel)">
          <div class="excluded-items">
            <div class="excluded-item" ng-repeat="excludeditem in normal.excludeditems">
              <dim-min-max-item item-data="excludeditem" store-data="normal.getStore(excludeditem.owner)"></dim-min-max-item>
              <div class="close" ng-click="normal.onExcludedRemove(excludeditem.index)" role="button" tabindex="0"></div>
            </div>
          </div>
        </div>
      </div>
    </div>
  </div>
  <p>
  </p>
  <div ng-show="normal.progress >= 1">
    <p>Filter sets (<span translate="Intellect"></span>/<span translate="Discipline"></span>/<span translate="Strength"></span>):
      <select ng-model='normal.activesets' ng-change="normal.onActiveSetsChange()" ng-options="val disable when val.charAt(0) == '-' for val in normal.allSetTiers"></select>
      <span class="dim-button" ng-click='showAdvanced=!showAdvanced;showHelp=false' translate="Advanced Options"></span>
      <span class="dim-button" ng-click='showHelp=!showHelp;showAdvanced=false' translate="Need help?"></span>
      <span><div ng-show="showAdvanced">
        <p>
          <label>
            <select ng-model="normal.fullMode" ng-change="normal.onModeChange()" ng-options="(item ? 'Full' : 'Fast') for item in [false, true]">
            </select>
            Processing mode
          </label>
          <small>-
            <span ng-hide="normal.fullMode" translate="Only looks at your best gear"></span>
            <span ng-show="normal.fullMode" translate="Looks at more gear, but takes longer."></span></small>
        </p>
        <p>
          <label>
            <select ng-model="normal.scaleType" ng-change="normal.onModeChange()">
              <option ng-if="normal.featureFlags.qualityEnabled" value="scaled" translate="Scaled"></option>
              <option value="base" translate="Current"></option>
            </select>
            Light mode
          </label>
          <small>-
            <span ng-show="normal.scaleType === 'scaled'" translate="Calculates loadouts as if all items were 350 defense."></span>
            <span ng-show="normal.scaleType === 'base'" translate="Calculates loadouts at current defense levels."></span></small>
        </p>
        <p>
          <label>
            <input id="includeRares" type="checkbox" ng-model="normal.showBlues" ng-change="normal.onModeChange()">
            <span translate="Include rare (blue) items"></span>
          </label>
        </p>
      </div></span>
      <span><ul ng-show="showHelp">
        <li>Lock a set of perks by clicking a lock bucket and selecting perks</li>
        <ul>
          <li>If a perk doesn't appear it means that you own no armor with that perk</li>
          <li>To use armor with multiple perks together shift+click the desired perks</li>
          <li><div class="example ex-or"></div> - Armor with any of these perks will be used ("or")</li>
          <li><div class="example ex-and"></div> - Armor with all of these perks will be used ("and")</li>
        </ul>
        <li>Drag and drop items into the locked buckets to build sets with only that gear</li>
        <li>Shift click an item to build sets without that gear</li>
        <li>Higher Tiers are better</li>
        <li>
          <ul>
            <li>4/5/2 (a Tier 11 build) is 4 Intellect, 5 Discipline, 2 Strength (4+5+2 = Tier 11)</li>
            <li>Intellect speeds up Super recharge time</li>
            <li>Discipline speeds up Grenade recharge time</li>
            <li>Strength speeds up Melee recharge time</li>
          </ul>
        </li>
        <li>Try to find armor that has ammo increasing perks for weapon types that you use.</li>
        <li>Change the Intellect, Discipline, or Strength nodes in game to what is displayed to create each loadout.</li>
        <li>As an items defense level increases, the stats on that item (int/dis/str) also increase.</li>
      </ul></span>
    </p>
  </div>
  <div ng-show="!normal.highestsets">
    <p ng-show="!normal.showBlues" translate="Missing legendary or exotic pieces to build a full set!"></p>
    <p ng-show="normal.showBlues" translate="Missing rare, legendary, or exotic pieces to build a full set!"></p>
    <p>
      <label>
        <input class="includeRares" type="checkbox" ng-model="normal.showBlues" ng-change="normal.onModeChange()">
        <span translate="Include rare (blue) items"></span>
      </label>
    </p>
  </div>
  <div ng-show="normal.progress < 1 && normal.highestsets">
    <p translate="Loading best sets ({{normal.progress*100 | number:2}}%)"></p>
  </div>
  <div ng-show="normal.progress >= 1">
    <div class="section loadout" ng-repeat="setType in normal.activeHighestSets">
      <div><dim-stats stats="setType.tiers[normal.activesets].stats"></dim-stats><span class='dim-button' ng-click="normal.newLoadout(setType.set)" translate="Create Loadout"></span><span class='dim-button equip-button' ng-click="normal.equipItems(set)">Equip on Current Character</span></div>
      <div class="minmax-section">
        <div class="set-item" ng-repeat="armorpiece in setType.set.armor">
          <dim-min-max-item shift-click-callback="normal.excludeItem" item-data="armorpiece.item" store-data="normal.getStore(armorpiece.item.owner)"></dim-min-max-item>
          <dim-talent-grid class="smaller" dim-talent-grid="armorpiece.item.talentGrid" perks-only="true"></dim-talent-grid>
          <div class="label"><small translate="{{setType.tiers[normal.activesets].configs[0][armorpiece.item.type] === 'int'? 'Intellect': setType.tiers[normal.activesets].configs[0][armorpiece.item.type] === 'dis'? 'Discipline' : setType.tiers[normal.activesets].configs[0][armorpiece.item.type] === 'str'? 'Strength' : 'No Bonus'}}"></small></div>
          <div class="other-configs" ng-if="$index > 0" ng-show="collapsedConfigs[$parent.$parent.$parent.$index]" ng-repeat="config in setType.tiers[normal.activesets].configs">
            <small translate="{{config[armorpiece.item.type] === 'int'? 'Intellect' : config[armorpiece.item.type] === 'dis'? 'Discipline' : config[armorpiece.item.type] === 'str'? 'Strength' : 'No Bonus'}}"></small>
          </div>
        </div>
      </div>
      <div ng-show="setType.tiers[normal.activesets].configs.length > 1" class="expand-configs" ng-model="collapsedConfigs[$index]" ng-click="collapsedConfigs[$index]=!collapsedConfigs[$index]">
        <div ng-show="!collapsedConfigs[$index]"><span title="Show configurations"><i class="fa fa-caret-right"></i></span> <span translate="Show all configurations"></span></div>
        <div ng-show="collapsedConfigs[$index]"><span title="Hide configurations"><i class="fa fa-caret-up"></i></span> <span translate="Hide all configurations"></span></div>
      </div>
    </div>
  </div>
</div><|MERGE_RESOLUTION|>--- conflicted
+++ resolved
@@ -42,11 +42,7 @@
   </div>
 
   <div class="section">
-<<<<<<< HEAD
-    <p><span translate="Locked Items"></span>&nbsp;-&nbsp;<small translate="Drag and drop any item into its bucket to build set with that specific gear. Shift + click to exclude items."></small></p>
-=======
-    <p>Locked Items <small>- Drag and drop any item into its bucket to build sets with that specific gear. <span ng-show="!normal.excludeditems.length">Shift + click to exclude items.</span></small></p>
->>>>>>> 12d880f8
+    <p><span translate="Locked Items"></span>&nbsp;-&nbsp;<small translate="Drag and drop any item into its bucket to build set with that specific gear."></small>&nbsp;<small ng-show="!normal.excludeditems.length" translate="Shift + click to exclude items."></small></p>
     <dim-min-max-locks class="minmax-section" locked-items="normal.lockeditems" locked-perks="normal.lockedperks" active-perks="normal.activePerks"
       i18n-item-names="normal.i18nItemNames"
       locked-items-valid="normal.lockedItemsValid($data, type)"
