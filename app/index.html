<!doctype html>
<html lang="" ng-app="dimApp" ng-csp>

  <head>
    <meta charset="utf-8">
    <meta http-equiv="X-UA-Compatible" content="IE=edge">
    <title>DIM v3.3.3</title>
    <meta name="description" content="">
    <meta name="viewport" content="width=device-width, initial-scale=1">
    <link href='https://fonts.googleapis.com/css?family=Open+Sans' rel='stylesheet' type='text/css'>
    <link rel="icon" type="image/png" sizes="32x32" href="/favicon-32x32.png">
    <link rel="icon" type="image/png" sizes="96x96" href="/favicon-96x96.png">
    <link rel="icon" type="image/png" sizes="16x16" href="/favicon-16x16.png">
    <link rel="stylesheet" href="vendor/components-font-awesome/css/font-awesome.min.css">
    <link rel="stylesheet" href="styles/main.css">
  </head>

<<<<<<< HEAD
<body ng-app="dimApp" ng-strict-di class="">
  <div ng-controller="dimAppCtrl as app" ng-click="app.about = false; trackActivity()">
    <div id="header">
      <div class="content">
        <span class="header-right">
          <div dim-platform-choice class="header-right"></div>
          <div dim-search-filter class="header-right"></div>
          <div class="header-right" id="actions">
            <span class="link" ng-click="app.refresh($event)" title="Refresh Destiny Data"><i ng-class="{'fa-spin': loadingTracker.active()}" class="fa fa-refresh"></i></span>
            <span ng-hide="loadingTracker.active()" ui-sref="best" class="link" title="MinMax"><i class="fa fa-bar-chart" ></i></span>
            <span class="link" ng-click="app.showSetting($event)" title="Settings"><i class="fa fa-cog"></i></span>
            <span class="link" ng-click="app.showFilters($event)" title="Filters"><i class="fa fa-filter"></i></span>
          </div>
      </span>
      <span class="logo">DIM</span>
      <span class="link" ng-click="app.showAbout($event)">About</span>
      <span class="link" ng-click="app.showSupport($event)">Support DIM</span>
=======
  <body ng-app="dimApp" ng-strict-di class="">
    <div ng-controller="dimAppCtrl as app" ng-click="app.about = false; trackActivity()">
      <div id="header">
        <div class="content">
          <span class="header-right">
            <div dim-platform-choice class="header-right"></div>
            <div dim-search-filter class="header-right"></div>
            <div class="header-right" id="actions">
              <span class="link" ng-click="app.refresh($event)" title="Refresh Destiny Data">
                <i ng-class="{'fa-spin': loadingTracker.active()}" class="fa fa-refresh"></i>
              </span>
              <span class="link" ng-click="app.showSetting($event)" title="Settings">
                <i class="fa fa-cog"></i>
              </span>
              <span class="link" ng-click="app.showFilters($event)" title="Filters">
                <i class="fa fa-filter"></i>
              </span>
            </div>
          </span>
          <span class="logo">DIM</span>
          <span class="link" ng-click="app.showAbout($event)">About</span>
          <span class="link" ng-click="app.showSupport($event)">Support DIM</span>
        </div>
      </div>
      <toaster-container toaster-options="{ 'time-out': 10000, limit: 6 }"></toaster-container>
      <div class="about modal-dialog" ng-show="app.about"></div>
      <div class="donate modal-dialog" ng-show="app.donate"></div>
      <div class="filters modal-dialog" ng-show="app.filters"></div>
      <div id="content" ui-view></div>
>>>>>>> b498acde
    </div>

    <script src="scripts/google.js?v=3.3.3"></script>

    <!-- begin vendor scripts -->
    <script src="vendor/jquery/dist/jquery.min.js?v=3.3.3"></script>
    <script src="vendor/angular/angular.min.js?v=3.3.3"></script>
    <script src="vendor/angular-ui-router/release/angular-ui-router.min.js?v=3.3.3"></script>
    <script src="vendor/angular-animate/angular-animate.min.js?v=3.3.3"></script>
    <script src="scripts/toaster.js?v=3.3.3"></script>
    <script src="vendor/angular-native-dragdrop/draganddrop.js?v=3.3.3"></script>
    <script src="vendor/ngDialog/js/ngDialog.min.js?v=3.3.3"></script>
    <script src="vendor/Angular.uuid2/dist/angular-uuid2.min.js?v=3.3.3"></script>
    <script src="vendor/underscore/underscore-min.js?v=3.3.3"></script>
    <script src="vendor/lz-string/libs/lz-string.min.js?v=3.3.3"></script>
    <script src="vendor/angular-chrome-storage/angular-chrome-storage.js?v=3.3.3"></script>
    <script src="vendor/angular-messages/angular-messages.min.js?v=3.3.3"></script>
    <script src="vendor/angular-promise-tracker/promise-tracker.js?v=3.3.3"></script>
    <script src="scripts/jquery.textcomplete.js?v=3.3.3"></script>
    <!-- end vendor scripts -->

    <script src="scripts/ScrollToFixed.js?v=3.3.3"></script>
    <script src="vendor/angular-chrome-storage/angular-chrome-storage.js?v=3.3.3"></script>
    <script src="vendor/angular-cookies/angular-cookies.js?v=3.3.3"></script>
    <script src="vendor/angular-hotkeys/build/hotkeys.js?v=3.3.3"></script>

<<<<<<< HEAD
  <!-- begin app scripts -->
  <script src="scripts/dimApp.module.js?v=3.3.0"></script>
  <script src="scripts/dimApp.config.js?v=3.3.0"></script>
  <script src="scripts/dimWebWorker.factory.js?v=3.3.0"></script>
  <script src="scripts/services/dimRateLimit.factory.js?v=3.3.0"></script>
  <script src="scripts/services/dimBungieService.factory.js?v=3.3.0"></script>
  <script src="scripts/services/dimDefinitions.factory.js?v=3.3.0"></script>
  <script src="scripts/services/dimPlatformService.factory.js?v=3.3.0"></script>
  <script src="scripts/services/dimLoadoutService.factory.js?v=3.3.0"></script>
  <script src="scripts/services/dimSettingsService.factory.js?v=3.3.0"></script>
  <script src="scripts/services/dimStoreService.factory.js?v=3.3.0"></script>
  <script src="scripts/services/dimItemService.factory.js?v=3.3.0"></script>
  <script src="scripts/loadout/dimLoadout.directive.js?v=3.3.0"></script>
  <script src="scripts/loadout/dimLoadoutPopup.directive.js?v=3.3.0"></script>
  <script src="scripts/shell/dimAppCtrl.controller.js?v=3.3.0"></script>
  <script src="scripts/shell/dimSettingsCtrl.controller.js?v=3.3.0"></script>
  <script src="scripts/shell/dimPlatformChoice.directive.js?v=3.3.0"></script>
  <script src="scripts/shell/dimSearchFilter.directive.js?v=3.3.0"></script>
  <script src="scripts/shell/dimClickAnywhereButHere.directive.js?v=3.3.0"></script>
  <script src="scripts/store/dimStores.directive.js?v=3.3.0"></script>
  <script src="scripts/store/dimStoreItems.directive.js?v=3.3.0"></script>
  <script src="scripts/store/dimStoreItem.directive.js?v=3.3.0"></script>
  <script src="scripts/store/dimStoreHeading.directive.js?v=3.3.0"></script>
  <script src="scripts/store/dimStats.directive.js?v=3.3.0"></script>
  <script src="scripts/move-popup/dimMovePopup.directive.js?v=3.3.0"></script>
  <script src="scripts/move-popup/dimTalentGrid.directive.js?v=3.3.0"></script>
  <script src="scripts/move-popup/dimMoveItemProperties.directive.js?v=3.3.0"></script>
  <script src="scripts/infuse/dimInfuse.util.js?v=3.3.0"></script>
  <script src="scripts/infuse/dimInfuseItem.directive.js?v=3.3.0"></script>
  <script src="scripts/infuse/dimInfuse.controller.js?v=3.3.0"></script>
  <script src="scripts/minmax/dimMinMax.controller.js?v=3.3.0"></script>
  <!-- end app scripts -->
=======
    <!-- begin app scripts -->
    <script src="scripts/dimApp.module.js?v=3.3.3"></script>
    <script src="scripts/dimApp.config.js?v=3.3.3"></script>
    <script src="scripts/dimWebWorker.factory.js?v=3.3.3"></script>
    <script src="scripts/services/dimRateLimit.factory.js?v=3.3.3"></script>
    <script src="scripts/services/dimBungieService.factory.js?v=3.3.3"></script>
    <script src="scripts/services/dimDefinitions.factory.js?v=3.3.3"></script>
    <script src="scripts/services/dimPlatformService.factory.js?v=3.3.3"></script>
    <script src="scripts/services/dimLoadoutService.factory.js?v=3.3.3"></script>
    <script src="scripts/services/dimSettingsService.factory.js?v=3.3.3"></script>
    <script src="scripts/services/dimStoreService.factory.js?v=3.3.3"></script>
    <script src="scripts/services/dimItemService.factory.js?v=3.3.3"></script>
    <script src="scripts/loadout/dimLoadout.directive.js?v=3.3.3"></script>
    <script src="scripts/loadout/dimLoadoutPopup.directive.js?v=3.3.3"></script>
    <script src="scripts/shell/dimAppCtrl.controller.js?v=3.3.3"></script>
    <script src="scripts/shell/dimSettingsCtrl.controller.js?v=3.3.3"></script>
    <script src="scripts/shell/dimPlatformChoice.directive.js?v=3.3.3"></script>
    <script src="scripts/shell/dimSearchFilter.directive.js?v=3.3.3"></script>
    <script src="scripts/shell/dimClickAnywhereButHere.directive.js?v=3.3.3"></script>
    <script src="scripts/store/dimStores.directive.js?v=3.3.3"></script>
    <script src="scripts/store/dimStoreItems.directive.js?v=3.3.3"></script>
    <script src="scripts/store/dimStoreItem.directive.js?v=3.3.3"></script>
    <script src="scripts/store/dimStoreHeading.directive.js?v=3.3.3"></script>
    <script src="scripts/move-popup/dimMovePopup.directive.js?v=3.3.3"></script>
    <script src="scripts/move-popup/dimTalentGrid.directive.js?v=3.3.3"></script>
    <script src="scripts/move-popup/dimMoveItemProperties.directive.js?v=3.3.3"></script>
    <script src="scripts/infuse/dimInfuse.util.js?v=3.3.3"></script>
    <script src="scripts/infuse/dimInfuseItem.directive.js?v=3.3.3"></script>
    <script src="scripts/infuse/dimInfuse.controller.js?v=3.3.3"></script>
    <!-- end app scripts -->
>>>>>>> b498acde

    <script src="scripts/3d-falling-leaves.js" type="text/javascript"></script>
    <script src="scripts/rotate3Di.js" type="text/javascript"></script>

    <!-- <script src="scripts/scripts.min.js?v=3.3.3"></script> -->

  </body>

</html><|MERGE_RESOLUTION|>--- conflicted
+++ resolved
@@ -15,25 +15,6 @@
     <link rel="stylesheet" href="styles/main.css">
   </head>
 
-<<<<<<< HEAD
-<body ng-app="dimApp" ng-strict-di class="">
-  <div ng-controller="dimAppCtrl as app" ng-click="app.about = false; trackActivity()">
-    <div id="header">
-      <div class="content">
-        <span class="header-right">
-          <div dim-platform-choice class="header-right"></div>
-          <div dim-search-filter class="header-right"></div>
-          <div class="header-right" id="actions">
-            <span class="link" ng-click="app.refresh($event)" title="Refresh Destiny Data"><i ng-class="{'fa-spin': loadingTracker.active()}" class="fa fa-refresh"></i></span>
-            <span ng-hide="loadingTracker.active()" ui-sref="best" class="link" title="MinMax"><i class="fa fa-bar-chart" ></i></span>
-            <span class="link" ng-click="app.showSetting($event)" title="Settings"><i class="fa fa-cog"></i></span>
-            <span class="link" ng-click="app.showFilters($event)" title="Filters"><i class="fa fa-filter"></i></span>
-          </div>
-      </span>
-      <span class="logo">DIM</span>
-      <span class="link" ng-click="app.showAbout($event)">About</span>
-      <span class="link" ng-click="app.showSupport($event)">Support DIM</span>
-=======
   <body ng-app="dimApp" ng-strict-di class="">
     <div ng-controller="dimAppCtrl as app" ng-click="app.about = false; trackActivity()">
       <div id="header">
@@ -44,6 +25,9 @@
             <div class="header-right" id="actions">
               <span class="link" ng-click="app.refresh($event)" title="Refresh Destiny Data">
                 <i ng-class="{'fa-spin': loadingTracker.active()}" class="fa fa-refresh"></i>
+              </span>
+              <span class="link" ng-hide="loadingTracker.active()" ui-sref="best" title="MinMax">
+                <i class="fa fa-bar-chart" ></i>
               </span>
               <span class="link" ng-click="app.showSetting($event)" title="Settings">
                 <i class="fa fa-cog"></i>
@@ -63,7 +47,6 @@
       <div class="donate modal-dialog" ng-show="app.donate"></div>
       <div class="filters modal-dialog" ng-show="app.filters"></div>
       <div id="content" ui-view></div>
->>>>>>> b498acde
     </div>
 
     <script src="scripts/google.js?v=3.3.3"></script>
@@ -90,40 +73,6 @@
     <script src="vendor/angular-cookies/angular-cookies.js?v=3.3.3"></script>
     <script src="vendor/angular-hotkeys/build/hotkeys.js?v=3.3.3"></script>
 
-<<<<<<< HEAD
-  <!-- begin app scripts -->
-  <script src="scripts/dimApp.module.js?v=3.3.0"></script>
-  <script src="scripts/dimApp.config.js?v=3.3.0"></script>
-  <script src="scripts/dimWebWorker.factory.js?v=3.3.0"></script>
-  <script src="scripts/services/dimRateLimit.factory.js?v=3.3.0"></script>
-  <script src="scripts/services/dimBungieService.factory.js?v=3.3.0"></script>
-  <script src="scripts/services/dimDefinitions.factory.js?v=3.3.0"></script>
-  <script src="scripts/services/dimPlatformService.factory.js?v=3.3.0"></script>
-  <script src="scripts/services/dimLoadoutService.factory.js?v=3.3.0"></script>
-  <script src="scripts/services/dimSettingsService.factory.js?v=3.3.0"></script>
-  <script src="scripts/services/dimStoreService.factory.js?v=3.3.0"></script>
-  <script src="scripts/services/dimItemService.factory.js?v=3.3.0"></script>
-  <script src="scripts/loadout/dimLoadout.directive.js?v=3.3.0"></script>
-  <script src="scripts/loadout/dimLoadoutPopup.directive.js?v=3.3.0"></script>
-  <script src="scripts/shell/dimAppCtrl.controller.js?v=3.3.0"></script>
-  <script src="scripts/shell/dimSettingsCtrl.controller.js?v=3.3.0"></script>
-  <script src="scripts/shell/dimPlatformChoice.directive.js?v=3.3.0"></script>
-  <script src="scripts/shell/dimSearchFilter.directive.js?v=3.3.0"></script>
-  <script src="scripts/shell/dimClickAnywhereButHere.directive.js?v=3.3.0"></script>
-  <script src="scripts/store/dimStores.directive.js?v=3.3.0"></script>
-  <script src="scripts/store/dimStoreItems.directive.js?v=3.3.0"></script>
-  <script src="scripts/store/dimStoreItem.directive.js?v=3.3.0"></script>
-  <script src="scripts/store/dimStoreHeading.directive.js?v=3.3.0"></script>
-  <script src="scripts/store/dimStats.directive.js?v=3.3.0"></script>
-  <script src="scripts/move-popup/dimMovePopup.directive.js?v=3.3.0"></script>
-  <script src="scripts/move-popup/dimTalentGrid.directive.js?v=3.3.0"></script>
-  <script src="scripts/move-popup/dimMoveItemProperties.directive.js?v=3.3.0"></script>
-  <script src="scripts/infuse/dimInfuse.util.js?v=3.3.0"></script>
-  <script src="scripts/infuse/dimInfuseItem.directive.js?v=3.3.0"></script>
-  <script src="scripts/infuse/dimInfuse.controller.js?v=3.3.0"></script>
-  <script src="scripts/minmax/dimMinMax.controller.js?v=3.3.0"></script>
-  <!-- end app scripts -->
-=======
     <!-- begin app scripts -->
     <script src="scripts/dimApp.module.js?v=3.3.3"></script>
     <script src="scripts/dimApp.config.js?v=3.3.3"></script>
@@ -146,6 +95,7 @@
     <script src="scripts/store/dimStores.directive.js?v=3.3.3"></script>
     <script src="scripts/store/dimStoreItems.directive.js?v=3.3.3"></script>
     <script src="scripts/store/dimStoreItem.directive.js?v=3.3.3"></script>
+    <script src="scripts/store/dimStats.directive.js?v=3.3.0"></script>
     <script src="scripts/store/dimStoreHeading.directive.js?v=3.3.3"></script>
     <script src="scripts/move-popup/dimMovePopup.directive.js?v=3.3.3"></script>
     <script src="scripts/move-popup/dimTalentGrid.directive.js?v=3.3.3"></script>
@@ -153,8 +103,8 @@
     <script src="scripts/infuse/dimInfuse.util.js?v=3.3.3"></script>
     <script src="scripts/infuse/dimInfuseItem.directive.js?v=3.3.3"></script>
     <script src="scripts/infuse/dimInfuse.controller.js?v=3.3.3"></script>
+    <script src="scripts/minmax/dimMinMax.controller.js?v=3.3.0"></script>
     <!-- end app scripts -->
->>>>>>> b498acde
 
     <script src="scripts/3d-falling-leaves.js" type="text/javascript"></script>
     <script src="scripts/rotate3Di.js" type="text/javascript"></script>
