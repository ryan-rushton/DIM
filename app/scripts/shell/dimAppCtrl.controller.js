--- conflicted
+++ resolved
@@ -4,15 +4,9 @@
   angular.module('dimApp')
     .controller('dimAppCtrl', DimApp);
 
-<<<<<<< HEAD
-  DimApp.$inject = ['ngDialog', '$rootScope', 'loadingTracker', 'dimPlatformService', 'dimStoreService', '$interval', 'hotkeys', '$timeout', 'dimStoreService', 'dimXurService', 'dimVendorService', 'dimSettingsService'];
-
-  function DimApp(ngDialog, $rootScope, loadingTracker, dimPlatformService, storeService, $interval, hotkeys, $timeout, dimStoreService, dimXurService, dimVendorService, dimSettingsService) {
-=======
-  DimApp.$inject = ['ngDialog', '$rootScope', 'loadingTracker', 'dimPlatformService', 'dimStoreService', '$interval', 'hotkeys', '$timeout', 'dimStoreService', 'dimXurService', 'dimCsvService', 'dimSettingsService', '$window', '$scope'];
-
-  function DimApp(ngDialog, $rootScope, loadingTracker, dimPlatformService, storeService, $interval, hotkeys, $timeout, dimStoreService, dimXurService, dimCsvService, dimSettingsService, $window, $scope) {
->>>>>>> da766179
+  DimApp.$inject = ['ngDialog', '$rootScope', 'loadingTracker', 'dimPlatformService', 'dimStoreService', '$interval', 'hotkeys', '$timeout', 'dimStoreService', 'dimXurService', 'dimVendorService', 'dimCsvService', 'dimSettingsService', '$window', '$scope'];
+
+  function DimApp(ngDialog, $rootScope, loadingTracker, dimPlatformService, storeService, $interval, hotkeys, $timeout, dimStoreService, dimXurService, dimVendorService, dimCsvService, dimSettingsService, $window, $scope) {
     var vm = this;
     var aboutResult = null;
     var settingResult = null;
@@ -55,25 +49,11 @@
         $rootScope.$broadcast('dim-toggle-item-details');
       }
     });
-
-<<<<<<< HEAD
-    dimSettingsService.getSettings()
-      .then(function(settings) {
-        vm.showElements = settings.showElements;
-      });
-
-    $rootScope.$on('dim-settings-updated', function(event, arg) {
-      if (_.has(arg, 'showElements')) {
-        vm.showElements = arg.showElements;
-      }
-    });
     
     $rootScope.$on('dim-active-platform-updated', function(e, args) {
       loadingTracker.addPromise(dimVendorService.updateVendorItems(args.platform.type));
     });
 
-=======
->>>>>>> da766179
     vm.showSetting = function(e) {
       e.stopPropagation();
 
