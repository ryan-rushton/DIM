--- conflicted
+++ resolved
@@ -26,11 +26,7 @@
         '  <span ng-repeat="stat in vm.stats track by stat.label"> | {{ stat.label }} {{ stat.value }}</span>',
         '  <span class="pull-right move-popup-info-detail" ng-mouseover="vm.itemDetails = true;" ng-if="!vm.itemDetails && vm.item.type != \'Bounties\'"><span class="fa fa-info-circle"></span></span>',
         '</div>',
-<<<<<<< HEAD
-        '<div class="item-details" ng-if="vm.itemDetails && vm.item.type != \'Bounties\'">',
-=======
         '<div class="item-details" ng-show="vm.itemDetails && vm.item.stats.length && vm.item.type != \'Bounties\'">',
->>>>>>> ff84bebc
         '  <div class="item-stats" ng-repeat="stat in vm.item.stats track by $index">',
         '    <div class="stat-box-row">',
         '       <span class="stat-box-text"> {{ stat.name }} </span>',
