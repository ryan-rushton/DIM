--- conflicted
+++ resolved
@@ -222,8 +222,8 @@
 
     dimDefinitions.then(function(defs) {
       angular.extend(vm, {
-        active: 'Titan',
-        i18nClassNames: _.pluck(_.sortBy(defs.Class, function(classDef) { return classDef.classType; }), 'className'),
+        active: 'titan',
+        i18nClassNames: _.object(['titan', 'hunter', 'warlock'], _.pluck(_.sortBy(defs.Class, function(classDef) { return classDef.classType; }), 'className')),
         i18nItemNames: _.object(['Helmet', 'Gauntlets', 'Chest', 'Leg', 'ClassItem', 'Artifact', 'Ghost'], _.map([45, 46, 47, 48, 49, 38, 39], function(key) { return defs.ItemCategory[key].title; })),
         activesets: '5/5/2',
         type: 'Helmet',
@@ -537,32 +537,23 @@
           function filterPerks(perks, item) {
             return _.chain(perks.concat(item.talentGrid.nodes))
                     .uniq(function(node) { return node.hash; })
-                    .reject(function(node) { return _.contains(['Infuse', 'Twist Fate', 'Reforge Artifact', 'Reforge Shell', 'Increase Intellect', 'Increase Discipline', 'Increase Strength', 'Deactivate Chroma'], node.name); })
+                    // [1270552711, 217480046, 191086989, 913963685, 1034209669, 1263323987, 193091484, 2133116599]
+                    // ['Infuse', 'Twist Fate', 'Reforge Artifact', 'Reforge Shell', 'Increase Intellect', 'Increase Discipline', 'Increase Strength', 'Deactivate Chroma']
+                    .reject(function(node) { return _.contains([1270552711, 217480046, 191086989, 913963685, 1034209669, 1263323987, 193091484, 2133116599], node.hash); })
                     .value();
           }
 
-<<<<<<< HEAD
           function filterItems(items) {
             return _.filter(items, function(item) {
               return item.primStat &&
                 item.primStat.statHash === 3897883278 && // has defense hash
+                item.talentGrid && item.talentGrid.nodes &&
                 ((vm.showBlues && item.tier === 'Rare') || item.tier === 'Legendary' || (vm.showExotics && item.isExotic)) && // is legendary or exotic
                 item.stats;
             });
           }
-=======
-        function filterItems(items) {
-          return _.filter(items, function(item) {
-            return item.primStat &&
-              item.primStat.statHash === 3897883278 && // has defense hash
-              item.talentGrid && item.talentGrid.nodes &&
-              ((vm.showBlues && item.tier === 'Rare') || item.tier === 'Legendary' || (vm.showExotics && item.isExotic)) && // is legendary or exotic
-              item.stats;
-          });
-        }
->>>>>>> f043789e
-
-          vm.active = dimStoreService.getActiveStore().classType || 0;
+
+          vm.active = dimStoreService.getActiveStore().class || 'titan';
 
           var allItems = [];
           var vendorItems = [];
@@ -655,15 +646,15 @@
               }));
             }
             buckets = {
-              0: loadBucket(0),
-              1: loadBucket(1),
-              2: loadBucket(2)
+              titan: loadBucket(0),
+              hunter: loadBucket(1),
+              warlock: loadBucket(2)
             };
 
             vendorBuckets = {
-              0: loadBucket(0, true),
-              1: loadBucket(1, true),
-              2: loadBucket(2, true)
+              titan: loadBucket(0, true),
+              hunter: loadBucket(1, true),
+              warlock: loadBucket(2, true)
             };
           }
 
