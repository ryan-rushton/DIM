(function() {
  'use strict';

  angular.module('dimApp')
    .controller('dimInfuseCtrl', dimInfuseCtrl);

  dimInfuseCtrl.$inject = ['$scope', 'dimStoreService', 'dimItemService', 'ngDialog', 'dimLoadoutService'];

  function dimInfuseCtrl($scope, dimStoreService, dimItemService, ngDialog, dimLoadoutService) {
    var vm = this;

    angular.extend(vm, {
      getAllItems: true,
      showLockedItems: false,
      onlyBlues: false,
      target: null,
      infused: 0,
      stats: [],
      exotic: false,
      infusable: [],
      transferInProgress: false,

      setSourceItem: function(item) {
        // Set the source and reset the targets
        vm.source = item;
        vm.infused = 0;
<<<<<<< HEAD
        vm.stats = [];
        vm.targets = [];
=======
        vm.target = null;
>>>>>>> 01023145
        vm.statType =
          vm.source.primStat.statHash === 3897883278 ? 'Defense' : // armor item
          vm.source.primStat.statHash === 368428387 ?  'Attack' :  // weapon item
                                                       'Unknown'; // new item?
        vm.wildcardMaterialIcon = item.sort === 'General' ? '2e026fc67d445e5b2630277aa794b4b1' :
          vm.statType === 'Attack' ? 'f2572a4949fb16df87ba9760f713dac3' : '972ae2c6ccbf59cde293a2ed50a57a93';
        vm.wildcardMaterialIcon = '/common/destiny_content/icons/' + vm.wildcardMaterialIcon + '.jpg';
        // 2 motes, or 10 armor/weapon materials
        vm.wildcardMaterialCost = item.sort === 'General' ? 2 : 10;
      },

<<<<<<< HEAD
      setInfusibleItems: function(items) {
        vm.infusable = items;
        vm.setView();
      },

      setView: function() {
        // let's remove the used gear and the one that are lower than the infused result
        vm.view = _.chain(vm.infusable)
          .select(function(item) {
            return item.primStat.value > vm.infused;
          })
          .difference(vm.excluded, vm.targets)
          .value();
      },

      toggleItem: function(e, item) {
        e.stopPropagation();

        function setManualPath() {
          vm.selectedPath = vm.paths[0];
          // Value of infused result
          vm.infused = vm.calculate();
          // The new stats of the item
          vm.stats = _.map(vm.source.stats, function(stat) {
            return {before: stat.base, after: (stat.base*vm.infused/vm.source.primStat.value).toFixed(0)};
          });
          // The difference from start to finish
          vm.difference = vm.infused - vm.source.primStat.value;
          vm.setView();
        }

        var index = _.indexOf(vm.targets, item);

        if (e.shiftKey) {
          // Hold shift to toggle excluding the item from calculations
          var excludedIndex = _.indexOf(vm.excluded, item);
          if (excludedIndex > -1) {
            // Remove from exclusions
            vm.excluded.splice(excludedIndex, 1);
          } else {
            // Add to exclusions, and remove from targets if it's there.
            vm.excluded.push(item);
            if (index > -1) {
              vm.targets.splice(index, 1);
              setManualPath();
            }
          }

          vm.maximizeAttack();
        } else {
          // Add or remove the item from the infusion chain
          if (index > -1) {
            // Remove from targets
            vm.targets.splice(index, 1);
          } else {
            // Check if it's clickable
            if (!_.contains(vm.view, item) || _.contains(vm.excluded, item)) {
              return;
            }

            // Add it to targets
            var sortedIndex = _.sortedIndex(vm.targets, item, function(i) {
              return i.primStat.value + ((item.talentGrid.totalXP / item.talentGrid.totalXPRequired) * 0.5);
            });
            vm.targets.splice(sortedIndex, 0, item);
          }

          setManualPath();
        }
      },

      selectInfusionPath: function(reset) {
        if (vm.selectedPath === vm.paths[0]) {
          if (reset) {
            vm.targets = [];
            vm.infused = 0;
            vm.stats = [];
            vm.difference = 0;
          }
        } else {
          vm.infused = vm.selectedPath.light;
          vm.stats = _.map(vm.source.stats, function(stat) {
            return {before: stat.base, after: (stat.base*vm.infused/vm.source.primStat.value).toFixed(0)};
          });
          vm.difference = vm.infused - vm.source.primStat.value;
          vm.targets = vm.selectedPath.path.map(function(item) {
            return vm.infusable.find(function(otherItem) {
              return otherItem.id === item.id;
            });
          });
        }
        vm.setView();
      },

      inView: function(item) {
        if (_.contains(vm.view, item)) {
          return '';
        } else if (_.contains(vm.targets, item)) {
          return 'infuse-selected';
        } else if (_.contains(vm.excluded, item)) {
          return 'infuse-excluded';
        } else {
          return 'infuse-hidden';
=======
      selectItem: function(item, e) {
        if (e) {
          e.stopPropagation();
>>>>>>> 01023145
        }
        vm.target = item;
        vm.infused = vm.target.primStat.value;
      },

      // get Items for infusion
      getItems: function() {
        var stores = dimStoreService.getStores();
        var allItems = [];

        // If we want ALL our weapons, including vault's one
        if (!vm.getAllItems) {
          stores = _.filter(stores, function(store) {
            return store.id === vm.source.owner;
          });
        }

        // all stores
        _.each(stores, function(store, id, list) {
          // all items in store
          var items = _.filter(store.items, function(item) {
            return item.primStat &&
              (!item.locked || vm.showLockedItems) &&
              item.type == vm.source.type &&
              item.primStat.value > vm.source.primStat.value &&
              (!vm.onlyBlues || item.tier === 'Rare');
          });

          allItems = allItems.concat(items);

        });

        allItems = _.sortBy(allItems, function(item) {
          return item.primStat.value + ((item.talentGrid.totalXP / item.talentGrid.totalXPRequired) * 0.5);
        });

        vm.infusable = allItems;
        if (allItems.length) {
          vm.selectItem(allItems[allItems.length - 1]);
        } else {
          vm.target = null;
          vm.infused = 0;
        }
      },

      closeDialog: function() {
        $scope.$parent.closeThisDialog();
      },

      transferItems: function() {
        var store = dimStoreService.getStore(vm.source.owner);
        var items = {};
        var key = vm.target.type.toLowerCase();
        items[key] = items[key] || [];
        var itemCopy = angular.copy(vm.target);
        itemCopy.equipped = false;
        items[key].push(itemCopy);
        // Include the source, since we wouldn't want it to get moved out of the way
        items[vm.source.type.toLowerCase()].push(vm.source);

        items['material'] = [];
        if (vm.sort === 'General') {
          // Mote of Light
          items['material'].push({
            id: '0',
            hash: 937555249,
            amount: 2,
            equipped: false
          });
        } else if (vm.statType === 'Attack') {
          // Weapon Parts
          items['material'].push({
            id: '0',
            hash: 1898539128,
            amount: 10,
            equipped: false
          });
        } else {
          // Armor Materials
          items['material'].push({
            id: '0',
            hash: 1542293174,
            amount: 10,
            equipped: false
          });
        }
        if (vm.exotic) {
          // Exotic shard
          items['material'].push({
            id: '0',
            hash: 452597397,
            amount: 1,
            equipped: false
          });
        }

        var loadout = {
          classType: -1,
          name: 'Infusion Materials',
          items: items
        };

        vm.transferInProgress = true;
        return dimLoadoutService.applyLoadout(store, loadout).then(function() {
          vm.transferInProgress = false;
        });
      }
    });

    vm.setSourceItem($scope.$parent.ngDialogData);
    vm.getItems();
  }
})();<|MERGE_RESOLUTION|>--- conflicted
+++ resolved
@@ -24,12 +24,8 @@
         // Set the source and reset the targets
         vm.source = item;
         vm.infused = 0;
-<<<<<<< HEAD
-        vm.stats = [];
-        vm.targets = [];
-=======
+        vm.stats = null;
         vm.target = null;
->>>>>>> 01023145
         vm.statType =
           vm.source.primStat.statHash === 3897883278 ? 'Defense' : // armor item
           vm.source.primStat.statHash === 368428387 ?  'Attack' :  // weapon item
@@ -41,118 +37,16 @@
         vm.wildcardMaterialCost = item.sort === 'General' ? 2 : 10;
       },
 
-<<<<<<< HEAD
-      setInfusibleItems: function(items) {
-        vm.infusable = items;
-        vm.setView();
-      },
-
-      setView: function() {
-        // let's remove the used gear and the one that are lower than the infused result
-        vm.view = _.chain(vm.infusable)
-          .select(function(item) {
-            return item.primStat.value > vm.infused;
-          })
-          .difference(vm.excluded, vm.targets)
-          .value();
-      },
-
-      toggleItem: function(e, item) {
-        e.stopPropagation();
-
-        function setManualPath() {
-          vm.selectedPath = vm.paths[0];
-          // Value of infused result
-          vm.infused = vm.calculate();
-          // The new stats of the item
-          vm.stats = _.map(vm.source.stats, function(stat) {
-            return {before: stat.base, after: (stat.base*vm.infused/vm.source.primStat.value).toFixed(0)};
-          });
-          // The difference from start to finish
-          vm.difference = vm.infused - vm.source.primStat.value;
-          vm.setView();
-        }
-
-        var index = _.indexOf(vm.targets, item);
-
-        if (e.shiftKey) {
-          // Hold shift to toggle excluding the item from calculations
-          var excludedIndex = _.indexOf(vm.excluded, item);
-          if (excludedIndex > -1) {
-            // Remove from exclusions
-            vm.excluded.splice(excludedIndex, 1);
-          } else {
-            // Add to exclusions, and remove from targets if it's there.
-            vm.excluded.push(item);
-            if (index > -1) {
-              vm.targets.splice(index, 1);
-              setManualPath();
-            }
-          }
-
-          vm.maximizeAttack();
-        } else {
-          // Add or remove the item from the infusion chain
-          if (index > -1) {
-            // Remove from targets
-            vm.targets.splice(index, 1);
-          } else {
-            // Check if it's clickable
-            if (!_.contains(vm.view, item) || _.contains(vm.excluded, item)) {
-              return;
-            }
-
-            // Add it to targets
-            var sortedIndex = _.sortedIndex(vm.targets, item, function(i) {
-              return i.primStat.value + ((item.talentGrid.totalXP / item.talentGrid.totalXPRequired) * 0.5);
-            });
-            vm.targets.splice(sortedIndex, 0, item);
-          }
-
-          setManualPath();
-        }
-      },
-
-      selectInfusionPath: function(reset) {
-        if (vm.selectedPath === vm.paths[0]) {
-          if (reset) {
-            vm.targets = [];
-            vm.infused = 0;
-            vm.stats = [];
-            vm.difference = 0;
-          }
-        } else {
-          vm.infused = vm.selectedPath.light;
-          vm.stats = _.map(vm.source.stats, function(stat) {
-            return {before: stat.base, after: (stat.base*vm.infused/vm.source.primStat.value).toFixed(0)};
-          });
-          vm.difference = vm.infused - vm.source.primStat.value;
-          vm.targets = vm.selectedPath.path.map(function(item) {
-            return vm.infusable.find(function(otherItem) {
-              return otherItem.id === item.id;
-            });
-          });
-        }
-        vm.setView();
-      },
-
-      inView: function(item) {
-        if (_.contains(vm.view, item)) {
-          return '';
-        } else if (_.contains(vm.targets, item)) {
-          return 'infuse-selected';
-        } else if (_.contains(vm.excluded, item)) {
-          return 'infuse-excluded';
-        } else {
-          return 'infuse-hidden';
-=======
       selectItem: function(item, e) {
         if (e) {
           e.stopPropagation();
->>>>>>> 01023145
         }
         vm.target = item;
         vm.infused = vm.target.primStat.value;
+        // The new stats of the item
+        vm.stats = _.map(vm.source.stats, function(stat) {
+          return {before: stat.base, after: (stat.base * vm.infused / vm.source.primStat.value).toFixed(0)};
+        });
       },
 
       // get Items for infusion
