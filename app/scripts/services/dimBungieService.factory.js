(function() {
  'use strict';

  angular.module('dimApp')
    .factory('dimBungieService', BungieService);

  BungieService.$inject = ['$rootScope', '$q', '$timeout', '$http', '$state', 'dimState', 'toaster', '$translate'];

  function BungieService($rootScope, $q, $timeout, $http, $state, dimState, toaster, $translate) {
    localStorage.apiKey = 'f47f958078d04e1295bb37d09efbeb02';
    var apiKey = localStorage.apiKey;
    /* eslint no-constant-condition: 0*/
    if ('$DIM_FLAVOR' === 'release' || '$DIM_FLAVOR' === 'beta') {
      apiKey = 'f47f958078d04e1295bb37d09efbeb02';
    }

    var platformPromise = null;
    var membershipPromise = null;

    $rootScope.$on('dim-active-platform-updated', function() {
      platformPromise = null;
      membershipPromise = null;
    });

    // $rootScope.$on('dim-no-token-found', function() {
    //   window.location = "/login.html";
    //   // debugger;
    // });


    // function getRefreshToken() {
    //   var authorization = null;

    //   if (localStorage.authorization) {
    //     try {
    //       authorization = JSON.parse(localStorage.authorization);
    //     } catch (e) {
    //       authorization = null;
    //     }
    //   }

    //   return $http({
    //     method: 'POST',
    //     url: 'https://www.bungie.net/Platform/App/GetAccessTokensFromRefreshToken/',
    //     headers: {
    //       'X-API-Key': localStorage.apiKey,
    //     },
    //     data: {
    //       refreshToken: authorization.refreshToken.value
    //     }
    //   })
    //   .then((response) => {
    //     if (response.data.Response && response.data.Response.accessToken) {
    //       authorization = {
    //         accessToken: response.data.Response.accessToken,
    //         refreshToken: response.data.Response.refreshToken,
    //         inception: new Date(),
    //         scope: response.data.Response.scope
    //       };

    //       authorization.accessToken.name = 'access';
    //       authorization.refreshToken = response.data.Response.refreshToken;
    //       authorization.refreshToken.name = 'refresh';
    //       authorization.refreshToken.inception = authorization.accessToken.inception = new Date();

    //       localStorage.authorization = JSON.stringify(authorization);
    //     }
    //   });
    // }

    var service = {
      getPlatforms: getPlatforms,
      getCharacters: getCharacters,
      getStores: getStores,
      transfer: transfer,
      equip: equip,
      equipItems: equipItems,
      setItemState: setItemState,
      getXur: getXur,
      getManifest: getManifest,
      getVendorForCharacter: getVendorForCharacter
    };

    return service;

    function assignResultAndForward(dataset, attribute, result) {
      dataset[attribute] = result;

      return result;
    }

    function handleErrors(response) {
      // return response;
      if (response.status === -1) {
        return $q.reject(new Error($translate.instant('BungieService.NotConnected')));
      }
      if (response.status === 503 || response.status === 522 /* cloudflare */) {
        return $q.reject(new Error($translate.instant('BungieService.Down')));
      }
      if (response.status < 200 || response.status >= 400) {
        return $q.reject(new Error($translate.instant('BungieService.NetworkError', {
          status: response.status,
          statusText: response.statusText
        })));
      }

      var errorCode = response.data.ErrorCode;

      switch (errorCode) {
      case 1: {
        return response;
      }
      case 1627: {
        return $q.reject("Vendor data is unavailable.");
      }
      case 2108: {
        return $q.reject("DIM does not have permission to perform this action.");
      }
      case 5:
      case 36:
      case 99:
      case 1618:
      case 2101:
      case 2102:
      case 2107:
      // default: {
      //   return response;
      // }
      }

      if (errorCode === 36) {
        return $q.reject(new Error($translate.instant('BungieService.Throttled')));
      } else if (errorCode === 99) {
        return $q.reject(new Error($translate.instant('BungieService.NotLoggedIn')));
      } else if (errorCode === 5) {
        return $q.reject(new Error($translate.instant('BungieService.Maintenance')));
      } else if (errorCode === 1618 &&
        response.config.url.indexOf('/Account/') >= 0 &&
        response.config.url.indexOf('/Character/') < 0) {
        return $q.reject(new Error($translate.instant('BungieService.NoAccount')));
      } else if (errorCode === 2107 || errorCode === 2101 || errorCode === 2102) {
        $state.go('developer');
        return $q.reject(new Error($translate.instant('BungieService.DevVersion')));
      } else if (errorCode > 1) {
        if (response.data.Message) {
          const error = new Error(response.data.Message);
          error.code = response.data.ErrorCode;
          error.status = response.data.ErrorStatus;
          return $q.reject(error);
        } else {
          return $q.reject(new Error($translate.instant('BungieService.Difficulties')));
        }
      }

      return response;
    }

    function retryOnThrottled(request) {
      function run(retries) {
        return $http(request)
          .then(function success(response) {
            if (response.data.ErrorCode === 36) {
              if (retries <= 0) {
                return response;
              } else {
                return $timeout(Math.pow(2, 4 - retries) * 1000).then(() => run(retries - 1));
              }
            } else {
              return response;
            }
          })
          .catch(handleErrors);
      }

      return run(3);
    }

    function showErrorToaster(e) {
      const twitterLink = '<a target="_blank" href="http://twitter.com/ThisIsDIM">Twitter</a> <a target="_blank" href="http://twitter.com/ThisIsDIM"><i class="fa fa-twitter fa-2x" style="vertical-align: middle;"></i></a>';
      const twitter = `<div> ${$translate.instant('BungieService.Twitter')} ${twitterLink}</div>`;

      toaster.pop({
        type: 'error',
        bodyOutputType: 'trustedHtml',
        title: 'Bungie.net Error',
        body: e.message + twitter,
        showCloseButton: false
      });
    }

    /************************************************************************************************************************************/

    function getManifest() {
      return $q.when({
        method: 'GET',
        url: 'https://www.bungie.net/Platform/Destiny/Manifest/',
        headers: {
          'X-API-Key': apiKey
        }
      })
      .then($http)
      .then(handleErrors, handleErrors)
      .then(function(response) {
        return response.data.Response;
      });
    }

<<<<<<< HEAD

    /************************************************************************************************************************************/

    function getBnetCookies() {
      return $q(function(resolve, reject) {
        chrome.cookies.getAll({
          domain: 'www.bungie.net'
        }, getAllCallback);

        function getAllCallback(cookies) {
          if (_.size(cookies) > 0) {
            resolve(cookies);
          } else {
            reject(new Error($translate.instant('BungieService.NoCookies')));
          }
        }
      });
    }

    /************************************************************************************************************************************/

    function getBungleToken() {
      tokenPromise = tokenPromise || getBnetCookies()
        .then(function(cookies) {
          const cookie = _.find(cookies, function(cookie) {
            return cookie.name === 'bungled';
          });

          if (cookie) {
            return cookie.value;
          } else {
            openBungieNetTab();
            throw new Error($translate.instant('BungieService.NotLoggedIn'));
          }
        })
        .catch(function() {
          tokenPromise = null;
        });

      return tokenPromise;
    }

=======
>>>>>>> 6eebab8b
    /************************************************************************************************************************************/

    function getPlatforms() {
      platformPromise = platformPromise || $q.when(getBnetPlatformsRequest())
        .then($http)
        .then(handleErrors, handleErrors)
        .catch(function(e) {
          showErrorToaster(e);
          return $q.reject(e);
        });

      return platformPromise;

      function getBnetPlatformsRequest() {
        return {
          method: 'GET',
          url: 'https://www.bungie.net/Platform/User/GetBungieNetUser/',
          headers: {
            'X-API-Key': apiKey
          },
          withCredentials: true
        };
      }
    }

    /************************************************************************************************************************************/

    function getMembership(platform) {
      membershipPromise = membershipPromise || $q.when(getBnetMembershipReqest())
        .then($http)
        .then(handleErrors, handleErrors)
        .then(processBnetMembershipRequest, rejectBnetMembershipRequest)
        .catch(function(error) {
          membershipPromise = null;
          return $q.reject(error);
        });

      return membershipPromise;

      function getBnetMembershipReqest() {
        return {
          method: 'GET',
          url: 'https://www.bungie.net/Platform/Destiny/' + platform.type + '/Stats/GetMembershipIdByDisplayName/' + platform.id + '/',
          headers: {
            'X-API-Key': apiKey
          },
          withCredentials: true
        };
      }

      function processBnetMembershipRequest(response) {
        if (_.size(response.data.Response) === 0) {
          return $q.reject(new Error($translate.instant('BungieService.NoAccountForPlatform', {
            platform: platform.label
          })));
        }

        return $q.when(response.data.Response);
      }

      function rejectBnetMembershipRequest() {
        return $q.reject(new Error($translate.instant('BungieService.NoAccountForPlatform', {
          platform: platform.label
        })));
      }
    }


    /************************************************************************************************************************************/

    function getCharacters(platform) {
      var getMembershipPB = getMembership.bind(null, platform);

      var charactersPromise = getMembershipPB()
        .then(function(membershipId) {
          return getBnetCharactersRequest('', platform, membershipId);
        })
        .then($http)
        .then(handleErrors, handleErrors)
        .then(processBnetCharactersRequest);

      return charactersPromise;

      function getBnetCharactersRequest(token, platform, membershipId) {
        return {
          method: 'GET',
          url: 'https://www.bungie.net/Platform/Destiny/Tiger' + (platform.type === 1 ? 'Xbox' : 'PSN') + '/Account/' + membershipId + '/',
          headers: {
            'X-API-Key': apiKey
          },
          withCredentials: true
        };
      }

      function processBnetCharactersRequest(response) {
        if (_.size(response.data.Response) === 0) {
          return $q.reject(new Error($translate.instant('BungieService.NoAccountForPlatform', {
            platform: platform.label
          })));
        }

        return _.map(response.data.Response.data.characters, function(c) {
          c.inventory = response.data.Response.data.inventory;

          return {
            id: c.characterBase.characterId,
            base: c
          };
        });
      }
    }


    /************************************************************************************************************************************/

    function getXur() {
      return $q.when({
        method: 'GET',
        url: 'https://www.bungie.net/Platform/Destiny/Advisors/Xur/',
        headers: {
          'X-API-Key': apiKey
        }
      })
      .then(function(request) {
        return $http(request);
      })
      .then(handleErrors, handleErrors)
      .then(function(response) {
        return response.data.Response.data;
      });
    }

    /************************************************************************************************************************************/

    function getStores(platform) {
      var data = {
        token: null,
        membershipId: null
      };

      var addMembershipIdToData = assignResultAndForward.bind(null, data, 'membershipId');
      var addCharactersToData = assignResultAndForward.bind(null, data, 'characters');
      var getMembershipPB = getMembership.bind(null, platform);
      var getCharactersPB = getCharacters.bind(null, platform);

      var promise = getMembershipPB()
        .then(addMembershipIdToData)
        .then(getCharactersPB)
        .then(addCharactersToData)
        .then(function() {
          var promises = [
            getDestinyInventories('', platform, data.membershipId, data.characters),
            getDestinyProgression('', platform, data.membershipId, data.characters)
            // Don't let failure of progression fail other requests.
            .catch((e) => console.error("Failed to load character progression", e)),
            getDestinyAdvisors('', platform, data.membershipId, data.characters)
            // Don't let failure of advisors fail other requests.
            .catch((e) => console.error("Failed to load advisors", e))
          ];
          return $q.all(promises).then(function(data) {
            return $q.resolve(data[0]);
          });
        })
        .catch(function(e) {
          showErrorToaster(e);
          return $q.reject(e);
        });

      return promise;

      function getGuardianInventoryRequest(token, platform, membershipId, character) {
        return {
          method: 'GET',
          url: 'https://www.bungie.net/Platform/Destiny/' + platform.type + '/Account/' + membershipId + '/Character/' + character.id + '/Inventory/?definitions=false',
          headers: {
            'X-API-Key': apiKey
          },
          withCredentials: true
        };
      }

      function getDestinyVaultRequest(token, platform) {
        return {
          method: 'GET',
          url: 'https://www.bungie.net/Platform/Destiny/' + platform.type + '/MyAccount/Vault/?definitions=false',
          headers: {
            'X-API-Key': apiKey
          },
          withCredentials: true
        };
      }

      function processInventoryResponse(character, response) {
        var payload = response.data.Response;

        payload.id = character.id;
        payload.character = character;

        return payload;
      }

      function getDestinyInventories(token, platform, membershipId, characters) {
        // Guardians
        var promises = characters.map(function(character) {
          var processPB = processInventoryResponse.bind(null, character);

          return $q.when(getGuardianInventoryRequest(token, platform, membershipId, character))
            .then($http)
            .then(handleErrors, handleErrors)
            .then(processPB);
        });

        // Vault

        var processPB = processInventoryResponse.bind(null, {
          id: 'vault',
          base: null
        });

        var promise = $q.when(getDestinyVaultRequest(token, platform))
          .then($http)
          .then(handleErrors, handleErrors)
          .then(processPB);

        promises.push(promise);

        return $q.all(promises);
      }
    }


    /************************************************************************************************************************************/

    function getDestinyProgression(token, platform, membershipId, characters) {
      var promises = characters.map(function(character) {
        var processPB = processProgressionResponse.bind(null, character);

        return $q.when(getGuardianProgressionRequest(token, platform, membershipId, character))
          .then($http)
          .then(handleErrors, handleErrors)
          .then(processPB);
      });

      function getGuardianProgressionRequest(token, platform, membershipId, character) {
        return {
          method: 'GET',
          url: 'https://www.bungie.net/Platform/Destiny/' + platform.type + '/Account/' + membershipId + '/Character/' + character.id + '/Progression/?definitions=false',
          headers: {
            'X-API-Key': apiKey
          },
          withCredentials: true
        };
      }

      function processProgressionResponse(character, response) {
        character.progression = response.data.Response.data;
        return character;
      }

      return $q.all(promises);
    }

    /************************************************************************************************************************************/

    function getDestinyAdvisors(token, platform, membershipId, characters) {
      var promises = characters.map(function(character) {
        var processPB = processAdvisorsResponse.bind(null, character);

        return $q.when(getCharacterAdvisorsRequest(token, platform, membershipId, character))
          .then($http)
          .then(handleErrors, handleErrors)
          .then(processPB);
      });

      return $q.all(promises);

      function getCharacterAdvisorsRequest(token, platform, membershipId, character) {
        return {
          method: 'GET',
          url: 'https://www.bungie.net/Platform/Destiny/' + platform.type + '/Account/' + membershipId + '/Character/' + character.id + '/Advisors/V2/?definitions=false',
          headers: {
            'X-API-Key': apiKey
          },
          withCredentials: true
        };
      }

      function processAdvisorsResponse(character, response) {
        character.advisors = response.data.Response.data;
        return character;
      }
    }

    /************************************************************************************************************************************/

    function getVendorForCharacter(character, vendorHash) {
      var platform = dimState.active;

      var getMembershipPB = getMembership.bind(null, platform);

      return getMembershipPB()
        .then(() => {
          return {
            method: 'GET',
            url: 'https://www.bungie.net/Platform/Destiny/' + platform.type + '/MyAccount/Character/' + character.id + '/Vendor/' + vendorHash + '/',
            headers: {
              'X-API-Key': apiKey
            },
            withCredentials: true
          };
        })
        .then($http)
        .then(handleErrors, handleErrors)
        .then((response) => response.data.Response.data);
    }

    /************************************************************************************************************************************/

    function transfer(item, store, amount) {
      var platform = dimState.active;
      var data = {
        token: null,
        membershipType: null
      };

      var addMembershipTypeToDataPB = assignResultAndForward.bind(null, data, 'membershipType');
      var getMembershipPB = getMembership.bind(null, platform);

      var promise = getMembershipPB()
        .then(addMembershipTypeToDataPB)
        .then(function() {
          return getTransferRequest(data.token, platform.type, item, store, amount);
        })
        .then(retryOnThrottled)
        .then(handleErrors, handleErrors)
        .catch(function(e) {
          return handleUniquenessViolation(e, item, store);
        });

      return promise;

      // Handle "DestinyUniquenessViolation" (1648)
      function handleUniquenessViolation(e, item, store) {
        if (e && e.code === 1648) {
<<<<<<< HEAD
          const error = new Error($translate.instant('BungieService.ItemUniquenessExplanation', {
            name: item.name,
            type: item.type.toLowerCase(),
            character: store.name
          }));
          error.code = e.code;
          return $q.reject(error);
=======
          toaster.pop('warning',
            $translate.instant('BungieService.ItemUniqueness'),
            $translate.instant('BungieService.ItemUniquenessExplanation', {
              name: item.name,
              type: item.type.toLowerCase(),
              character: store.name
            }));
          return $q.reject(new Error('move-canceled'));
>>>>>>> 6eebab8b
        }
        return $q.reject(e);
      }

      function getTransferRequest(token, membershipType, item, store, amount) {
        return {
          method: 'POST',
          url: 'https://www.bungie.net/Platform/Destiny/TransferItem/',
          headers: {
            'X-API-Key': apiKey
          },
          data: {
            characterId: store.isVault ? item.owner : store.id,
            membershipType: membershipType,
            itemId: item.id,
            itemReferenceHash: item.hash,
            stackSize: amount || item.amount,
            transferToVault: store.isVault
          },
          dataType: 'json',
          withCredentials: true
        };
      }
    }

    /************************************************************************************************************************************/

    function equip(item) {
      var platform = dimState.active;
      var data = {
        token: null,
        membershipType: null
      };

      var addMembershipTypeToDataPB = assignResultAndForward.bind(null, data, 'membershipType');
      var getMembershipPB = getMembership.bind(null, platform);

      var promise = getMembershipPB()
        .then(addMembershipTypeToDataPB)
        .then(function() {
          return getEquipRequest(data.token, platform.type, item);
        })
        .then(retryOnThrottled)
        .then(handleErrors, handleErrors);

      return promise;

      function getEquipRequest(token, membershipType, item) {
        return {
          method: 'POST',
          url: 'https://www.bungie.net/Platform/Destiny/EquipItem/',
          headers: {
            'X-API-Key': apiKey
          },
          data: {
            characterId: item.owner,
            membershipType: membershipType,
            itemId: item.id
          },
          dataType: 'json',
          withCredentials: true
        };
      }
    }

    /************************************************************************************************************************************/

    // Returns a list of items that were successfully equipped
    function equipItems(store, items) {
      // Sort exotics to the end. See https://github.com/DestinyItemManager/DIM/issues/323
      items = _.sortBy(items, function(i) {
        return i.isExotic ? 1 : 0;
      });

      var platform = dimState.active;
      var data = {
        token: null,
        membershipType: null
      };

      var addMembershipTypeToDataPB = assignResultAndForward.bind(null, data, 'membershipType');
      var getMembershipPB = getMembership.bind(null, platform);

      var promise = getMembershipPB()
        .then(addMembershipTypeToDataPB)
        .then(function() {
          return {
            method: 'POST',
            url: 'https://www.bungie.net/Platform/Destiny/EquipItems/',
            headers: {
              'X-API-Key': apiKey
            },
            data: {
              characterId: store.id,
              membershipType: platform.type,
              itemIds: _.pluck(items, 'id')
            },
            dataType: 'json',
            withCredentials: true
          };
        })
        .then(retryOnThrottled)
        .then(handleErrors, handleErrors)
        .then(function(response) {
          var data = response.data.Response;
          store.updateCharacterInfoFromEquip(data.summary);
          return _.select(items, function(i) {
            var item = _.find(data.equipResults, {
              itemInstanceId: i.id
            });
            return item && item.equipStatus === 1;
          });
        });

      return promise;
    }

    /************************************************************************************************************************************/

    function setItemState(item, store, lockState, type) {
      switch (type) {
      case 'lock':
        type = 'SetLockState';
        break;
      case 'track':
        type = 'SetQuestTrackedState';
        break;
      }

      var platform = dimState.active;
      var data = {
        token: null,
        membershipType: null
      };

      var addMembershipTypeToDataPB = assignResultAndForward.bind(null, data, 'membershipType');
      var getMembershipPB = getMembership.bind(null, platform);

      var promise = getMembershipPB()
        .then(addMembershipTypeToDataPB)
        .then(function() {
          return store;
        })
        .then(function(store) {
          return getSetItemStateRequest(data.token, platform.type, item, store, lockState, type);
        })
        .then(retryOnThrottled)
        .then(handleErrors, handleErrors);

      return promise;

      function getSetItemStateRequest(token, membershipType, item, store, lockState, type) {
        return {
          method: 'POST',
          url: 'https://www.bungie.net/Platform/Destiny/' + type + '/',
          headers: {
            'X-API-Key': apiKey
          },
          data: {
            characterId: store.isVault ? item.owner : store.id,
            membershipType: membershipType,
            itemId: item.id,
            state: lockState
          },
          dataType: 'json',
          withCredentials: true
        };
      }
    }
  }
})();<|MERGE_RESOLUTION|>--- conflicted
+++ resolved
@@ -7,66 +7,29 @@
   BungieService.$inject = ['$rootScope', '$q', '$timeout', '$http', '$state', 'dimState', 'toaster', '$translate'];
 
   function BungieService($rootScope, $q, $timeout, $http, $state, dimState, toaster, $translate) {
-    localStorage.apiKey = 'f47f958078d04e1295bb37d09efbeb02';
     var apiKey = localStorage.apiKey;
     /* eslint no-constant-condition: 0*/
     if ('$DIM_FLAVOR' === 'release' || '$DIM_FLAVOR' === 'beta') {
-      apiKey = 'f47f958078d04e1295bb37d09efbeb02';
-    }
-
+      apiKey = '$DIM_API_KEY';
+    }
+
+    var tokenPromise = null;
     var platformPromise = null;
     var membershipPromise = null;
 
     $rootScope.$on('dim-active-platform-updated', function() {
+      tokenPromise = null;
       platformPromise = null;
       membershipPromise = null;
     });
 
-    // $rootScope.$on('dim-no-token-found', function() {
-    //   window.location = "/login.html";
-    //   // debugger;
-    // });
-
-
-    // function getRefreshToken() {
-    //   var authorization = null;
-
-    //   if (localStorage.authorization) {
-    //     try {
-    //       authorization = JSON.parse(localStorage.authorization);
-    //     } catch (e) {
-    //       authorization = null;
-    //     }
-    //   }
-
-    //   return $http({
-    //     method: 'POST',
-    //     url: 'https://www.bungie.net/Platform/App/GetAccessTokensFromRefreshToken/',
-    //     headers: {
-    //       'X-API-Key': localStorage.apiKey,
-    //     },
-    //     data: {
-    //       refreshToken: authorization.refreshToken.value
-    //     }
-    //   })
-    //   .then((response) => {
-    //     if (response.data.Response && response.data.Response.accessToken) {
-    //       authorization = {
-    //         accessToken: response.data.Response.accessToken,
-    //         refreshToken: response.data.Response.refreshToken,
-    //         inception: new Date(),
-    //         scope: response.data.Response.scope
-    //       };
-
-    //       authorization.accessToken.name = 'access';
-    //       authorization.refreshToken = response.data.Response.refreshToken;
-    //       authorization.refreshToken.name = 'refresh';
-    //       authorization.refreshToken.inception = authorization.accessToken.inception = new Date();
-
-    //       localStorage.authorization = JSON.stringify(authorization);
-    //     }
-    //   });
-    // }
+    // Don't open bungie tab more than once a minute
+    const openBungieNetTab = _.debounce(() => {
+      chrome.tabs.create({
+        url: 'https://bungie.net',
+        active: true
+      });
+    }, 60 * 1000, true);
 
     var service = {
       getPlatforms: getPlatforms,
@@ -90,7 +53,6 @@
     }
 
     function handleErrors(response) {
-      // return response;
       if (response.status === -1) {
         return $q.reject(new Error($translate.instant('BungieService.NotConnected')));
       }
@@ -131,6 +93,9 @@
       if (errorCode === 36) {
         return $q.reject(new Error($translate.instant('BungieService.Throttled')));
       } else if (errorCode === 99) {
+        if (window.chrome && window.chrome.extension) {
+          openBungieNetTab();
+        }
         return $q.reject(new Error($translate.instant('BungieService.NotLoggedIn')));
       } else if (errorCode === 5) {
         return $q.reject(new Error($translate.instant('BungieService.Maintenance')));
@@ -205,7 +170,6 @@
       });
     }
 
-<<<<<<< HEAD
 
     /************************************************************************************************************************************/
 
@@ -248,12 +212,11 @@
       return tokenPromise;
     }
 
-=======
->>>>>>> 6eebab8b
     /************************************************************************************************************************************/
 
     function getPlatforms() {
-      platformPromise = platformPromise || $q.when(getBnetPlatformsRequest())
+      platformPromise = platformPromise || getBungleToken()
+        .then(getBnetPlatformsRequest)
         .then($http)
         .then(handleErrors, handleErrors)
         .catch(function(e) {
@@ -263,12 +226,13 @@
 
       return platformPromise;
 
-      function getBnetPlatformsRequest() {
+      function getBnetPlatformsRequest(token) {
         return {
           method: 'GET',
           url: 'https://www.bungie.net/Platform/User/GetBungieNetUser/',
           headers: {
-            'X-API-Key': apiKey
+            'X-API-Key': apiKey,
+            'x-csrf': token
           },
           withCredentials: true
         };
@@ -278,7 +242,8 @@
     /************************************************************************************************************************************/
 
     function getMembership(platform) {
-      membershipPromise = membershipPromise || $q.when(getBnetMembershipReqest())
+      membershipPromise = membershipPromise || getBungleToken()
+        .then(getBnetMembershipReqest)
         .then($http)
         .then(handleErrors, handleErrors)
         .then(processBnetMembershipRequest, rejectBnetMembershipRequest)
@@ -289,12 +254,13 @@
 
       return membershipPromise;
 
-      function getBnetMembershipReqest() {
+      function getBnetMembershipReqest(token) {
         return {
           method: 'GET',
           url: 'https://www.bungie.net/Platform/Destiny/' + platform.type + '/Stats/GetMembershipIdByDisplayName/' + platform.id + '/',
           headers: {
-            'X-API-Key': apiKey
+            'X-API-Key': apiKey,
+            'x-csrf': token
           },
           withCredentials: true
         };
@@ -321,11 +287,19 @@
     /************************************************************************************************************************************/
 
     function getCharacters(platform) {
+      var data = {
+        token: null,
+        membershipId: null
+      };
+
+      var addTokenToData = assignResultAndForward.bind(null, data, 'token');
       var getMembershipPB = getMembership.bind(null, platform);
 
-      var charactersPromise = getMembershipPB()
+      var charactersPromise = getBungleToken()
+        .then(addTokenToData)
+        .then(getMembershipPB)
         .then(function(membershipId) {
-          return getBnetCharactersRequest('', platform, membershipId);
+          return getBnetCharactersRequest(data.token, platform, membershipId);
         })
         .then($http)
         .then(handleErrors, handleErrors)
@@ -338,7 +312,8 @@
           method: 'GET',
           url: 'https://www.bungie.net/Platform/Destiny/Tiger' + (platform.type === 1 ? 'Xbox' : 'PSN') + '/Account/' + membershipId + '/',
           headers: {
-            'X-API-Key': apiKey
+            'X-API-Key': apiKey,
+            'x-csrf': token
           },
           withCredentials: true
         };
@@ -390,22 +365,25 @@
         membershipId: null
       };
 
+      var addTokenToData = assignResultAndForward.bind(null, data, 'token');
       var addMembershipIdToData = assignResultAndForward.bind(null, data, 'membershipId');
       var addCharactersToData = assignResultAndForward.bind(null, data, 'characters');
       var getMembershipPB = getMembership.bind(null, platform);
       var getCharactersPB = getCharacters.bind(null, platform);
 
-      var promise = getMembershipPB()
+      var promise = getBungleToken()
+        .then(addTokenToData)
+        .then(getMembershipPB)
         .then(addMembershipIdToData)
         .then(getCharactersPB)
         .then(addCharactersToData)
         .then(function() {
           var promises = [
-            getDestinyInventories('', platform, data.membershipId, data.characters),
-            getDestinyProgression('', platform, data.membershipId, data.characters)
+            getDestinyInventories(data.token, platform, data.membershipId, data.characters),
+            getDestinyProgression(data.token, platform, data.membershipId, data.characters)
             // Don't let failure of progression fail other requests.
             .catch((e) => console.error("Failed to load character progression", e)),
-            getDestinyAdvisors('', platform, data.membershipId, data.characters)
+            getDestinyAdvisors(data.token, platform, data.membershipId, data.characters)
             // Don't let failure of advisors fail other requests.
             .catch((e) => console.error("Failed to load advisors", e))
           ];
@@ -425,7 +403,8 @@
           method: 'GET',
           url: 'https://www.bungie.net/Platform/Destiny/' + platform.type + '/Account/' + membershipId + '/Character/' + character.id + '/Inventory/?definitions=false',
           headers: {
-            'X-API-Key': apiKey
+            'X-API-Key': apiKey,
+            'x-csrf': token
           },
           withCredentials: true
         };
@@ -436,7 +415,8 @@
           method: 'GET',
           url: 'https://www.bungie.net/Platform/Destiny/' + platform.type + '/MyAccount/Vault/?definitions=false',
           headers: {
-            'X-API-Key': apiKey
+            'X-API-Key': apiKey,
+            'x-csrf': token
           },
           withCredentials: true
         };
@@ -498,7 +478,8 @@
           method: 'GET',
           url: 'https://www.bungie.net/Platform/Destiny/' + platform.type + '/Account/' + membershipId + '/Character/' + character.id + '/Progression/?definitions=false',
           headers: {
-            'X-API-Key': apiKey
+            'X-API-Key': apiKey,
+            'x-csrf': token
           },
           withCredentials: true
         };
@@ -531,7 +512,8 @@
           method: 'GET',
           url: 'https://www.bungie.net/Platform/Destiny/' + platform.type + '/Account/' + membershipId + '/Character/' + character.id + '/Advisors/V2/?definitions=false',
           headers: {
-            'X-API-Key': apiKey
+            'X-API-Key': apiKey,
+            'x-csrf': token
           },
           withCredentials: true
         };
@@ -547,16 +529,22 @@
 
     function getVendorForCharacter(character, vendorHash) {
       var platform = dimState.active;
-
+      var data = {
+        token: null,
+        membershipType: null
+      };
+      var addTokenToDataPB = assignResultAndForward.bind(null, data, 'token');
       var getMembershipPB = getMembership.bind(null, platform);
-
-      return getMembershipPB()
+      return getBungleToken()
+        .then(addTokenToDataPB)
+        .then(getMembershipPB)
         .then(() => {
           return {
             method: 'GET',
             url: 'https://www.bungie.net/Platform/Destiny/' + platform.type + '/MyAccount/Character/' + character.id + '/Vendor/' + vendorHash + '/',
             headers: {
-              'X-API-Key': apiKey
+              'X-API-Key': apiKey,
+              'x-csrf': data.token
             },
             withCredentials: true
           };
@@ -575,10 +563,13 @@
         membershipType: null
       };
 
+      var addTokenToDataPB = assignResultAndForward.bind(null, data, 'token');
       var addMembershipTypeToDataPB = assignResultAndForward.bind(null, data, 'membershipType');
       var getMembershipPB = getMembership.bind(null, platform);
 
-      var promise = getMembershipPB()
+      var promise = getBungleToken()
+        .then(addTokenToDataPB)
+        .then(getMembershipPB)
         .then(addMembershipTypeToDataPB)
         .then(function() {
           return getTransferRequest(data.token, platform.type, item, store, amount);
@@ -594,15 +585,6 @@
       // Handle "DestinyUniquenessViolation" (1648)
       function handleUniquenessViolation(e, item, store) {
         if (e && e.code === 1648) {
-<<<<<<< HEAD
-          const error = new Error($translate.instant('BungieService.ItemUniquenessExplanation', {
-            name: item.name,
-            type: item.type.toLowerCase(),
-            character: store.name
-          }));
-          error.code = e.code;
-          return $q.reject(error);
-=======
           toaster.pop('warning',
             $translate.instant('BungieService.ItemUniqueness'),
             $translate.instant('BungieService.ItemUniquenessExplanation', {
@@ -611,7 +593,6 @@
               character: store.name
             }));
           return $q.reject(new Error('move-canceled'));
->>>>>>> 6eebab8b
         }
         return $q.reject(e);
       }
@@ -621,7 +602,8 @@
           method: 'POST',
           url: 'https://www.bungie.net/Platform/Destiny/TransferItem/',
           headers: {
-            'X-API-Key': apiKey
+            'X-API-Key': apiKey,
+            'x-csrf': token
           },
           data: {
             characterId: store.isVault ? item.owner : store.id,
@@ -646,10 +628,13 @@
         membershipType: null
       };
 
+      var addTokenToDataPB = assignResultAndForward.bind(null, data, 'token');
       var addMembershipTypeToDataPB = assignResultAndForward.bind(null, data, 'membershipType');
       var getMembershipPB = getMembership.bind(null, platform);
 
-      var promise = getMembershipPB()
+      var promise = getBungleToken()
+        .then(addTokenToDataPB)
+        .then(getMembershipPB)
         .then(addMembershipTypeToDataPB)
         .then(function() {
           return getEquipRequest(data.token, platform.type, item);
@@ -664,7 +649,8 @@
           method: 'POST',
           url: 'https://www.bungie.net/Platform/Destiny/EquipItem/',
           headers: {
-            'X-API-Key': apiKey
+            'X-API-Key': apiKey,
+            'x-csrf': token
           },
           data: {
             characterId: item.owner,
@@ -692,17 +678,21 @@
         membershipType: null
       };
 
+      var addTokenToDataPB = assignResultAndForward.bind(null, data, 'token');
       var addMembershipTypeToDataPB = assignResultAndForward.bind(null, data, 'membershipType');
       var getMembershipPB = getMembership.bind(null, platform);
 
-      var promise = getMembershipPB()
+      var promise = getBungleToken()
+        .then(addTokenToDataPB)
+        .then(getMembershipPB)
         .then(addMembershipTypeToDataPB)
         .then(function() {
           return {
             method: 'POST',
             url: 'https://www.bungie.net/Platform/Destiny/EquipItems/',
             headers: {
-              'X-API-Key': apiKey
+              'X-API-Key': apiKey,
+              'x-csrf': data.token
             },
             data: {
               characterId: store.id,
@@ -747,10 +737,13 @@
         membershipType: null
       };
 
+      var addTokenToDataPB = assignResultAndForward.bind(null, data, 'token');
       var addMembershipTypeToDataPB = assignResultAndForward.bind(null, data, 'membershipType');
       var getMembershipPB = getMembership.bind(null, platform);
 
-      var promise = getMembershipPB()
+      var promise = getBungleToken()
+        .then(addTokenToDataPB)
+        .then(getMembershipPB)
         .then(addMembershipTypeToDataPB)
         .then(function() {
           return store;
@@ -768,7 +761,8 @@
           method: 'POST',
           url: 'https://www.bungie.net/Platform/Destiny/' + type + '/',
           headers: {
-            'X-API-Key': apiKey
+            'X-API-Key': apiKey,
+            'x-csrf': token
           },
           data: {
             characterId: store.isVault ? item.owner : store.id,
