(function() {
  "use strict";

  // See https://angular-translate.github.io/docs/#/guide
  angular.module('dimApp')
    .config(['$translateProvider', function($translateProvider) {
      $translateProvider.useSanitizeValueStrategy('escape');

      $translateProvider
        .translations('en', {
          Level: "Level",
          Bucket: {
            Armor: "Armor",
            General: "General",
            Postmaster: "Postmaster",
            Progress: "Progress",
            Reputation: "Reputation",
            Show: "Show {{bucket}}",
            Unknown: "Unknown",
            Vault: "Vault",
            Weapons: "Weapons"
          },
          BungieService: {
            DevVersion: "Are you running a development version of DIM? You must register your chrome extension with bungie.net.",
            Down: "Bungie.net is down.",
            Difficulties: "The Bungie API is currently experiencing difficulties.",
            NetworkError: "Network error - {{status}} {{statusText}}",
            Throttled: "Bungie API throttling limit exceeded. Please wait a bit and then retry.",
            NotLoggedIn: "Please log into Bungie.net in order to use this extension.",
            Maintenance: "Bungie.net servers are down for maintenance.",
            NoAccount: "No Destiny account was found for this platform. Do you have the right platform selected?",
            NoAccountForPlatform: "Failed to find a Destiny account for you on {{platform}}.",
            NoCookies: "No cookies found.",
            NotConnected: "You may not be connected to the internet.",
            Twitter: "Get status updates on",
            ItemUniqueness: "Item Uniqueness",
            ItemUniquenessExplanation: "You tried to move the '{{name}}' {{type}} to your {{character}} but that destination already has that item and is only allowed one."
          },
          Compare: {
            All: "{{type}} comparisons ({{quantity}})",
            Archetype: "Archetype comparisons ({{quantity}})",
            Compare: "Compare",
            Close: "Close",
            Error: {
              Class: "Cannot compare this item as it is not for a {{class}}.",
              Archetype: "Cannot compare this item as it is not a {{type}}."
            },
            Splits: "Compare similar splits ({{quantity}})"
          },
          Cooldown: {
            Grenade: "Grenade cooldown",
            Melee: "Melee cooldown",
            Super: "Super cooldown"
          },
          Debug: {
            Dump: "Dump info to console",
<<<<<<< HEAD
            View: "View Item Debug Info"
=======
            View: "View Item Debug Info" },
          DidYouKnow: {
            DidYouKnow: "Did you know?",
            Collapse: "You just collapsed a section in DIM! This might be useful to hide parts of DIM that you don't need to normally use.",
            DontShowAgain: "Don't show this tip again",
            DoubleClick: "If you're moving an item to your currently active (last logged in) character, you can instead double click that item to instantly equip it.",
            DragAndDrop: "Items can be dragged and dropped between different characters/vault columns.",
            Expand: "To re-expand a section, simply click the plus sign icon on the far left of the category you collapsed.",
            TryNext: "Try it out next time!"
>>>>>>> 15836763
          },
          FarmingMode: {
            FarmingMode: "Farming Mode (move items)",
            Desc: "DIM is moving Engram and Glimmer items from {{store}} to the vault and leaving one space open per item type to prevent anything from going to the Postmaster.",
            Configuration: "Configuration",
            Greens: {
              Greens: "Move Uncommon/Green Items to Vault",
              Tooltip: "If checked, DIM will also transfer all uncommon (green) items to the vault. If it's not checked, then green items will stay on your active character."
            },
            MakeRoom: {
              Desc: "DIM is moving only Engram and Glimmer items from {{store}} to the vault or other characters to prevent anything from going to the Postmaster.",
              MakeRoom: "Make room to pick up items by moving equipment",
              Tooltip: "If checked, DIM will move weapons and armor around to make space in the vault for engrams."
            },
            Quickmove: "Quick Move",
            Stop: "Stop"
          },
          Header: {
            About: "About",
            Filters: "Filters",
            FilterHelp: "Search item/perk or is:arc",
            MaterialsExchange: "Available faction ranks",
            Refresh: "Refresh Destiny Data",
            SupportDIM: "Support DIM"
          },
          Help: {
            BackToDIM: "Back to DIM",
            Drag: "Hold shift or pause over drop zone to transfer a partial stack."
          },
          Hotkey: {
            StartSearch: "Start a search",
            RefreshInventory: "Refresh inventory",
            ToggleDetails: "Toggle showing full item details",
            MarkItemAs: "Mark item as '{{tag}}'",
            ClearNewItems: "Clear new items"
          },
          Infusion: {
            Infusion: "Infusion Fuel Finder",
            BringGear: "Will bring the gear to",
            Calc: "Infusion calculator",
            InfuseItems: "Select item to infuse with:",
            LockedItems: "Include 'locked' items",
            NoItems: "No infusable items available.",
            ShowItems: "Show infusable items across all characters and vault",
            TransferItems: "Transfer items",
            Using3: "using 3"
          },
          LB: {
            LB: "Loadout Builder",
            ShowGear: "Show {{class}} gear",
            HideGear: "Hide {{class}} gear",
            LockEquipped: "Lock Equipped",
            ClearLocked: "Clear Locked",
            Locked: "Locked Items",
            LockedHelp: "Drag and drop any item into its bucket to build set with that specific gear. Shift + click to exclude items.",
            FilterSets: "Filter sets",
            AdvancedOptions: "Advanced Options",
            ProcessingMode: {
              Fast: "Fast",
              Full: "Full",
              ProcessingMode: "Processing mode",
              HelpFast: "Only looks at your best gear.",
              HelpFull: "Looks at more gear, but takes longer."
            },
            Scaled: "Scaled",
            Current: "Current",
            LightMode: {
              LightMode: "Light mode",
              HelpScaled: "Calculates loadouts as if all items were 350 defense.",
              HelpCurrent: "Calculates loadouts at current defense levels."
            },
            IncludeRare: "Include rare (blue) items",
            Help: "Need help?",
            Equip: "Equip on Current Character",
            ShowAllConfigs: "Show all configurations",
            ShowConfigs: "Show configurations",
            HideAllConfigs: "Hide all configurations",
            HideConfigs: "Hide configurations",
            Loading: "Loading best sets",
            Vendor: "Include Vendor items",
            Exclude: "Excluded Items",
            ExcludeHelp: "Shift + click an item (or drag and drop into this bucket) to build sets without specific gear.",
            LockPerk: "Lock perk",
            Missing1: "Missing legendary or exotic pieces to build a full set!",
            Missing2: "Missing rare, legendary, or exotic pieces to build a full set!"
          },
          Loadouts: {
            Any: "Any",
            Loadouts: "Loadouts",
            Before: "Before '{{name}}'",
            Create: "Create Loadout",
            FromEquipped: "Equipped",
            Edit: "Edit Loadout",
            Delete: "Delete Loadout",
            ConfirmDelete: "Are you sure you want to delete '{{name}}'?",
            ApplySearch: "Items = \"{{query}}\"",
            MaximizeLight: "Maximize Light",
            ItemLeveling: "Item Leveling",
            GatherEngrams: "Gather Engrams",
            GatherEngramsExceptExotics: "Exotics",
            RestoreAllItems: "All Items",
            Random: "Random",
            Randomize: "Randomize your equipped weapons, armor, ghost, and artifact?",
            LoadoutName: "Loadout Name...",
            Save: "Save",
            SaveAsNew: "Save As New",
            Cancel: "Cancel",
            ItemsWithIcon: "Items with this icon will be equipped.",
            ClickToEquip: "Click on an item to toggle equip.",
            AppliedAuto: "Automatic Loadout Builder",
            Applied: "Your loadout of {{amount}} items have been transferred to your {{store}}.",
            Applied1Item: "Your single item loadout has been transferred to your {{store}}.",
            AppliedError: "None of the items in your loadout could be transferred.",
            AppliedWarn: "Your loadout has been partially transferred, but {{failed}} of {{total}} items had errors."
          },
          Manifest: {
            Build: "Building Destiny info database",
            Download: "Downloading latest Destiny info from Bungie",
            Error: "Error loading Destiny info:\n{{error}}\nReload to retry.",
            Outdated: "Outdated Destiny Info",
            OutdatedExplanation: "Bungie has updated their Destiny info database. Reload DIM to pick up the new info. Note that some things in DIM may not work for a few hours after Bungie updates Destiny, as the new data propagates through their systems.",
            BungieDown: "Bungie.net may be having trouble.",
            Load: "Loading saved Destiny info",
            LoadCharInv: "Loading Destiny characters and inventory",
            Save: "Saving latest Destiny info",
            Unzip: "Unzipping latest Destiny info"
          },
          MaterialsExchange: {
            MaterialsExchange: "Materials Exchange",
            CurrentRank: "Current Rank",
            CurrentRep: "Current Rep",
            OnHand: "Materials on hand",
            FromTrade: "Materials from trade",
            NewRank: "New Rank",
            NewRep: "New Rep"
          },
          Notes: {
            Error: "Error! Max 120 characters for notes.",
            Help: "Add notes to this item"
          },
          Settings: {
            Settings: "Settings",
            Language: "Language (reload DIM to take effect)",
            HideUnfiltered: "Hide Unfiltered Items while Filtering",
            HideUnfilteredHelp: "Items that do not match filter criteria will be hidden.",
            AlwaysShowDetails: "Always Show Item Details",
            AlwaysShowDetailsHelp: "Clicking on an item will show a popup that can be expanded to show perk and stat details.  This option will always show that detail when you click on an item.",
            EnableAdvancedStats: "Enable advanced stat quality comparison features",
            EnableAdvancedStatsHelp: "Will enable advanced min/max features on the move dialog and enable the armor comparison view.",
            ShowOverlay: "Show new items with an overlay",
            ShowOverlayHelp: "Will show new items with an overlay.",
            ShowAnimations: "Show new item overlay animations on new items.",
            ShowAnimationsHelp: "Will show the animated new item overlay on new items. Turning this off can save CPU cycles.",
            ShowElemental: "Show elemental damage icons on weapons",
            ShowElementalHelp: "Show elemental damage icons on weapons.",
            SetSort: "Sort Items by:",
            SetSortHelp: "Sort items by rarity or their primary stat value.",
            SortPrimary: "Primary stat",
            SortRarity: "Rarity",
            SortRoll: "Stat roll percent",
            InventoryColumns: "Character Inventory Columns",
            InventoryColumnsHelp: "Select the number of columns for character inventory.",
            VaultColumns: "Vault Maximum Inventory Columns",
            VaultColumnsHelp: "Select the maximum number of columns for vault.",
            SizeItem: "Item Size",
            SizeItemHelp: "How big should items be?",
            ResetToDefault: "Reset to Default",
            CharacterOrder: "Character Order",
            CharacterOrderHelp: "Characters can be ordered by last login or based on their creation date.",
            CharacterOrderRecent: "By Most Recent Character",
            CharacterOrderReversed: "By Most Recent Character (Reversed)",
            CharacterOrderFixed: "Fixed (By Character Age)",
            ExportSS: "Download Spreadsheets",
            ExportSSHelp: "Download a CSV list of your items that can be easily viewed in the spreadsheet app of your choice.",
            DIMPopups: "DIM Info Popups",
            DIMPopupsReset: "Reset previously hidden info tips"
          },
          Stats: {
            Discipline: "Discipline",
            Intellect: "Intellect",
            NoBonus: "No Bonus",
            OfMaxRoll: "{{range}} of max roll",
            PercentHelp: "Click for more information about what Stats Quality is.",
            Quality: "Stats quality",
            Strength: "Strength",
            TierProgress: "{{progress}} for {{tier}}"
          },
          Tags: {
            TagItem: "Tag Item",
            Favorite: "Favorite",
            Junk: "Junk",
            Infuse: "Infuse",
            Keep: "Keep"
          },
          Vendors: {
            Vendors: "Vendors",
            All: "All",
            Load: "Loading Vendors",
            ArmorAndWeapons: "Armor & Weapons",
            ShipsAndVehicles: "Ships & Vehicles",
            Consumables: "Consumables",
            Bounties: "Bounties",
            ShadersAndEmblems: "Shaders & Emblems",
            Emotes: "Emotes"
          },
          TrialsCard: {
            FiveWins: "5 Win Reward (Armor)",
            SevenWins: "7 Win Reward (Weapon)",
            Flawless: "Flawless"
          }
        })
        .translations('it', {
          Level: "Livello",
          Bucket: {
            Armor: "Armatura",
            General: "Generale",
            Postmaster: "Amministratrice",
            Progress: "Progesso",
            Reputation: "Reputazione",
            Show: "Mostra {{bucket}}",
            Unknown: "Sconosciuto",
            Vault: "Deposito",
            Weapons: "Armi"
          },
          BungieService: {
            DevVersion: "Stai eseguendo una versione di DIM in via di sviluppo? Devi registrare la tua estensione per chrome con bungie.net.",
            Down: "Bungie.net è offline.",
            Difficulties: "Al momento le API di Bungie hanno dei problemi.",
            NetworkError: "Errore Network - {{status}} {{statusText}}",
            Throttled: "Superato il limite di strozzamento delle API di Bungie. Riprovare fra poco.",
            NotLoggedIn: "Effettuare l accesso a Bungie.net per utilizzare questa estensione.",
            Maintenance: "I server di Bungie.net sono offline per manutenzione.",
            NoAccount: "Non è stato trovato alcun account Destiny per questa piattaforma. Hai selezionato la piattaforma giusta?",
            NoAccountForPlatform: "Impossibile trovare un account Destiny per te su {{platform}}.",
            NoCookies: "Non è stato trovato nessun cookie.",
            NotConnected: "Potresti non essere connesso a internet.",
            Twitter: "Ottieni informazioni sullo stato del servizio su",
            ItemUniqueness: "Unicità dell elemento",
            ItemUniquenessExplanation: "Hai provato a spostare il '{{name}}' {{type}} al/alla tuo/tua {{character}} ma quella destinazione ne possiede già una e solo una è concessa."
          },
          Compare: {
            All: "Confronta ogni {{type}} ({{quantity}})",
            Archetype: "Confronta per archetipo ({{quantity}})",
            Compare: "Confronta",
            Close: "Chiudi",
            Error: {
              Class: "Impossibile confrontare questo oggetto, poichè non è per {{class}}.",
              Archetype: "Impossibile confrontare questo oggetto, poichè non è un {{type}}."
            },
            Splits: "Confronta simili suddivisioni ({{quantity}})"
          },
          Cooldown: {
            Super: "Super tempo di recupero",
            Grenade: "Granate tempo di recupero",
            Melee: "Corpo a corpo tempo di recupero"
          },
          Debug: {
            Dump: "Svuota informazioni nella console",
            View: "Visualizza Item Debug Info"
          },
          FarmingMode: {
            FarmingMode: "Modalità Farming (sposta oggetti)",
            Desc: "DIM sposta Engrammi e consumabili per Lumen da {{store}} al deposito e lascia uno slot libero per ogni tipo di oggetto per evitare che qualcosa finisca dall'Amministratore.",
            Configuration: "Configurazione",
            Greens: {
              Greens: "Sposta oggetti Non Comuni/Verdi al deposito",
              Tooltip: "Se selezionato, DIM trasferirà anche tutti gli oggetti non comuni (verdi) al deposito. Se non viene selezionato, gli oggetti verdi rimarranno sul tuo personaggio attivo."
            },
            MakeRoom: {
              Desc: "DIM sposta solo gli Engrammi e i consumabili per i Lumen da {{store}} al deposito o agli altri personaggi per evitare che qualcosa finisca dall'Amministratrice",
              MakeRoom: "Crea spazio per poter raccogliere oggetti, spostando l'equipaggiamento",
              Tooltip: "Se selezionato, DIM sposterà armi e equipaggiamento per creare spazio per gli engrammi nel deposito."
            },
            Quickmove: "Spostamento Rapido",
            Stop: "Stop"
          },
          Header: {
            About: "Chi siamo",
            Filters: "Filtri",
            FilterHelp: "Cerca oggetti/perk o is:arc",
            MaterialsExchange: "Livelli fazione disponibili",
            Refresh: "Aggiorna i Dati di Destiny",
            SupportDIM: "Supporta DIM"
          },
          Help: {
            BackToDIM: "Torna a DIM",
            Drag: "Tieni premuto shift o fermati su una zona di rilascio per trasferire solo una certa qauntità"
          },
          Hotkey: {
            StartSearch: "Inizia una ricerca",
            RefreshInventory: "Aggiorna l'inventario",
            ToggleDetails: "Bottone per mostrare o meno tutti i dettagli dell'oggetto",
            MarkItemAs: "Contrassegna oggetto come '{{tag}}'",
            ClearNewItems: "Pulisci nuovi oggetti"
          },
          LB: {
            LB: "Costruttore di Loadout",
            ShowGear: "Mostra equipaggiamento {{class}}",
            HideGear: "Nascondi equipaggiamento {{class}}",
            LockEquipped: "Blocca Equipaggiati",
            ClearLocked: "Pulisci Bloccati",
            Locked: "Oggetti Bloccati",
            LockedHelp: "Trascina e rilascia un qualsiasi oggetto nel suo riquadro per costruire un set con quella specifica armatura. Shift + click per escludere oggetti.",
            FilterSets: "Filtra i set",
            AdvancedOptions: "Opzioni Avanzate",
            ProcessingMode: {
              Fast: "Veloce",
              Full: "Completa",
              ProcessingMode: "Procedura",
              HelpFast: "Controlla solo tra il tuo equipaggiamento migliore.",
              HelpFull: "Controlla tra più elementi del tuo equipaggiamento, ma impiega più tempo."
            },
            Scaled: "In Scala",
            Current: "Corrente",
            LightMode: {
              LightMode: "Modalità Luce",
              HelpScaled: "Calcola i loadout, supponendo che tutti gli oggetti abbiano 350 di difesa.",
              HelpCurrent: "Calcola i loadout con i livelli di difesa correnti."
            },
            IncludeRare: "Includi oggetti rari (blu)",
            Help: "Hai bisogno di aiuto?",
            Equip: "Equipaggia sul personaggio corrente",
            ShowAllConfigs: "Mostra tutte le configurazioni",
            ShowConfigs: "Mostra configurazioni",
            HideAllConfigs: "Nascondi tutte le configurazioni",
            HideConfigs: "Nascondi configurazioni",
            Loading: "Caricando i migliori set",
            Vendor: "Includi oggetti dei Mercanti",
            Exclude: "Oggetti esclusi",
            ExcludeHelp: "Shift + click su un oggetto (o trascina e rilascia in questo riquadro) per creare dei set senza delle specifiche armature.",
            LockPerk: "Blocca perk",
            Missing1: "Manca un leggendario o un esotico per costruire un set completo!",
            Missing2: "Manca un raro, un leggendario o un esotico per costruire un set completo"
          },
          Loadouts: {
            Any: "Qualsiasi",
            Loadouts: "Loadouts",
            Before: "Prima '{{name}}'",
            Create: "Creare Loadout",
            FromEquipped: "Equipaggiato",
            Edit: "Modifica Loadout",
            Delete: "Cancellare Loadout",
            ConfirmDelete: "Sei sicuro di voler eliminare '{{name}}'?",
            ApplySearch: "Elementi = \"{{query}}\"",
            MaximizeLight: "Massimizzare la Luce",
            ItemLeveling: "Elementi da Livellare",
            GatherEngrams: "Raccogliere Engrammi",
            GatherEngramsExceptExotics: "Esotici",
            RestoreAllItems: "Tutti gli Elementi",
            Random: "Casuale",
            LoadoutName: "Nome Loadout...",
            Save: "Salva",
            SaveAsNew: "Salva come nuovo",
            Cancel: "Cancella",
            ItemsWithIcon: "Gli oggetti con questa icona verranno equipaggiati.",
            ClickToEquip: "Clicca su un oggetto per scegliere se equipaggiarli o meno.",
            AppliedAuto: "Costruttore Automatico di Loadout",
            Applied: "Il tuo loadout di {{amount}} oggetti è stato trasferito al tuo {{store}}.",
            AppliedItem: "Il tuo loadout di un oggetto è stato trasferito al tuo {{store}}.",
            AppliedError: "Non è stato possibile trasferire nessuno degli oggetti del tuo loadout.",
            AppliedWarn: "Il tuo loadout è stato parzialmente trasferito, ma per {{failed}} di {{total}} oggetti il trasferimento è fallito."
          },
          Manifest: {
            Build: "Costruisco il database di informazioni di Destiny",
            Download: "Scarico le ultime informazioni riguardanti Destiny da Bungie",
            Error: "Errore caricando le informazioni su Destiny:\n{{error}}\nRicarica per riprovare.",
            Outdated: "Informazioni su Destiny datate",
            OutdatedExplanation: "Bungie ha aggiornato il suo database di informazioni su Destiny. Ricarica DIM per raccogliere le nuove informazioni. Nota che alcune cose su DIM potrebbero non funzionare per alcune ore, dopo che Bungie ha aggiornato Destiny, poichè i nuovi dati vengono diffusi dai loro sistemi.",
            BungieDown: "Bungie.net potrebbe star riscontrando dei problemi.",
            Load: "Carico le informazioni su Destiny salvate",
            LoadCharInv: "Carico i personaggi e l'inventario di Destiny",
            Save: "Salvo le ultime informazioni su Destiny",
            Unzip: "Decomprimo le ultime informazioni su Destiny"
          },
          MaterialsExchange: {
            MaterialsExchange: "Scambio Materiali",
            CurrentRank: "Grado Attuale",
            CurrentRep: "Reputazione Attuale",
            OnHand: "Materiali disponibili",
            FromTrade: "Materiali da scambi",
            NewRank: "Nuovo Grado",
            NewRep: "Nuova Reputazione"
          },
          Notes: {
            Error: "Errore! Massimo 120 caratteri per nota.",
            Help: "Aggiungere note a questo oggetto"
          },
          Settings: {
            Settings: "Impostazioni",
            Language: "Lingua (ricarica DIM per apportare la modifica)",
            HideUnfiltered: "Nascondi elementi indersiderati mentre uso i Filtri",
            HideUnfilteredHelp: "Gli oggetti che non corrispondono ai criteri dei filtri verranno nascosti.",
            AlwaysShowDetails: "Mostra sempre i dettagli degli oggetti",
            AlwaysShowDetailsHelp: "Cliccare su un oggetto mostrerà una finestra che può essere espansa per mostrare i perk e i dettagli delle statistiche. Questa opzione mostrerà sempre i dettagli quando clicchi un oggetto",
            EnableAdvancedStats: "Attiva funzionalità di confronto avanzato della qualità delle statistiche",
            EnableAdvancedStatsHelp: "Attiva funzionalità avanzata di minimo/massimo sulle finestre e la vista di confronto armature.",
            ShowOverlay: "Mostra una sfumatura sui nuovi oggetti.",
            ShowOverlayHelp: "Mostrerà una sfumatura sui nuovi oggetti.",
            ShowAnimations: "Mostra una sfumatura animata sui nuovi oggetti.",
            ShowAnimationsHelp: "Mostrerà una sfumatura animata sui nuovi oggetti. Disattivare quest'opzione può salvare cicli di CPU.",
            ShowElemental: "Mostra icona di danno elemetale sulle armi",
            ShowElementalHelp: "Mostra icona di danno elemetale sulle armi.",
            SetSort: "Ordina oggetti per:",
            SetSortHelp: "Ordina oggetti per rarità o per valore delle statistiche primarie.",
            SortPrimary: "Statistiche Primarie",
            SortRarity: "Rarità",
            SortRoll: "Percentuale delle statistiche",
            InventoryColumns: "Colonne per Inventario del Personaggio",
            InventoryColumnsHelp: "Seleziona il numero di colonne per inventario del personaggio.",
            VaultColumns: "Massimo Colonne per il Deposito",
            VaultColumnsHelp: "Seleziona il numero massimo di colonne per il Deposito.",
            SizeItem: "Dimensione Oggetti",
            SizeItemHelp: "Quanto grandi devono essere le icone degli oggetti?",
            ResetToDefault: "Ripristina Default",
            CharacterOrder: "Ordine Personaggi",
            CharacterOrderHelp: "I personaggi possono essere ordinati in base all'ultimo login o in base alla loro data di creazione.",
            CharacterOrderRecent: "Dal Personaggio Più Recente",
            CharacterOrderReversed: "Dal Personaggio Più Recente (Contrario)",
            CharacterOrderFixed: "Fisso (In Base All'Età)",
            ExportSS: "Scarica il foglio elettronico",
            ExportSSHelp: "Scarica una lista CSV dei tuoi oggetti, che può essere facilmente visualizzata in un'applicazione di fogli elettronici di tua scelta.",
            DIMPopups: "Popup informativi di DIM ",
            DIMPopupsReset: "Ripristina i consigli precedentemente nascosti"
          },
          Stats: {
            Discipline: "Disciplina",
            Intellect: "Intelletto",
            NoBonus: "Nessun Bonus",
            OfMaxRoll: "{{range}} del roll massimo",
            PercentHelp: "Clicca per maggiori informazioni riguarso la Qualità delle Statistiche.",
            Quality: "Qualità statistiche",
            Strength: "Forza",
            TierProgress: "{{progress}} per {{tier}}"
          },
          Tags: {
            TagItem: "Contrassegna Elemento",
            Favorite: "Preferito",
            Keep: "Tieni",
            Junk: "Smantella",
            Infuse: "Infondi"
          },
          Vendors: {
            Vendors: "Mercanti",
            All: "Tutto",
            Load: "Caricamento Mercanti",
            ArmorAndWeapons: "Equipaggiamento & Armi",
            ShipsAndVehicles: "Navi & Veicoli",
            Consumables: "Consumabili",
            Bounties: "Taglie",
            ShadersAndEmblems: "Shader & Emblemi",
            Emotes: "Emotes"
          },
          TrialsCard: {
            FiveWins: "Ricompensa 5 Vittorie (Armatura)",
            SevenWins: "Ricompensa 7 Vittorie (Arma)",
            Flawless: "Vittoria Impeccabile"
          }
        })
        .translations('de', {
          Level: "Level",
          Bucket: {
            Armor: "Rüstung",
            General: "Allgemein",
            Postmaster: "Poststelle",
            Progress: "Fortschritt",
            Reputation: "Ruf",
            Show: "Zeige {{bucket}}",
            Unknown: "Unbekannt",
            Vault: "Tresor",
            Weapons: "Waffen"
          },
          BungieService: {
            DevVersion: "Benutzt du eine Entwickler-Version von DIM? Du musst die Chrome Erweiterung auf bungie.net registrieren.",
            Down: "Bungie.net ist nicht erreichbar.",
            Difficulties: "Die Bungie API hat zur Zeit mit Schwierigkeiten zu kämpfen.",
            NetworkError: "Netzwerk Fehler - {{status}} {{statusText}}",
            Throttled: "Bungie API Drosselgrenze überschritten. Bitte warte etwas und versuche es dann erneut.",
            NotLoggedIn: "Bitte melde dich bei Bungie.net an, um diese Erweiterung zu nutzen.",
            Maintenance: "Bungie.net Server werden zur Zeit gewartet.",
            NoAccount: "Es wurde kein Destiny Account für diese Platform gefunden. Hast du die richtige Platform gewählt?",
            NoAccountForPlatform: "Konnte auf {{platform}} keinen Destiny Account für dich finden.",
            NoCookies: "Keine Cookies gefunden.",
            NotConnected: "Du bist eventuell nicht mit dem Internet verbunden.",
            Twitter: "Bekomme Statusupdates auf",
            ItemUniqueness: "Item Einzigartigkeit",
            ItemUniquenessExplanation: "Du hast versucht '{{name}}' {{type}} zu deinem {{character}} zu verschieben, aber das Ziel hat schon eins davon und es ist nur eins erlaubt.."
          },
          Compare: {
            All: "{{type}} Vergleich ({{quantity}})",
            Archetype: "Vergleiche im Urzustand ({{quantity}})",
            Compare: "Vergleiche",
            Close: "Schließen",
            Error: {
              Class: "Kann dieses Item nicht vergleichen, da es nicht für einen {{class}} ist.",
              Archetype: "Kann dieses Item nicht vergleichen, da es kein {{type}} ist."
            },
            Splits: "Vergleiche ähnliche Stats ({{quantity}})"
          },
          Cooldown: {
            Grenade: "Granaten Abklingzeit",
            Melee: "Nahkampf Abklingzeit",
            Super: "Super Abklingzeit"
          },
          Debug: {
            Dump: "Info in Konsole ausgeben",
            View: "Zeige Item Debug Info"
          },
          FarmingMode: {
            FarmingMode: "Engramme zum Tresor",
            Desc: "DIM verschiebt Engramme und Glimmergegenstände vom {{store}} in den Tresor und lässt einen Platz pro Gegenstandstyp frei um zu verhindern, dass Engramme zur Poststelle geschickt werden.",
            Configuration: "Konfiguration",
            Greens: {
              Greens: "Verschiebe ungewöhnliche/grüne Gegenstände in den Tresor",
              Tooltip: "Wenn aktiviert, verschiebt DIM auch alle ungewöhnlichen/grünen Gegenstände in den Tresor. Andernfalls bleiben diese Gegenstände auf dem aktiven Charakter."
            },
            MakeRoom: {
              Desc: "DIM verschiebt nur Engramme und Glimmer vom {{store}} zum Tresor oder anderen Charaktern, um zu verhindern, dass sie in der Poststelle landen.",
              MakeRoom: "Mache Platz durch verschieben von Equipment, um Items aufnehmen zu können",
              Tooltip: "Wenn ausgewählt, wird DIM Waffen und Rüstungen verschieben, um Platz im Tresor für Engramme zu machen."
            },
            Quickmove: "Schnelles Verschieben",
            Stop: "Stop"
          },
          Header: {
            About: "Über",
            Filters: "Filter",
            FilterHelp: "Suche nach Item/Perk oder is:arc",
            MaterialsExchange: "Verfügbare Fraktionsränge",
            Refresh: "Aktualisiere Destiny Daten",
            SupportDIM: "DIM Unterstützen"
          },
          Help: {
            BackToDIM: "Zurück zu DIM",
            Drag: "Halte Shift oder pausiere über der Drop-Zone, um einen Teilstapel zu übertragen"
          },
          Hotkey: {
            StartSearch: "Starte eine Suche",
            RefreshInventory: "Aktualisiere Inventar",
            ToggleDetails: "Schalter für vollständige Artikeldetails",
            MarkItemAs: "Markiere Element als '{{tag}}'",
            ClearNewItems: "Neue Elemente löschen"
          },
          Infusion: {
            Infusion: "Infusion Fuel Finder",
            BringGear: "Bringt die Ausrüstung zu",
            Calc: "Infusionsrechner",
            InfuseItems: "Element auswählen zum Infundieren mit:",
            LockedItems: "Beziehe 'gesperrte' Items ein",
            NoItems: "Keine infundierbaren Items verfügbar.",
            ShowItems: "Zeige alle infundierbaren Items von allen Charaktern und dem Tresor",
            TransferItems: "Übertrage Items",
            Using3: "verwendet 3"
          },
          LB: {
            LB: "Loadout Builder",
            ShowGear: "Zeige {{class}} Ausrüstung",
            HideGear: "Verstecke {{class}} Ausrüstung",
            LockEquipped: "Angelegte Ausrüstung",
            ClearLocked: "Festlegung leeren",
            Locked: "Festgelegte Gegenstände",
            LockedHelp: "Ziehe einen beliebigen Gegenstand in sein Feld, um ihn für die generierten Loadouts festzulegen. Mit Shift + Klick kannst du Gegenstände ignorieren.",
            FilterSets: "Sets filtern",
            AdvancedOptions: "Erweiterte Optionen",
            ProcessingMode: {
              Fast: "Schnelle",
              Full: "Vollständige",
              ProcessingMode: "Berechnung",
              HelpFast: "Nur die beste Ausrüstung wird einbezogen.",
              HelpFull: "Bezieht die ganze Ausrüstung mit ein."
            },
            Scaled: "Skaliertes",
            Current: "Aktuelles",
            LightMode: {
              LightMode: "Lichtlevel",
              HelpScaled: "Berechnet Loadouts, bei denen alle Gegenstände Lichtlevel 350 besitzen.",
              HelpCurrent: "Berechnet Loadouts mit dem aktuellen Lichtlevel der Gegenstände."
            },
            IncludeRare: "Seltene (blaue) Gegenstände einbeziehen",
            Help: "Brauchst du Hilfe?",
            Equip: "Am aktuellen Charakter anlegen.",
            ShowAllConfigs: "Zeige alle Varianten",
            ShowConfigs: "Zeige Varianten",
            HideAllConfigs: "Verstecke alle Varianten",
            HideConfigs: "Verstecke Varianten",
            Loading: "Lade die besten Sets",
            Vendor: "Gegenstände von Händlern einschließen",
            Exclude: "Ignorierte Gegenstände",
            ExcludeHelp: "Benutze Shift + Klick bei einem Gegenstand (oder ziehe ihn in dieses Feld) um Sets ohne diesen Gegenstand zu generieren.",
            LockPerk: "Perk festlegen",
            Missing1: "Es fehlen legendäre oder exotische Gegenstände, um ein vollständiges Set zu generieren!",
            Missing2: "Es fehlen seltene, legendäre oder exotische Gegenstände, um ein vollständiges Set zu generieren!"
          },
          Loadouts: {
            Any: "Irgendein",
            Loadouts: "Loadouts",
            Before: "Zurück zu '{{name}}'",
            Create: "Loadout erstellen",
            FromEquipped: "Ausrüstung",
            Edit: "Loadout bearbeiten",
            Delete: "Loadout löschen",
            ConfirmDelete: "'{{name}}' wirklich löschen?",
            ApplySearch: "Gegenstand = \"{{query}}\"",
            MaximizeLight: "Licht maximieren",
            ItemLeveling: "Gegenstand aufwerten",
            GatherEngrams: "Engramme sammeln",
            GatherEngramsExceptExotics: "Exotics",
            RestoreAllItems: "Alle Elemente",
            LoadoutName: "Loadout Name...",
            Random: "Zufällig",
            Save: "Speichern",
            SaveAsNew: "Speichern als...",
            Cancel: "Abbrechen",
            ItemsWithIcon: "Gegenstände mit diesem Symbol werden angelegt.",
            ClickToEquip: "Klicke auf einen Gegenstand um das Anlegen zu aktivieren bzw. zu deaktivieren.",
            AppliedAuto: "Automatischer Loadout Builder",
            Applied: "Dein Loadout aus {{amount}} Gegenständen wurde zum {{store}} übertragen.",
            Applied1Item: "Dein Ein-Item Loadout wurde zum {{store}} übertragen.",
            AppliedError: "Keiner der Gegenstände in deinem Loadout konnte übertragen werden.",
            AppliedWarn: "Dein Loadout wurde teilweise angewendet, aber {{failed}} von {{total}} Gegenständen waren fehlerhaft."
          },
          Manifest: {
            Build: "Lege Destiny Datenbank an",
            Download: "Lade neueste Daten von Bungie herunter",
            Error: "Fehler beim Laden von Informationen:\n{{error}}\nApp neu laden, um es nochmals zu versuchen.",
            Outdated: "Veraltete Destiny Infos",
            OutdatedExplanation: "Bungie hat die Destiny Info-Datenbank aktualisiert. Lade DIM erneut, um die neuen Infos zu laden. Beachte, dass einige Dinge in DIM u.U. nicht richtig funktionieren, nachdem Bungie.net Destiny aktualisiert hat, solange die neuen Daten im System verbreiten werden.",
            BungieDown: "Bungie.net hat möglicherweise Probleme.",
            Load: "Lade gespeicherte Daten",
            LoadCharInv: "Lade Destiny Charakter und Inventar",
            Save: "Speichere neueste Daten",
            Unzip: "Entpacke neueste Daten"
          },
          MaterialsExchange: {
            MaterialsExchange: "Materialaustausch",
            CurrentRank: "Aktueller Rang",
            CurrentRep: "Aktueller Ruf",
            OnHand: "Materialien in Besitz",
            FromTrade: "Materialien aus dem Handel",
            NewRank: "Neuer Rang",
            NewRep: "Neuer Ruf"
          },
          Notes: {
            Error: "Fehler! Max 120 Zeichen für Notizen.",
            Help: "Notiz für diesen Artikel"
          },
          Settings: {
            Settings: "Einstellungen",
            Language: "Sprache (lade DIM neu zum Übernehmnen)",
            HideUnfiltered: "Zeige nur die Suchergebnisse beim Filtern",
            HideUnfilteredHelp: "Gegenstände, die nicht zum Filter passen, werden ausgeblendet.",
            AlwaysShowDetails: "Zeige immer Details der Gegenstände",
            AlwaysShowDetailsHelp: "Ein Klick auf einen Gegenstand öffnet ein Popup, welches erweitert werden kann, um Details zu Statistiken und Perks zu zeigen. Diese Option wird immer diese Details zeigen, wenn du auf einen Gegenstand klickst.",
            EnableAdvancedStats: "Aktivieren der erweiterten Statusvergleichsfunktionen",
            EnableAdvancedStatsHelp: "Ermöglicht erweiterte Min/Max-Funktionen im Verschieben-Dialog und aktiviert die Rüstungsvergleichsansicht.",
            ShowOverlay: "Zeige neue Gegenstände mit einem Overlay",
            ShowOverlayHelp: "Zeigt neue Gegenstände mit einem hellen Overlay an.",
            ShowAnimations: "Zeige animiertes Overlay bei neuen Gegenständen an",
            ShowAnimationsHelp: "Zeigt ein animiertes Overlay bei neuen Gegenständen an. Abschalten verringert die CPU Auslastung.",
            ShowElemental: "Zeige Elementarschaden bei Waffen an",
            ShowElementalHelp: "Zeigt den Elementarschaden bei Waffen an.",
            SetSort: "Sortiere Gegenstände nach:",
            SetSortHelp: "Sortieren von Gegenständen nach Seltenheit oder ihrem primären Statuswert.",
            SortPrimary: "Primären Stat",
            SortRarity: "Seltenheit",
            SortRoll: "Stat-Roll Prozent",
            InventoryColumns: "Charakter Inventar Spalten",
            InventoryColumnsHelp: "Wähle die Anzahl der Spalten für das Charakter Inventar.",
            VaultColumns: "Maximale Anzahl von Spalten des Tresors",
            VaultColumnsHelp: "Wähle die maximale Anzahl von Spalten für den Tresor aus.",
            SizeItem: "Item Größe",
            SizeItemHelp: "Wie groß sollen die Gegenstände sein?",
            ResetToDefault: "Zurücksetzen auf Standard",
            CharacterOrder: "Charakter Reihenfolge",
            CharacterOrderHelp: "Charakter können nach dem letzten Login oder ihrem Erstelldatum sortiert werden.",
            CharacterOrderRecent: "Nach zuletzt aktivem Charakter",
            CharacterOrderReversed: "Nach zuletzt aktivem Charakter (umgedreht)",
            CharacterOrderFixed: "Fest (Nach Alter des Charakters)",
            ExportSS: "Lade Tabelle herunter",
            ExportSSHelp: "Lade eine CSV-Tabelle von deinen Gegenständen, die leicht mit jedem Tabellenprogramm angezeigt werden kann.",
            DIMPopups: "DIM Info Popups",
            DIMPopupsReset: "Zeige zuvor versteckte Info Tipps"
          },
          Stats: {
            Discipline: "Disziplin",
            Intellect: "Intellekt",
            NoBonus: "Kein Bonus",
            OfMaxRoll: "{{range}} des max. Rolls",
            PercentHelp: "Klicke für mehr Informationen über Stats Qualitäten.",
            Quality: "Stats Qualität",
            Strength: "Stärke",
            TierProgress: "{{progress}} für {{tier}}"
          },
          Tags: {
            TagItem: "Item taggen",
            Favorite: "Favorit",
            Junk: "Trödel",
            Infuse: "Infundieren",
            Keep: "Behalten"
          },
          Vendors: {
            Vendors: "Händler",
            All: "Alle",
            VendorsLoad: "Lade Händler",
            ArmorAndWeapons: "Panzerung & Waffen",
            ShipsAndVehicles: "Schiffe & Fahrzeuge",
            Consumables: "Verbrauchsgegenstände",
            Bounties: "Beutezüge",
            ShadersAndEmblems: "Shader & Abzeichen",
            Emotes: "Gesten"
          },
          TrialsCard: {
            FiveWins: "5 Siege Belohnung (Rüstung)",
            SevenWins: "7 Siege Belohnung (Waffe)",
            Flawless: "Flawless"
          }
        })
        .translations('fr', {
          Level: "Niveau",
          Bucket: {
            Armor: "Armure",
            General: "Général",
            Postmaster: "Commis des postes",
            Progress: "Progrès",
            Reputation: "Estime",
            Show: "Afficher {{bucket}}",
            Unknown: "Inconnu",
            Vault: "Coffres",
            Weapons: "Armes"
          },
          BungieService: {
            Down: "Bungie.net est hors service.",
            Difficulties: "L'API de Bungie rencontre actuellement des difficultés.",
            NetworkError: "Erreur de réseau - {{status}} {{statusText}}",
            Throttled: "La limite de connections à l'API de Bungie a été atteinte. Veuillez réessayer plus tard.",
            NotLoggedIn: "Veuillez vous connecter sur Bungie.net pour utiliser cette extension.",
            Maintenance: "Les serveurs Bungie.net sont indisponibles pour cause de maintenance.",
            NoAccount: "Aucun compte Destiny n'a été trouvé pour cette platforme. Avez-vous sélectionné la bonne platforme?",
            NoAccountForPlatform: "Nous n'avons pas trouvé de compte Destiny pour vous sur {{platform}}.",
            NotConnected: "Vous n'êtes probablement pas connecté à Internet.",
            Twitter: "Tenez-vous informer sur",
            ItemUniqueness: "Unicité d'un objet",
            ItemUniquenessExplanation: "Vous avez essayé de déplacer '{{name}}' {{type}} sur votre {{character}} mais cette destination a déjà cet objet et n'en autorise qu'un."
          },
          Cooldown: {
            Super: "Régénération du Super",
            Grenade: "Régénération de Grenade",
            Melee: "Régénération de Mêlée"
          },
          Debug: {
            Dump: "Envoyer les infos sur la console",
            View: "Afficher les infos de débug de l'objet."
          },
          FarmingMode: {
            FarmingMode: "Mode Farming (transfert d'objets)",
            Desc: "DIM est entrain de transférer des engrammes et objets pour Glimmer du {{store}} aux coffres et laisse un espace disponible pour chaque type d'objet afin d'éviter que rien ne soit envoyé au commis des postes.",
            Configuration: "Configuration",
            Greens: {
              Greens: "Transférer les objets peu communs/verts aux coffres",
              Tooltip: "Si activé, DIM transfèrera aussi tous les objets peu communs (verts) aux coffres. Si désactivé, alors les objets verts resteront sur votre perso actif.",
            },
            MakeRoom: {
              Desc: "DIM est entrain de transférer uniquement les engrammes et objets pour Glimmer du {{store}} aux coffres ou autres persos afin d'éviter que rien ne soit envoyé au commis des postes.",
              MakeRoom: "Faites de la place pour collecter des objets en déplaçant de l'équipement",
              Tooltip: "Si activé, DIM déplacera les armes at armures afin de faire de la place dans les coffres pour les engrammes."
            },
            Quickmove: "Déplacement rapide",
            Stop: "Stop"
          },
          Header: {
            About: "À propos",
            Filters: "Filtres",
            FilterHelp: "Rechercher objet/amélioration ou is:arc",
            MaterialsExchange: "Rangs de faction disponibles",
            Refresh: "Rafraîchir les données Destiny",
            SupportDIM: "Soutien DIM"
          },
          Help: {
            BackToDIM: "Retour sur DIM",
            Drag: "Maintenez shift ou stoppez au-dessus d'une zone de dépôt pour transférer une partie de la pile."
          },
          LB: {
            LB: "Constructeur de Loadout",
            ShowGear: "Afficher équipement de {{class}}",
            HideGear: "Cacher équipement de {{class}}",
            LockEquipped: "Verrouiller équipé",
            ClearLocked: "Enlever verrouillés",
            Locked: "Objets verrouillés",
            LockedHelp: "Glissez et déplacez un objet dans cet espace pour construire votre set avec cet équipement. Shift + clique pour exclure les objets",
            FilterSets: "Filtrer les sets",
            AdvancedOptions: "Options avancées",
            ProcessingMode: {
              Fast: "Rapide",
              Full: "Complet",
              ProcessingMode: "Mode de processing",
              HelpFast: "Ne se concentre que sur votre meilleur équipement.",
              HelpFull: "Se concentre sur plus d'équipements, mais prend plus de temps."
            },
            Scaled: "Échelonné",
            Current: "Actuel",
            LightMode: {
              LightMode: "Mode lumière",
              HelpScaled: "Calcule les loadouts comme si tous les objets avaient 350 de défense.",
              HelpCurrent: "Calcule les loadouts à leur niveau de défense actuel."
            },
            IncludeRare: "Inclure les objets rares (bleus)",
            Help: "Besoin d'aide?",
            Equip: "Équiper sur le perso actuel",
            ShowAllConfigs: "Afficher toutes les configurations",
            ShowConfigs: "Afficher les configurations",
            HideAllConfigs: "Cacher toutes les configurations",
            HideConfigs: "Cacher les configurations",
            Loading: "Chargement des meilleurs sets",
            Vendor: "Inclure objets de marchands",
            Exclude: "Objets exclus",
            ExcludeHelp: "Shift + cliquez un objet (ou glissez-déposez dans cet espace) pour construire des sets sans équipement spécifique.",
            LockPerk: "Verrouiller amélioration",
            Missing1: "Pièces légendaires ou éxotiques manquantes pour construire un set complet!",
            Missing2: "Pièces rares, légendaires ou éxotiques manquantes pour construire un set complet!"
          },
          Loadouts: {
            Any: "Tout",
            Loadouts: "Loadouts",
            Before: "Avant '{{name}}'",
            Create: "Créer Loadout",
            FromEquipped: "Equipé",
            Edit: "Modifier Loadout",
            Delete: "Effacer Loadout",
            ConfirmDelete: "Êtes-vous sûr de vouloir supprimer '{{name}}'?",
            ApplySearch: "Objets = \"{{query}}\"",
            MaximizeLight: "Maximiser la Lumière",
            ItemLeveling: "Evolution d'objet",
            GatherEngrams: "Réunir les Engrammes",
            GatherEngramsExceptExotics: "Exotiques",
            RestoreAllItems: "Tous les objets",
            Random: "Aléatoire",
            LoadoutName: "Nom du loadout...",
            Save: "Sauvegarder",
            SaveAsNew: "Sauvegarder comme nouveau",
            Cancel: "Annuler",
            ItemsWithIcon: "Les objets avec cet icone seront équipés.",
            ClickToEquip: "Cliquez sur un bouton d'objet pour l'équiper.",
            AppliedAuto: "Constructeur de Loadout automatique",
            Applied: "Votre loadout de {{amount}} objets a été transféré à votre {{store}}",
            AppliedError: "Aucun des objets de votre loadout n'a pu être transféré.",
            AppliedWarn: "Votre loadout a été partiellement transféré, mais {{failed}} sur {{total}} objets ont échoué."
          },
          Manifest: {
            Build: "Base de données d'info de Destiny en cours de construction",
            Download: "Téléchargement en cours des derniers infos Destiny de Bungie",
            Error: "Erreur de chargement des infos Destiny:\n{{error}}\nRedémarrez pour rééssayer.",
            Outdated: "Infos Destiny expirées",
            OutdatedExplanation: "Bungie a mis à jour les base de données de Destiny. Redémarrez DIM pour charger les nouvelles informations. Notez que certaines fonctionalités de DIM puissent ne pas fonctionner pendant quelques heures après que Bungie mette à jour Destiny, le temps que les nouvelles données se propagent dans leur système.",
            BungieDown: "Bungie.net rencontre des problèmes.",
            Load: "Chargement des données sauvegardées de Destiny",
            LoadCharInv: "Chargement des persos et des inventaires de Destiny",
            Save: "Sauvegarde des dernières données de Destiny",
            Unzip: "Désarchivage des dernières données de Destiny"
          },
          Notes: {
            Error: "Erreur! Max 120 charactères pour les notes.",
            Help: "Ajouter des notes à cet objet"
          },
          Settings: {
            Settings: "Paramètres",
            Language: "Langue (redémarrez DIM pour prendre effet)",
            HideUnfiltered: "Cacher les objets non filtrés pendant le filtrage",
            HideUnfilteredHelp: "Les objets qui ne correspondent pas aux critères de filtrage seront cachés.",
            AlwaysShowDetails: "Toujours afficher les détails de l'objet",
            AlwaysShowDetailsHelp: "Cliquer sur un objet affichera toujours un popup pouvant être agrandi pour afficher les stats et améliorations. Cette option les affichera toujours quand vous cliquerez sur un objet.",
            EnableAdvancedStats: "Activer les fonctionalités de comparaison de qualité de stat avancée",
            EnableAdvancedStatsHelp: "Activera les fonctionalités avancées de min/max dans le dialogue de déplacement et activera la vue de comparaison d'armure.",
            ShowOverlay: "Afficher les nouveaux objets avec un indicateur",
            ShowOverlayHelp: "Afficher les nouveaux objets avec un indicateur.",
            ShowAnimations: "Afficher les animations pour les nouveaux objets",
            ShowAnimationsHelp: "Affichera les animations pour les nouveaux objets. Désactiver cette option peut améliorer les performances du CPU.",
            ShowElemental: "Afficher les icônes d'élément de dégât sur les armes",
            ShowElementalHelp: "Afficher les icônes d'élément de dégât sur les armes.",
            SetSort: "Ordonner les objets par:",
            SetSortHelp: "Ordonner les objets par rareté ou par la valeur de leur stat première.",
            SortPrimary: "Stat première",
            SortRarity: "Rareté",
            SortRoll: "Pourcentage de roulement de stat",
            InventoryColumns: "Colonnes d'Inventaire de Perso",
            InventoryColumnsHelp: "Sélectionner le nombre de colonnes pour l'inventaire de votre perso.",
            VaultColumns: "Maximum de Colonnes de l'Inventaire des Coffres",
            VaultColumnsHelp: "Sélectionner le nombre maximum de colonnes pour l'inventaire des Coffres.",
            SizeItem: "Taille d'un objet",
            SizeItemHelp: "Quelle taille devrait être les objets?",
            ResetToDefault: "Réinitialiser par défaut",
            CharacterOrder: "Ordre de Perso",
            CharacterOrderHelp: "Les persos peuvent être ordonnés par dernière connexion ou par leur date de création.",
            CharacterOrderRecent: "Par le Plus Récent",
            CharacterOrderReversed: "Par le Plus Récent (Inversé)",
            CharacterOrderFixed: "Fixe (Par Age du Perso)",
            ExportSS: "Télécharger le Tableur",
            ExportSSHelp: "Télécharger une liste CSV de vos objets qui peut être facilement visualisée dans l'app de votre choix.",
            DIMPopups: "Popups d'Info de DIM",
            DIMPopupsReset: "Réinitialiser les astuces cachées précédentes"
          },
          Stats: {
            NoBonus: "Pas de Bonus",
            Intellect: "Intelligence",
            Discipline: "Discipline",
            Strength: "Force",
            TierProgress: "{{progress}} pour {{tier}}"
          },
          Tags: {
            TagItem: "Tagger Objet",
            Favorite: "Préféré",
            Keep: "Garder",
            Junk: "Camelote",
            Infuse: "Infuser"
          },
          Vendors: {
            Vendors: "Marchands",
            All: "Tous",
            Load: "Chargement des Marchands",
            ArmorAndWeapons: "Armure & Armes",
            ShipsAndVehicles: "Vaisseaux & Véhicules",
            Consumables: "Consommables",
            Bounties: "Contrats",
            ShadersAndEmblems: "Revêtements & Emblèmes",
            Emotes: "Intéractions"
          },
          TrialsCard: {
            FiveWins: "Récompense à 5 Victoires (Armure)",
            SevenWins: "Récompense à 7 Victoires (Arme)",
            Flawless: "Sans Défaite"
          }
        })
        .translations('es', {
          Level: "Nivel",
          Bucket: {
            Armor: "Armadura",
            General: "General",
            Postmaster: "Administración",
            Progress: "Progreso",
            Reputation: "Reputación",
            Show: "Muestra {{bucket}}",
            Unknown: "Desconocido",
            Vault: "Depósito",
            Weapons: "Armas"
          },
          BungieService: {
            Down: "Bungie.net no esta disponible.",
            Difficulties: "La API de Bungie esta teniendo dificultades.",
            NetworkError: "Error de red - {{status}} {{statusText}}",
            Throttled: "El límite de saturación de la API de Bungie se ha excedido. Por favor espere un poco y vuelva a intentarlo.",
            NotLoggedIn: "Por favor inicie sesión en Bungie.net para poder usar esta extensión.",
            Maintenance: "Los servidores de Bungie.net se encuentran en mantenimiento.",
            NoAccount: "No se encontró una cuenta de Destiny para esta plataforma. Has elegido la plataforma correcta?",
            NoAccountForPlatform: "No encontramos una cuenta de Destiny para {{platform}}.",
            NotConnected: "Es posible que no tengas conexión a Internet.",
            Twitter: "Entérate de los estados de actualizaciones",
            ItemUniqueness: "Unicidad de objeto",
            ItemUniquenessExplanation: "Intentáste mover el '{{name}}' {{type}} a tu {{character}} pero ese destino ya cuenta con ese objeto y solo puede tener uno."
          },
          Compare: {
            All: "Comparaciones de {{type}} ({{quantity}})",
            Archetype: "Comparaciones de arquetipo ({{quantity}})",
            Compare: "Comparar",
            Close: "Cerrar",
            Error: {
              Class: "No se puede comparar este objeto ya que no es para {{class}}.",
              Archetype: "No se puede comparar este objeto ya que no es {{type}}."
            },
            Splits: "Comparar partes similares ({{quantity}})"
          },
          Cooldown: {
            Super: "Tiempo para Super",
            Grenade: "Tiempo para Granada",
            Melee: "Tiempo para Cuerpo a cuerpo"
          },
          Debug: {
            Dump: "Tirar información a la consola",
            View: "Ver información de depuración de objeto"
          },
          FarmingMode: {
            FarmingMode: "Modo recolector (mover objetos)",
            Desc: "DIM esta moviendo Engramas y objetos de Lúmen desde {{store}} hacia el depísoto y dejando un espacio abierto por cada tipo de objeto para prevenir que cualquier cosa se vaya a la Administración.",
            Configuration: "Configuración",
            Greens: {
              Greens: "Mover objetos poco comúnes/verdes al Depósito",
              Tooltip: "Si está marcado, DIM también va a transferir todos los objetos poco comúnes (verde) al depósito. Si no está marcado, todos los objetos verdes se quedarán en tu personaje."
            },
            MakeRoom: {
              Desc: "DIM esta moviendo solo Engramas y objetos de Lúmen desde {{store}} al depósito o a otros personajes para prevenir que se vayan a la Administración.",
              MakeRoom: "Hacer espacio para coger objetos moviendo equipamiento",
              Tooltip: "Si esta marcado, DIM va a mover armas y armadura para hacer espacio en el depósito para Engramas."
            },
            Quickmove: "Movimiento rápido",
            Stop: "Detener"
          },
          Header: {
            About: "Acerca de",
            Filters: "Filtros",
            FilterHelp: "Buscar objeto/beneficio o is:arc",
            MaterialsExchange: "Rangos de facción disponible",
            Refresh: "Actualizar datos de Destiny",
            SupportDIM: "Apoyo DIM"
          },
          Help: {
            BackToDIM: "Regresar a DIM",
            Drag: "Mantén presionado Shift o pausa sobre la zona de soltar para transferir un montón parcial"
          },
          Hotkey: {
            StartSearch: "Empezar una búsqueda",
            RefreshInventory: "Actualizar inventario",
            ToggleDetails: "Mostrar detalles completos de objeto",
            MarkItemAs: "Marcar objeto como '{{tag}}'",
            ClearNewItems: "Despejar objetos nuevos"
          },
          LB: {
            LB: "Creador de equipo",
            ShowGear: "Mostrar equipo de {{class}}",
            HideGear: "Ocultar equipo de {{class}}",
            LockEquipped: "Bloquear equipado",
            ClearLocked: "Quitar bloqueo",
            Locked: "Objetos bloqueados",
            LockedHelp: "Arrastrar y soltar cualquier objeto en su cubeta para crear conjunto con ese equipamiento específico. Shift + click para excluir objetos.",
            FilterSets: "Conjuntos de filtros",
            AdvancedOptions: "Opciones avanzadas",
            ProcessingMode: {
              Fast: "Rápido",
              Full: "Completo",
              ProcessingMode: "Modo de procesamiento",
              HelpFast: "Solo ve tu mejor equipo.",
              HelpFull: "Ve más equipo, pero tarda más."
            },
            Scaled: "Escalado",
            Current: "Actual",
            LightMode: {
              LightMode: "Modo ligero",
              HelpScaled: "Calcula los equipos como si todos los objetos tuvieran 350 de defensa.",
              HelpCurrent: "Calcula los equipos con los nieveles de defensa actuales."
            },
            IncludeRare: "Incluir objetos raros (azules)",
            Help: "Necesitas ayuda?",
            Equip: "Equipar al personaje actual",
            ShowAllConfigs: "Mostrar todas las configuraciones",
            ShowConfigs: "Mostrar configuraciones",
            HideAllConfigs: "Ocultar todas las configuraciones",
            HideConfigs: "Ocultar configuraciones",
            Loading: "Cargar mejores equipos",
            Vendor: "Incluir objetos de vendedores",
            Exclude: "Objetos excluidos",
            ExcludeHelp: "Shift + click en un objeto (o arrástralo y suéltalo en esta cubeta) para crear un conjunto sin equipo específico.",
            LockPerk: "Bloquear mejora",
            Missing1: "Faltan piezas legendarias o exóticas para crear un conjunto completo!",
            Missing2: "Faltan piezas raras, legendarias o exóticas para crear un conjunto completo!"
          },
          Loadouts: {
            Any: "Alguna",
            Loadouts: "Equipos",
            Before: "Antes '{{name}}'",
            Create: "Crear Equipo",
            FromEquipped: "Equipado",
            Edit: "Editar equipo",
            Delete: "Borrar equipo",
            ConfirmDelete: "Estas seguro de que quieres borrar '{{name}}'?",
            ApplySearch: "Objetos = \"{{query}}\"",
            MaximizeLight: "Maximizar Luz",
            ItemLeveling: "Nivel de objetos",
            GatherEngrams: "Juntar engramas",
            GatherEngramsExceptExotics: "Exóticos",
            RestoreAllItems: "Todos los objetos",
            Random: "Aleatorio",
            LoadoutName: "Nombre de equipo...",
            Save: "Guardar",
            SaveAsNew: "Guardar como nuevo",
            Cancel: "Cancelar",
            ItemsWithIcon: "Objetos con éste ícono van a ser equipados.",
            ClickToEquip: "Click en un objeto para equipar.",
            AppliedAuto: "Crear automático de equipo",
            Applied: "Tu equipo de {{amount}} objetos han sido transferidos a tu {{store}}.",
            Applied1Item: "Tu equipo de un objeto ha sido transferido a tu {{store}}.",
            AppliedError: "Ninguno de los objetos en tu equipo pudo ser transferido.",
            AppliedWarn: "Tu equipo ha sido parcialmente transferido, pero {{failed}} de {{total}} objetos tuvieron errores."
          },
          Manifest: {
            Build: "Creando información de la base de datos de Destiny",
            Download: "Descargando información más actualizada de Destiny desde Bungie",
            Error: "Error cargando Destiny info:\n{{error}}\n Carga de nuevo para volver a intentarlo.",
            Outdated: "Información de Destiny obsoleta",
            OutdatedExplanation: "Bungie ha actualizado su información de base de datos de Destiny. Recarga DIM para cargar la información nueva. Toma en cuenta que puede que DIM no funcione por algunas horas después de que Bungie actualiza Destiny, mientras que los nuevos datos se propagan por sus sistemas.",
            BungieDown: "Bungie.net puede estar teniendo problemas.",
            Load: "Cargando información de Destiny guardada",
            LoadCharInv: "Cargando personajes e inventario de Destiny",
            Save: "Guardando última información de Destiny",
            Unzip: "Descomprimiendo última información de Destiny"
          },
          MaterialsExchange: {
            MaterialsExchange: "Intercambio de materiales",
            CurrentRank: "Rango actual",
            CurrentRep: "Reputación actual",
            OnHand: "Materiales a la mano",
            FromTrade: "Materiales de intercambio",
            NewRank: "Nuevo rango",
            NewRep: "Nueva reputación"
          },
          Notes: {
            Error: "Error! Máximo 120 caracteres por notas.",
            Help: "Agregar notas a este artículo"
          },
          Settings: {
            Settings: "Configuración",
            Language: "Lenguaje (recarga DIM para que se apliquen los cambios)",
            HideUnfiltered: "Ocultar objetos sin filtro mientras se filtran",
            HideUnfilteredHelp: "Objetos que no cumplan con el criterio serán escondidos",
            AlwaysShowDetails: "Siempre mostrar detalles de objeto",
            AlwaysShowDetailsHelp: "Hacer click en un objeto va a mostrar una ventana emergente que puede ser expandida para mostrar mejoras y detalles de estadísticas.  Ésta opción siempre va a mostrar ese detalle cuando hagas click en un objeto.",
            EnableAdvancedStats: "Habilitar características comparativas de calidad de mejoras",
            EnableAdvancedStatsHelp: "Habilitará características avanzadas de mín/máx en el diálogo móvil y habilitará vista de comparación de armadura.",
            ShowOverlay: "Mostrar objetos nuevos con una cobertura",
            ShowOverlayHelp: "Mostrará objetos nuevos con una cobertura.",
            ShowAnimations: "Mostrar cobertura animada en nuevos objetos.",
            ShowAnimationsHelp: "Mostrará la cobertura animada en objetos nuevos. Apagando esto puede ahorrar ciclos de procesamiento.",
            ShowElemental: "Mostrar ícono de daño elemental en armas",
            ShowElementalHelp: "Mostrará ícono de daño elemental en armas.",
            SetSort: "Ordernar objetos por:",
            SetSortHelp: "Ordernar objetos por rareza o por sus valores estadísticos.",
            SortPrimary: "Estadística primaria",
            SortRarity: "Rareza",
            SortRoll: "Porcentaje de valor de estadísticas",
            InventoryColumns: "Columnas de Inventario de personaje",
            InventoryColumnsHelp: "Seleccionar el número de columnas por inventario de personaje.",
            VaultColumns: "Máximo número de columnas del Inventario",
            VaultColumnsHelp: "Seleccionar el máximo número de columnas para el depósito.",
            SizeItem: "Tamaño de objetos",
            SizeItemHelp: "Qué tan grande deben verse los objetos?",
            ResetToDefault: "Reestablecer a Predeterminado",
            CharacterOrder: "Órden de personajes",
            CharacterOrderHelp: "Los personajes pueden ser ordenados por última sesión iniciada o por su fecha de creación.",
            CharacterOrderRecent: "Por el personaje más reciente",
            CharacterOrderReversed: "Por el personaje más reciente (Reverso)",
            CharacterOrderFixed: "Fijo (Por la edad del personaje)",
            ExportSS: "Descargar hojas de cálculo",
            ExportSSHelp: "Descargar una lista CSV de tus objetos que puede ser vista fácilmente en una aplicación de hojas de cálculo de tu preferencia.",
            DIMPopups: "Ventanas emergentes de información de DIM",
            DIMPopupsReset: "Reestablecer tips de información anteriormente escondidos"
          },
          Stats: {
            Intellect: "Intelecto",
            Discipline: "Disciplina",
            NoBonus: "Sin beneficio",
            Strength: "Fuerza",
            TierProgress: "{{progress}} por {{tier}}"
          },
          Tags: {
            TagItem: "Elemento de Etiqueta",
            Favorite: "Favorito",
            Keep: "Guardar",
            Junk: "Basura",
            Infuse: "Infundir"
          },
          Vendors: {
            Vendors: "Comerciantes",
            All: "Todo",
            Load: "Cargando comerciantes",
            ArmorAndWeapons: "Armadura y armas",
            ShipsAndVehicles: "Naves y vehículos",
            Consumables: "Consumíbles",
            Bounties: "Contratos",
            ShadersAndEmblems: "Shaders & Emblemas",
            Emotes: "Gestos"
          },
          TrialsCard: {
            FiveWins: "Recompensa de 5 victorias (Armadura)",
            SevenWins: "Recompensa de 7 victorias (Arma)",
            Flawless: "Invicto"
          }
        })
        .translations('ja', {
          Level: "レベル",
          Bucket: {
            Weapons: "武器",
            Armor: "よろい",
            General: "全般",
            Postmaster: "ポストマスター",
            Vault: "装備",
            Unknown: "未知の",
            Vanguard: "バンガード",
            Progress: "進捗",
            Reputation: "評価",
            Show: "ショー{{bucket}}"
          },
          Header: {
            About: "紹介",
            SupportDIM: "サポート DIM"
          },
          Loadouts: {
            Create: "作る Loadout",
            FromEquipped: "備える",
            Edit: "編集 Loadout",
            Delete: "削除 Loadout",
            ApplySearch: "箇条 = \"{{query}}\"",
            MaximizeLight: "ライトを最大化",
            ItemLeveling: "アイテムの平準化",
            GatherEngrams: "エングラムを収集",
            GatherEngramsExceptExotics: "エキゾチック",
            RestoreAllItems: "品揃え",
<<<<<<< HEAD
            Loadouts: "Loadouts"
          },
=======
            Random: "ランダム",
            Loadouts: "Loadouts" },
>>>>>>> 15836763
          Notes: {
            Help: "このアイテムにメモを追加"
          },
          Settings: {
            Settings: "設定"
          },
          Stats: {
            Intellect: "知性",
            Discipline: "鍛錬",
            Strength: "腕力"
          },
          Tags: {
            TagItem: "タグアイテム",
            Favorite: "本命",
            Keep: "保つ",
            Junk: "ジャンク",
            Infuse: "煎じる"
          },
          Vendors: {
            Vendors: "ベンダー" }
        })
        .translations('pt-br', {
          Level: "Nível",
          Bucket: {
            Armor: "Armaduras",
            General: "Geral",
            Postmaster: "Chefe do Correio",
            Progress: "Progresso",
            Reputation: "Reputação",
            Show: "Exibir {{bucket}}",
            Unknown: "Desconhecido",
            Vault: "Cofre",
            Weapons: "Armas"
          },
          BungieService: {
            Down: "Bungie.net está fora do ar.",
            Difficulties: "A API da Bungie está atualmente passando por dificuldades.",
            NetworkError: "Erro de rede - {{status}} {{statusText}}",
            Throttled: "Limite de acesso à API da Bungie API excedido. Por favor, aguarde um pouco e tente novamente.",
            NotLoggedIn: "Por favor, faça seu login no Bungie.net para utilizar esta extensão.",
            Maintenance: "Servidores Bungie.net estão fora do ar para manutenção.",
            NoAccount: "Nenhuma conta de Destiny foi encontrada para esta plataforma. Você selecionou a plataforma correta?",
            NoAccountForPlatform: "Incapaz de encontrar uma conta de Destiny no {{platform}}.",
            NotConnected: "Você deverá estar sem conexão com a Internet.",
            Twitter: "Veja atualizações em",
            ItemUniqueness: "Unicidade de itens",
            ItemUniquenessExplanation: "Você tentou mover o {{type}} '{{name}}' para seu {{character}} mas o local de destino já possui um item do tipo."
          },
          Compare: {
            All: "Comparações de {{type}} ({{quantity}})",
            Archetype: "Comparações de arquétipo ({{quantity}})",
            Compare: "Comparar",
            Close: "Fechar",
            Error: {
              Class: "Incapaz de comparar o item, pois não é um item de {{class}}.",
              Archetype: "Incapaz de comaprar o item, pois não é um {{type}}."
            },
            Splits: "Compare com atributos similares ({{quantity}})"
          },
          Cooldown: {
            Grenade: "Tempo de carga da granada",
            Melee: "Tempo de carga do corpo-a-corpo",
            Super: "Tempo de carga da Super"
          },
          Debug: {
            Dump: "Enviar informação ao console",
            View: "Visualizar informações de Debug do item"
          },
          FarmingMode: {
            FarmingMode: "Modo Farm (mover itens)",
            Desc: "O DIM estará movendo engramas e consumíveis do {{store}} para o cofre e deixando um espaço livre por item para evitar que seus itens vão para o Chefe dos Correios.",
            Configuration: "Configuração",
            Greens: {
              Greens: "Mover itens Incomuns (verdes) para o cofre",
              Tooltip: "Se selecionado, o DIM também irá transferir todos os itens Incomuns (verdes) para o cofre. Deixe desmarcado para manter estes itens em seu personagem."
            },
            MakeRoom: {
              Desc: "O DIM está movendo apenas engramas e consumíveis do {{store}} para o cofre ou outros personagens para evitar que eles vão para o Chefe dos Correios.",
              MakeRoom: "Abrir espaço para novos itens movendo equipamentos",
              Tooltip: "Se marcado, o DIM irá mover também armas e armaduras para abrir espaço no cofre para engramas."
            },
            Quickmove: "Mover rapidamente",
            Stop: "Parar"
          },
          Header: {
            About: "Sobre",
            Filters: "Filtros",
            FilterHelp: "Buscar por item/perk ou is:arc",
            MaterialsExchange: "Ranks de facção disponíveis",
            Refresh: "Atualizar dados do Destiny",
            SupportDIM: "Apoie o DIM"
          },
          Help: {
            BackToDIM: "Voltar para o DIM",
            Drag: "Segure SHIFT ou mantenha o cursor sobre o inventário para mover parcialmente."
          },
          Hotkey: {
            StartSearch: "Iniciar uma busca",
            RefreshInventory: "Atualizar inventário",
            ToggleDetails: "Toggle showing full item details",
            MarkItemAs: "Marcar item como '{{tag}}'",
            ClearNewItems: "Limpar novos itens"
          },
          LB: {
            LB: "Construtor de Loadouts",
            ShowGear: "Exibir itens de {{class}}",
            HideGear: "Ocultar itens de {{class}}",
            LockEquipped: "Travar itens equipados",
            ClearLocked: "Limpar itens equipados",
            Locked: "Itens travados",
            LockedHelp: "Arraste e solte itens para construir sets com itens específicos. SHIFT+Clique para excluir.",
            FilterSets: "Filtrar atributos",
            AdvancedOptions: "Opções avançadas",
            ProcessingMode: {
              Fast: "Rápido",
              Full: "Completo",
              ProcessingMode: "Modo de processamento",
              HelpFast: "Busca apenas pelos seus melhores itens.",
              HelpFull: "Busca por todos os itens, mas leva mais tempo."
            },
            Scaled: "Nivelado",
            Current: "Atual",
            LightMode: {
              LightMode: "Modo de luz",
              HelpScaled: "Calcular set como se todo os itens fossem 350 de defesa.",
              HelpCurrent: "Calcular set com os níveis de defesa reais."
            },
            IncludeRare: "Incluir itens raros (azuis)",
            Help: "Precisa de ajuda?",
            Equip: "Equipar no personagem atual",
            ShowAllConfigs: "Exibir todas as configurações",
            ShowConfigs: "Exibir configurações",
            HideAllConfigs: "Ocultar todas as configurações",
            HideConfigs: "Ocultar configurações",
            Loading: "Carregando os melhores sets",
            Vendor: "Incluir itens de vendedores",
            Exclude: "Itens ignorados",
            ExcludeHelp: "SHIFT+Clique em um item (ou arraste e solte no quadro abaixo) para construir sets ignorando itens específicos.",
            LockPerk: "Por perk",
            Missing1: "Faltam itens lendários ou exóticos para construir um set completo!",
            Missing2: "Faltam itens raros, lendários ou exóticos para construir um set completo!"
          },
          Loadouts: {
            Any: "Qualquer",
            Loadouts: "Loadouts",
            Before: "Antes '{{name}}'",
            Create: "Criar set",
            FromEquipped: "Equipado",
            Edit: "Editar set",
            Delete: "Excluir set",
            ConfirmDelete: "Tem certeza que deseja excluir '{{name}}'?",
            ApplySearch: "Itens = \"{{query}}\"",
            MaximizeLight: "Maximizar Luz",
            ItemLeveling: "Nivelamento de itens",
            GatherEngrams: "Obter engramas",
            GatherEngramsExceptExotics: "Exóticos",
            RestoreAllItems: "Todos os itens",
            Random: "Aleatória",
            LoadoutName: "Nome do set...",
            Save: "Salvar",
            SaveAsNew: "Salvar como novo",
            Cancel: "Cancelar",
            ItemsWithIcon: "Itens com este ícone serão equipados.",
            ClickToEquip: "Clicar em um item alterna a equipagem.",
            AppliedAuto: "Construtor automático de sets",
            Applied: "Seu set de {{amount}} itens foi transferido para seu {{store}}.",
            AppliedError: "Nenhum dos itens do seu set pode ser transferido.",
            AppliedWarn: "Seu set foi parcialmente transferido, mas {{failed}} de {{total}} itens retornaram erros."
          },
          Manifest: {
            Build: "Construindo banco de dados de informações",
            Download: "Baixando últimas informações da Bungie",
            Error: "Erro ao carregar informações de Destiny:\n{{error}}\nReinicie para tentar novamente.",
            Outdated: "Informações desatualizadas",
            OutdatedExplanation: "A Bungie atualizou seu banco de dados de informações de Destny. Reinicie o DIM para obter as novas informações. Esteja ciente que algumas coisas no DIM podem não funcionar por algumas horas após a Bungie atualizar o Destiny, já que as novas informações ainda estão sendo implementadas em seus servidores.",
            BungieDown: "A Bungie.net parece estar passando por problemas.",
            Load: "Carregando informações salvas",
            LoadCharInv: "Carregando personagens e inventário",
            Save: "Salvando últimas informações ",
            Unzip: "Descompactando últimas informações"
          },
          MaterialsExchange: {
            MaterialsExchange: "Troca de materiais",
            CurrentRank: "Rank atual",
            CurrentRep: "Reputação atual",
            OnHand: "Materiais disponíveis",
            FromTrade: "Materiais para troca",
            NewRank: "Novo rank",
            NewRep: "Nova reputação"
          },
          Notes: {
            Error: "Erro! Anotações devem ter até 120 caracteres.",
            Help: "Adicione anotações à este item"
          },
          Settings: {
            Settings: "Configurações",
            Language: "Idioma (reinicie o DIM para aplicar)",
            HideUnfiltered: "Ocultar itens não-filtrados ao filtrar",
            HideUnfilteredHelp: "Itens que não corresponderem à pesquisa serão ocultos.",
            AlwaysShowDetails: "Sempre exibir detalhes dos itens",
            AlwaysShowDetailsHelp: "Quando ativo, clicar em um item sempre irá exibir um popup com os perks e detalhes das estatísticas dos itens.",
            EnableAdvancedStats: "Ativar recurso de comparação de qualidade dos itens",
            EnableAdvancedStatsHelp: "Ativa os recursos de min/max dos atributos e ativa a comparação de armaduras.",
            ShowOverlay: "Destacar itens novos",
            ShowOverlayHelp: "Itens novos serão exibidos com uma sobreposição de destaque.",
            ShowAnimations: "Exibir animação da sobreposição em itens novos.",
            ShowAnimationsHelp: "Irá exibir uma animação em itens novos. Desativar esse recurso pode economizar ciclos de CPU.",
            ShowElemental: "Exibir ícone de dano elemental em armas",
            ShowElementalHelp: "Exibe o ícone do dano elemental da arma.",
            SetSort: "Ordenar itens por:",
            SetSortHelp: "Ordena os itens por nível de luz ou raridade.",
            SortPrimary: "Estatística primária",
            SortRarity: "Raridade",
            SortRoll: "% de progresso do aprimoramento",
            InventoryColumns: "Colunas no inventário de personagens",
            InventoryColumnsHelp: "Selecione o número máximo de colunas a ser exibido no inventário dos personagens.",
            VaultColumns: "Numero máximo de colunas no cofre",
            VaultColumnsHelp: "Selecione o número máximo de colunas a ser exibido no cofre.",
            SizeItem: "Tamanho do item",
            SizeItemHelp: "Quão grande será exibida a imagem do item?",
            ResetToDefault: "Restaurar para padrão",
            CharacterOrder: "Ordem dos personagens",
            CharacterOrderHelp: "Personagens podem ser ordenados por data de login ou pela data de criação.",
            CharacterOrderRecent: "Personagem com login mais recente",
            CharacterOrderReversed: "Personagem com login mais recente (inverso)",
            CharacterOrderFixed: "Fixo (personagens antigos primeiro)",
            ExportSS: "Baixar planilha",
            ExportSSHelp: "Baixe a planilha CSV de todos os seus itens para que você possa visualizar no software de sua preferência.",
            DIMPopups: "Alertas do DIM",
            DIMPopupsReset: "Resetar todos os alertas ocultos"
          },
          Stats: {
            Discipline: "Disciplina",
            Intellect: "Intelecto",
            NoBonus: "Sem bônus",
            Strength: "Força",
            TierProgress: "{{progress}} para {{tier}}"
          },
          Tags: {
            TagItem: "Marcar item",
            Favorite: "Favorito",
            Junk: "Lixo",
            Infuse: "Infundir",
            Keep: "Manter"
          },
          Vendors: {
            Vendors: "Vendedores",
            All: "Todos",
            Load: "Carregando vendedores",
            ArmorAndWeapons: "Armaduras & Armas",
            ShipsAndVehicles: "Naves & Veículos",
            Consumables: "Consumíveis",
            Bounties: "Contratos",
            ShadersAndEmblems: "Tonalizadores & Emblemas",
            Emotes: "Gestos"
          },
          TrialsCard: {
            FiveWins: "Recompensa de 5 vitórias (armadura)",
            SevenWins: "Recompensa de 7 vitórias (arma)",
            Flawless: "Vitória perfeita"
          }
        })
        .fallbackLanguage('en');
    }]);
})();<|MERGE_RESOLUTION|>--- conflicted
+++ resolved
@@ -54,9 +54,6 @@
           },
           Debug: {
             Dump: "Dump info to console",
-<<<<<<< HEAD
-            View: "View Item Debug Info"
-=======
             View: "View Item Debug Info" },
           DidYouKnow: {
             DidYouKnow: "Did you know?",
@@ -66,7 +63,6 @@
             DragAndDrop: "Items can be dragged and dropped between different characters/vault columns.",
             Expand: "To re-expand a section, simply click the plus sign icon on the far left of the category you collapsed.",
             TryNext: "Try it out next time!"
->>>>>>> 15836763
           },
           FarmingMode: {
             FarmingMode: "Farming Mode (move items)",
@@ -1268,13 +1264,8 @@
             GatherEngrams: "エングラムを収集",
             GatherEngramsExceptExotics: "エキゾチック",
             RestoreAllItems: "品揃え",
-<<<<<<< HEAD
-            Loadouts: "Loadouts"
-          },
-=======
             Random: "ランダム",
             Loadouts: "Loadouts" },
->>>>>>> 15836763
           Notes: {
             Help: "このアイテムにメモを追加"
           },
