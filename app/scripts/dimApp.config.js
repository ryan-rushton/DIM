
(function() {
  'use strict';

  angular.module('dimApp')
    .value('dimPlatformIds', {
      xbl: null,
      psn: null
    })
    .value('dimState', {
      membershipType: -1,
      active: null,
      debug: true
    })
    .value('dimItemTier', {
      exotic: 'Exotic',
      legendary: 'Legendary',
      rare: 'Rare',
      uncommon: 'Uncommon',
      basic: 'Basic'
    })
    .value('dimCategory', {
      Subclass: [
        'Class'
      ],
      Weapons: [
        'Primary',
        'Special',
        'Heavy',
      ],
      Armor: [
        'Helmet',
        'Gauntlets',
        'Chest',
        'Leg',
        'ClassItem'
      ],
      General: [
        'Artifact',
        'Emote',
        'Emblem',
        'Armor',
        'Ghost',
        'Ship',
        'Vehicle',
        'Consumable',
        'Material'
      ]
    })
    .factory('loadingTracker', ['promiseTracker', function(promiseTracker) {
      return promiseTracker();
    }]);


  angular.module('dimApp')
<<<<<<< HEAD
    .run(function($rootScope, $window, promiseTracker, $cookies, $timeout, toaster, SyncService) {
      $rootScope.loadingTracker = promiseTracker();

      //1 Hour
      $rootScope.inactivityLength = 60 * 60 * 1000;

      $rootScope.isUserInactive = function() {
        var currentTime = new Date;

        //Has This User Been Inactive For More Than An Hour
        return ((currentTime) - $rootScope.lastActivity) > $rootScope.inactivityLength;
      };

      $rootScope.trackActivity = function() {
        $rootScope.lastActivity = new Date();
      };

      //Track Our Initial Activity of Starting the App
      $rootScope.trackActivity();

      // SyncService.get('2015.09.02-Blacksmith').then(function(data) {
      //   if (_.isNull(data) || _.isEmpty(data)) {
      //     $timeout(function() {
      //       toaster.pop({
      //         type: 'info',
      //         title: 'Blacksmith Shader Giveaway',
      //         body: '<p>The DIM team is giving away six Blacksmith shaders on Twitter to celebrate your #YearOneGear.</p><p>Visit us at <a href="https://twitter.com/ThisIsDIM/status/639237265944899584" target="_blank">@ThisIsDIM</a> on twitter or the <a href="https://www.reddit.com/r/DestinyItemManager/comments/3jfl0f/blacksmith_shader_giveaway/" target="_blank">/r/destinyitemmanager</a> subreddit to learn how to enter.</p><p>See you starside Guardians.</p><p><input style="margin-top: 1px; vertical-align: middle;" id="20150902Checkbox" type="checkbox"> <label for="20150902Checkbox">Hide This Popup</label></p>',
      //         timeout: 0,
      //         bodyOutputType: 'trustedHtml',
      //         showCloseButton: true,
      //         clickHandler: function(a,b,c,d,e,f,g) {
      //           if (b) {
      //             return true;
      //           }
      //
      //           return false;
      //         },
      //         onHideCallback: function() {
      //           if ($('#20150902Checkbox').is(':checked')) {
      //             SyncStorage.set({
      //               "2015.09.02-Blacksmith": 1
      //             }, function(e) {});
      //           }
      //         }
      //       });
      //     }, 3000);
      //   }
      // });

      $window.initgapi = function() {
       SyncService.init();
      }

      SyncService.get().then(function(data) {
        if (!data || !data['2015.10.10-Infuse']) {
          $timeout(function() {
            toaster.pop({
              type: 'info',
              title: 'Infusion Calculator!',
              body: '<p>Check out DIM\'s built-in infusion calculator! <a href="http://i.imgur.com/6XNnmoF.gifv" target="_blank">Here\'s how to access and use it!</a><p><input style="margin-top: 1px; vertical-align: middle;" id="20151010Checkbox" type="checkbox"> <label for="20151010Checkbox">Hide This Popup</label></p>',
              timeout: 0,
              bodyOutputType: 'trustedHtml',
              showCloseButton: true,
              clickHandler: function(a,b,c,d,e,f,g) {
                if (b) {
                  return true;
                }

                return false;
              },
              onHideCallback: function() {
                if ($('#20151010Checkbox').is(':checked')) {
                  SyncService.set({'2015.10.10-Infuse': 1});
                }
              }
            });
          }, 3000);
        }
      });
    });
=======
    .run(['$rootScope', 'loadingTracker', '$cookies', '$timeout', 'toaster',
      function($rootScope, loadingTracker, $cookies, $timeout, toaster) {
        $rootScope.loadingTracker = loadingTracker;

        //1 Hour
        $rootScope.inactivityLength = 60 * 60 * 1000;

        $rootScope.isUserInactive = function() {
          var currentTime = Date.now();

          //Has This User Been Inactive For More Than An Hour
          return((currentTime) - $rootScope.lastActivity) > $rootScope.inactivityLength;
        };

        $rootScope.trackActivity = function() {
          $rootScope.lastActivity = Date.now();
        };

        //Track Our Initial Activity of Starting the App
        $rootScope.trackActivity();

        chrome.storage.sync.get('2016.03.13-v3.4.0', function(data) {
          if(_.isNull(data) || _.isEmpty(data)) {
            $timeout(function() {
              toaster.pop({
                type: 'info',
                title: 'DIM v3.4.1 Released',
                body: [
                  "<p>You've been asking about it since DIM was first released, and it's finally here: you can now move partial quantities of stacked items! Hold shift when dragging, hover over the drop point, or use the popup to choose how much to move. New \"take\" and \"split\" commands and the ability to add consumables to your loadouts rounds out the new functionality.</p>",
                  '<p>On top of that, DIM has gotten faster! You should notice transfers, especially with loadouts, zipping along more smoothly now.</p>',
                  '<p>Our <a href="https://github.com/DestinyItemManager/DIM/blob/dev/CHANGELOG.md" target="_blank">changelog</a> is available if you would like to know more.',
                  '<p>Visit us on Twitter and Reddit to learn more about these and other updates in v3.4.1',
                  '<p>Follow us on: <a style="margin: 0 5px;" href="http://destinyitemmanager.reddit.com" target="_blank"><i<i class="fa fa-reddit fa-2x"></i></a> <a style="margin: 0 5px;" href="http://twitter.com/ThisIsDIM" target="_blank"><i class="fa fa-twitter fa-2x"></i></a>',
                  '<p><input style="margin-top: 1px; vertical-align: middle;" id="20160304v332" type="checkbox"> <label for="20160304v332">Hide This Popup</label></p>'
                ].join(''),
                timeout: 0,
                bodyOutputType: 'trustedHtml',
                showCloseButton: true,
                clickHandler: function(a, b, c, d, e, f, g) {
                  if(b) {
                    return true;
                  }

                  return false;
                },
                onHideCallback: function() {
                  if($('#20160304v332')
                    .is(':checked')) {
                    chrome.storage.sync.set({
                      "2016.03.13-v3.4.0": 1
                    }, function(e) {});
                  }
                }
              });
            }, 3000);
          }
        });

      }
    ]);
>>>>>>> 683f06f2

  angular.module('dimApp')
    .config([
      'hotkeysProvider',
      function(hotkeysProvider) {
        hotkeysProvider.includeCheatSheet = false;
      }
    ])
    .config([
      '$compileProvider',
      function($compileProvider) {
        // Allow chrome-extension: URLs in ng-src
        $compileProvider.imgSrcSanitizationWhitelist(/^\s*((https?|chrome-extension):|data:image\/)/);
      }
    ])
    .config(["rateLimiterConfigProvider", function(rateLimiterConfigProvider) {
      // Bungie's API will start throttling an API if it's called more than once per second. It does this
      // by making responses take 2s to return, not by sending an error code or throttling response. Choosing
      // our throttling limit to be 1 request every 1100ms lets us achieve best throughput while accounting for
      // what I assume is clock skew between Bungie's hosts when they calculate a global rate limit.
      rateLimiterConfigProvider.addLimiter(/www\.bungie\.net\/Platform\/Destiny\/TransferItem/, 1, 1100);
      rateLimiterConfigProvider.addLimiter(/www\.bungie\.net\/Platform\/Destiny\/EquipItem/, 1, 1100);
    }])
    .config(["$httpProvider", function($httpProvider) {
      $httpProvider.interceptors.push("rateLimiterInterceptor");
    }])
    .config(function($stateProvider, $urlRouterProvider) {
      $urlRouterProvider.otherwise("/inventory");

      $stateProvider
        .state('inventory', {
          url: "/inventory",
          templateUrl: "views/inventory.html"
        });
    });
})();

$(document).ready(function() {
  var viewportWidth = Math.max(document.documentElement.clientWidth,
                               document.documentElement.innerWidth);
  if (viewportWidth !== $(window).width()) {
    $('body').addClass('pad-margin');
    var style = document.createElement('style');
    style.type = 'text/css';
    style.innerHTML = '.about.ngdialog-open.pad-margin #header, .app-settings.ngdialog-open.pad-margin #header, .support.ngdialog-open.pad-margin #header, .filters.ngdialog-open.pad-margin #header { padding-right: ' + (viewportWidth - $(window).width()) + 'px; }';
    document.getElementsByTagName('head')[0].appendChild(style);
  }
});

if (typeof window.onerror == "object") {
  window.onerror = function(err, url, line) {};
}

(function(window) {
  // Retain a reference to the previous global error handler, in case it has been set:
  var originalWindowErrorCallback = window.onerror;

  window.onerror = function customErrorHandler(errorMessage, url, lineNumber, columnNumber, errorObject) {
    var exceptionDescription = errorMessage;
    if(typeof errorObject !== 'undefined' && typeof errorObject.message !== 'undefined') {
      exceptionDescription = errorObject.message;
    }
    //
    // _gaq.push([
    //   'errorTracker._trackEvent',
    //   'DIM - Chrome Extension - v3.3',
    //   exceptionDescription,
    //   ' @ ' + url + ':' + lineNumber + ':' + columnNumber,
    //   0,
    //   true
    // ]);

    // If the previous "window.onerror" callback can be called, pass it the data:
    if(typeof originalWindowErrorCallback === 'function') {
      return originalWindowErrorCallback(errorMessage, url, lineNumber, columnNumber, errorObject);
    }
    // Otherwise, Let the default handler run:
    return false;
  };
})(window);<|MERGE_RESOLUTION|>--- conflicted
+++ resolved
@@ -53,90 +53,8 @@
 
 
   angular.module('dimApp')
-<<<<<<< HEAD
-    .run(function($rootScope, $window, promiseTracker, $cookies, $timeout, toaster, SyncService) {
-      $rootScope.loadingTracker = promiseTracker();
-
-      //1 Hour
-      $rootScope.inactivityLength = 60 * 60 * 1000;
-
-      $rootScope.isUserInactive = function() {
-        var currentTime = new Date;
-
-        //Has This User Been Inactive For More Than An Hour
-        return ((currentTime) - $rootScope.lastActivity) > $rootScope.inactivityLength;
-      };
-
-      $rootScope.trackActivity = function() {
-        $rootScope.lastActivity = new Date();
-      };
-
-      //Track Our Initial Activity of Starting the App
-      $rootScope.trackActivity();
-
-      // SyncService.get('2015.09.02-Blacksmith').then(function(data) {
-      //   if (_.isNull(data) || _.isEmpty(data)) {
-      //     $timeout(function() {
-      //       toaster.pop({
-      //         type: 'info',
-      //         title: 'Blacksmith Shader Giveaway',
-      //         body: '<p>The DIM team is giving away six Blacksmith shaders on Twitter to celebrate your #YearOneGear.</p><p>Visit us at <a href="https://twitter.com/ThisIsDIM/status/639237265944899584" target="_blank">@ThisIsDIM</a> on twitter or the <a href="https://www.reddit.com/r/DestinyItemManager/comments/3jfl0f/blacksmith_shader_giveaway/" target="_blank">/r/destinyitemmanager</a> subreddit to learn how to enter.</p><p>See you starside Guardians.</p><p><input style="margin-top: 1px; vertical-align: middle;" id="20150902Checkbox" type="checkbox"> <label for="20150902Checkbox">Hide This Popup</label></p>',
-      //         timeout: 0,
-      //         bodyOutputType: 'trustedHtml',
-      //         showCloseButton: true,
-      //         clickHandler: function(a,b,c,d,e,f,g) {
-      //           if (b) {
-      //             return true;
-      //           }
-      //
-      //           return false;
-      //         },
-      //         onHideCallback: function() {
-      //           if ($('#20150902Checkbox').is(':checked')) {
-      //             SyncStorage.set({
-      //               "2015.09.02-Blacksmith": 1
-      //             }, function(e) {});
-      //           }
-      //         }
-      //       });
-      //     }, 3000);
-      //   }
-      // });
-
-      $window.initgapi = function() {
-       SyncService.init();
-      }
-
-      SyncService.get().then(function(data) {
-        if (!data || !data['2015.10.10-Infuse']) {
-          $timeout(function() {
-            toaster.pop({
-              type: 'info',
-              title: 'Infusion Calculator!',
-              body: '<p>Check out DIM\'s built-in infusion calculator! <a href="http://i.imgur.com/6XNnmoF.gifv" target="_blank">Here\'s how to access and use it!</a><p><input style="margin-top: 1px; vertical-align: middle;" id="20151010Checkbox" type="checkbox"> <label for="20151010Checkbox">Hide This Popup</label></p>',
-              timeout: 0,
-              bodyOutputType: 'trustedHtml',
-              showCloseButton: true,
-              clickHandler: function(a,b,c,d,e,f,g) {
-                if (b) {
-                  return true;
-                }
-
-                return false;
-              },
-              onHideCallback: function() {
-                if ($('#20151010Checkbox').is(':checked')) {
-                  SyncService.set({'2015.10.10-Infuse': 1});
-                }
-              }
-            });
-          }, 3000);
-        }
-      });
-    });
-=======
-    .run(['$rootScope', 'loadingTracker', '$cookies', '$timeout', 'toaster',
-      function($rootScope, loadingTracker, $cookies, $timeout, toaster) {
+    .run(['$window', '$rootScope', 'loadingTracker', '$cookies', '$timeout', 'toaster', 'SyncService',
+      function($window, $rootScope, loadingTracker, $cookies, $timeout, toaster, SyncService) {
         $rootScope.loadingTracker = loadingTracker;
 
         //1 Hour
@@ -155,6 +73,10 @@
 
         //Track Our Initial Activity of Starting the App
         $rootScope.trackActivity();
+
+        $window.initgapi = function() {
+          SyncService.init();
+        }
 
         chrome.storage.sync.get('2016.03.13-v3.4.0', function(data) {
           if(_.isNull(data) || _.isEmpty(data)) {
@@ -192,10 +114,8 @@
             }, 3000);
           }
         });
-
       }
     ]);
->>>>>>> 683f06f2
 
   angular.module('dimApp')
     .config([
