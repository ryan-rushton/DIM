(function() {
  'use strict';

  angular.module('dimApp')
    .value('dimPlatformIds', {
      xbl: null,
      psn: null
    })
    .value('dimState', {
      membershipType: -1,
      active: null,
      debug: true
    })
    .value('dimItemTier', {
      exotic: 'Exotic',
      legendary: 'Legendary',
      rare: 'Rare',
      uncommon: 'Uncommon',
      basic: 'Basic'
    })
    .value('dimCategory', {
      Weapons: [
        'Class',
        'Primary',
        'Special',
        'Heavy',
      ],
      Armor: [
        'Helmet',
        'Gauntlets',
        'Chest',
        'Leg',
        'ClassItem'
      ],
      General: [
        'Artifact',
        'Ghost',
        'Consumable',
        'Material',
        'Emblem',
        'Shader',
        'Emote',
        'Ship',
        'Vehicle',
        'Horn',
      ],
      Progress: [
        'Bounties',
        'Quests',
        'Missions',
      ],
      Postmaster: [
        'Lost Items',
        'Special Orders',
        'Messages'
      ]
    })
    .factory('loadingTracker', ['promiseTracker', function(promiseTracker) {
      return promiseTracker();
    }]);


  angular.module('dimApp')
    .run(['$window', '$rootScope', 'loadingTracker', '$timeout', 'toaster', '$http', 'SyncService', 'dimInfoService',
      function($window, $rootScope, loadingTracker, $timeout, toaster, $http, SyncService, dimInfoService) {
        $rootScope.loadingTracker = loadingTracker;

        //1 Hour
        $rootScope.inactivityLength = 60 * 60 * 1000;

        $rootScope.isUserInactive = function() {
          var currentTime = Date.now();

          //Has This User Been Inactive For More Than An Hour
          return ((currentTime) - $rootScope.lastActivity) > $rootScope.inactivityLength;
        };

        $rootScope.trackActivity = function() {
          $rootScope.lastActivity = Date.now();
        };

        //Track Our Initial Activity of Starting the App
        $rootScope.trackActivity();

<<<<<<< HEAD

        $window.initgapi = function() {
          SyncService.init();
        }

=======
        $window.initgapi = function() {
          SyncService.init();
        }
>>>>>>> 92d5ed4d
        dimInfoService.show('20160411v36', {
          title: 'DIM v3.6.0 Released',
          view: 'views/changelog-toaster.html?v=v3.6.0',
        });
      }
    ]);

  angular.module('dimApp')
    .config([
      'hotkeysProvider',
      function(hotkeysProvider) {
        hotkeysProvider.includeCheatSheet = false;
      }
    ])
    .config([
      '$compileProvider',
      function($compileProvider) {
        // Allow chrome-extension: URLs in ng-src
        $compileProvider.imgSrcSanitizationWhitelist(/^\s*((https?|chrome-extension):|data:image\/)/);
      }
    ])
    .config(["rateLimiterConfigProvider", function(rateLimiterConfigProvider) {
      // Bungie's API will start throttling an API if it's called more than once per second. It does this
      // by making responses take 2s to return, not by sending an error code or throttling response. Choosing
      // our throttling limit to be 1 request every 1100ms lets us achieve best throughput while accounting for
      // what I assume is clock skew between Bungie's hosts when they calculate a global rate limit.
      rateLimiterConfigProvider.addLimiter(/www\.bungie\.net\/Platform\/Destiny\/TransferItem/, 1, 1100);
      rateLimiterConfigProvider.addLimiter(/www\.bungie\.net\/Platform\/Destiny\/EquipItem/, 1, 1100);
    }])
    .config(["$httpProvider", function($httpProvider) {
      $httpProvider.interceptors.push("rateLimiterInterceptor");
    }])
    .config(function($stateProvider, $urlRouterProvider) {
      $urlRouterProvider.otherwise("/inventory");

      $stateProvider
        .state('inventory', {
          url: "/inventory",
          templateUrl: "views/inventory.html"
        }).state('best', {
          url: "/best",
          templateUrl: "views/best.html"
        });
    });
})();

if (typeof window.onerror == "object") {
  window.onerror = function(err, url, line) {};
}

(function(window) {
  // Retain a reference to the previous global error handler, in case it has been set:
  var originalWindowErrorCallback = window.onerror;

  window.onerror = function customErrorHandler(errorMessage, url, lineNumber, columnNumber, errorObject) {
    var exceptionDescription = errorMessage;
    if (typeof errorObject !== 'undefined' && typeof errorObject.message !== 'undefined') {
      exceptionDescription = errorObject.message;
    }
    //
    // _gaq.push([
    //   'errorTracker._trackEvent',
    //   'DIM - Chrome Extension - v3.3',
    //   exceptionDescription,
    //   ' @ ' + url + ':' + lineNumber + ':' + columnNumber,
    //   0,
    //   true
    // ]);

    // If the previous "window.onerror" callback can be called, pass it the data:
    if (typeof originalWindowErrorCallback === 'function') {
      return originalWindowErrorCallback(errorMessage, url, lineNumber, columnNumber, errorObject);
    }
    // Otherwise, Let the default handler run:
    return false;
  };
})(window);<|MERGE_RESOLUTION|>--- conflicted
+++ resolved
@@ -82,17 +82,10 @@
         //Track Our Initial Activity of Starting the App
         $rootScope.trackActivity();
 
-<<<<<<< HEAD
-
         $window.initgapi = function() {
           SyncService.init();
         }
 
-=======
-        $window.initgapi = function() {
-          SyncService.init();
-        }
->>>>>>> 92d5ed4d
         dimInfoService.show('20160411v36', {
           title: 'DIM v3.6.0 Released',
           view: 'views/changelog-toaster.html?v=v3.6.0',
