--- conflicted
+++ resolved
@@ -1,11 +1,7 @@
 {
   "manifest_version": 2,
   "name": "Destiny Item Manager",
-<<<<<<< HEAD
-  "version": "3.3.1",
-=======
   "version": "3.3.2",
->>>>>>> 3536ebf4
   "description": "Robust interface to manage gear, weapons, and items in Destiny.",
   "icons": {
     "16": "icon16.png",
