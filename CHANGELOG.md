--- conflicted
+++ resolved
@@ -11,12 +11,9 @@
 * Fix a bug in the new filters for source.
 * Fix incognito mode launching
 * More i18n.
-<<<<<<< HEAD
 * Handle classified items in the vault.
-=======
 * DIM is faster!
 * Memory of Felwinter is now excluded from loadout builder by default.
->>>>>>> 6b8bb28f
 
 # 3.11.1
 
