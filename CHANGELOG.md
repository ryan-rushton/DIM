--- conflicted
+++ resolved
@@ -1,12 +1,13 @@
-# 3.7.4
-
-* Removed the option to hide or show the primary stat of items - it's always shown now.
-<<<<<<< HEAD
+# Next
+
 * Items in the postmaster now have quality ratings, can use the infusion fuel finder, show up in the infusion fuel finder, compare against currently equipped items, etc. They behave just like a normal item except you can't move them and they're in a different spot.
 * The vault width preference has been removed - the vault now always takes up all the remaining space on the screen.
 * Section headers don't repeat themselves anymore.
 * Returning from the min-max tool no longer greets you with a blank, item-less screen.
-=======
+
+# 3.7.4
+
+* Removed the option to hide or show the primary stat of items - it's always shown now.
 * Add mode selection full/fast for users willing to wait for all best sets.
 * Loadout menus are now scrollable for users with over 8 custom loadouts on a single character.
 * Changing the character sort order now applies live, rather than requiring a refresh.
@@ -14,7 +15,6 @@
 * Search queries will exlude the token `" and "` as some users were including that when chaining multiple filters.
 * Fix UI issue on move popup dialog that had some numbers expanding outside the dialog.
 * Consolidate beta icons to the icons folder.
->>>>>>> 9ebdae57
 
 # 3.7.3
 
